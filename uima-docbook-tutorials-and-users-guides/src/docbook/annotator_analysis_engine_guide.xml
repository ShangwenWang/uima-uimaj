<?xml version="1.0" encoding="UTF-8"?>
<!DOCTYPE chapter PUBLIC "-//OASIS//DTD DocBook XML V4.4//EN"
"http://www.oasis-open.org/docbook/xml/4.4/docbookx.dtd"[
<!ENTITY imgroot "images/tutorials_and_users_guides/tug.aae/">
<!ENTITY % uimaents SYSTEM "../../target/docbook-shared/entities.ent">  
%uimaents;
]>
<!--
Licensed to the Apache Software Foundation (ASF) under one
or more contributor license agreements.  See the NOTICE file
distributed with this work for additional information
regarding copyright ownership.  The ASF licenses this file
to you under the Apache License, Version 2.0 (the
"License"); you may not use this file except in compliance
with the License.  You may obtain a copy of the License at

   http://www.apache.org/licenses/LICENSE-2.0

Unless required by applicable law or agreed to in writing,
software distributed under the License is distributed on an
"AS IS" BASIS, WITHOUT WARRANTIES OR CONDITIONS OF ANY
KIND, either express or implied.  See the License for the
specific language governing permissions and limitations
under the License.
-->
<chapter id="ugr.tug.aae">
  <title>Annotator and Analysis Engine Developer&apos;s Guide</title>
  <titleabbrev>Annotator &amp; AE Developer&apos;s Guide</titleabbrev>
  
  <para>This chapter describes how to develop UIMA <emphasis>type systems</emphasis>,
    <emphasis>Annotators</emphasis> and <emphasis>Analysis Engines</emphasis> using
    the UIMA SDK. It is helpful to read the UIMA Conceptual Overview chapter for a review on
    these concepts.</para>
  
  <para>An <emphasis>Analysis Engine (AE)</emphasis> is a program that analyzes artifacts
    (e.g. documents) and infers information from them.</para>
  
  <para>Analysis Engines are constructed from building blocks called
    <emphasis>Annotators</emphasis>. An annotator is a component that contains analysis
    logic. Annotators analyze an artifact (for example, a text document) and create
    additional data (metadata) about that artifact. It is a goal of UIMA that annotators need
    not be concerned with anything other than their analysis logic &ndash; for example the
    details of their deployment or their interaction with other annotators.</para>
  
  <para>An Analysis Engine (AE) may contain a single annotator (this is referred to as a
    <emphasis>Primitive AE)</emphasis>, or it may be a composition of others and therefore
    contain multiple annotators (this is referred to as an <emphasis>Aggregate
    AE</emphasis>). Primitive and aggregate AEs implement the same interface and can be used
    interchangeably by applications.</para>
  
  <para>Annotators produce their analysis results in the form of typed <emphasis>Feature
    Structures</emphasis>, which are simply data structures that have a type and a set of
    (attribute, value) pairs. An <emphasis>annotation</emphasis> is a particular type of
    Feature Structure that is attached to a region of the artifact being analyzed (a span of
    text in a document, for example).</para>
  
  <para>For example, an annotator may produce an Annotation over the span of text
    <literal>President Bush</literal>, where the type of the Annotation is
    <literal>Person</literal> and the attribute <literal>fullName</literal> has the
    value <literal>George W. Bush</literal>, and its position in the artifact is character
    position 12 through character position 26.</para>
  
  <para>It is also possible for annotators to record information associated with the entire
    document rather than a particular span (these are considered Feature Structures but not
    Annotations).</para>
  
  <para>All feature structures, including annotations, are represented in the UIMA
    <emphasis>Common Analysis Structure(CAS)</emphasis>. The CAS is the central data
    structure through which all UIMA components communicate. Included with the UIMA SDK is an
    easy-to-use, native Java interface to the CAS called the <emphasis>JCas</emphasis>.
    The JCas represents each feature structure as a Java object; the example feature
    structure from the previous paragraph would be an instance of a Java class Person with
    getFullName() and setFullName() methods. 
  </para>
  
  <para>The CAS interface for accessing feature structures uses UIMA Type an Feature object instances,
    which are computed at run time, depending on the type system being used.  This interface supports
    writing general annotators which can work for all type systems.  It is used, for example, internally,
    in the CasCopier implementation, to copy the content of one CAS to another.
  </para>
  
  <para>The JCas interface can take advantage of knowing ahead of time the particular Types and Features
    a pipeline is using.  The JCas Classes correspond to a particular UIMA type, and the class includes 
    special setters and getters whose names match the features.
  </para>
    
  <para>The remainder of this chapter will refer to the analysis of text documents and the
    creation of annotations that are attached to spans of text in those documents. Keep in mind
    that the CAS can represent arbitrary types of feature structures, and feature structures
    can refer to other feature structures. For example, you can use the CAS to represent a parse
    tree for a document. Also, the artifact that you are analyzing need not be a text
    document.</para>
  
  <para>This guide is organized as follows:</para>
  
  <itemizedlist>
    <listitem>
      <para><emphasis role="bold-italic"><xref linkend="ugr.tug.aae.getting_started"/></emphasis> is a
        tutorial with step-by-step instructions for how to develop and test a simple UIMA annotator.</para>
    </listitem>
    <listitem>
      <para><emphasis role="bold-italic"><xref linkend="ugr.tug.aae.configuration_logging"/>
        </emphasis> discusses how to make your UIMA annotator configurable, and how it can write messages to the UIMA
        log file.</para>
    </listitem>
    <listitem>
      <para> <emphasis role="bold-italic"><xref linkend="ugr.tug.aae.building_aggregates"/></emphasis>
        describes how annotators can be combined into aggregate analysis engines. It also describes how one
        annotator can make use of the analysis results produced by an annotator that has run previously.</para>
    </listitem>
    <listitem>
      <para><emphasis role="bold-italic"><xref linkend="ugr.tug.aae.other_examples"/></emphasis>
        describes several other examples you may find interesting, including</para>
      
      <itemizedlist spacing="compact">
        <listitem>
          <para>SimpleTokenAndSentenceAnnotator
            &ndash; a simple tokenizer and sentence annotator.</para>
        </listitem>
        
        <listitem>
          <para>PersonTitleDBWriterCasConsumer &ndash; a sample CAS Consumer which populates a relational
            database with some annotations. It uses JDBC and in this example, hooks up with the Open Source Apache
            Derby database. </para>
        </listitem>
      </itemizedlist>
    </listitem>
    <listitem>
      <para><emphasis role="bold-italic"><xref linkend="ugr.tug.aae.additional_topics"/></emphasis>
        describes additional features of the UIMA SDK that may help you in building your own annotators and analysis
        engines.</para>
    </listitem>
    <listitem>
      <para><emphasis role="bold-italic"><xref linkend="ugr.tug.aae.common_pitfalls"/> </emphasis>
        contains some useful guidelines to help you ensure that your annotators will work correctly in any UIMA
        application.</para>
    </listitem>
  </itemizedlist>
  
  <para>This guide does not discuss how to build UIMA Applications, which are programs that
    use Analysis Engines, along with other components, e.g. a search engine, document store,
    and user interface, to deliver a complete package of functionality to an end-user. For
    information on application development, see <olink
      targetdoc="&uima_docs_tutorial_guides;" targetptr="ugr.tug.application"
       xrefstyle="select: label quotedtitle"/>
    .</para>
  
  <section id="ugr.tug.aae.getting_started">
    <title>Getting Started</title>
    
    <para>This section is a step-by-step tutorial that will get you started developing UIMA
      annotators. All of the files referred to by the examples in this chapter are in the
      <literal>examples</literal> directory of the UIMA SDK. This directory is designed to
      be imported into your Eclipse workspace; see <olink targetdoc="&uima_docs_overview;"/>
      <olink targetdoc="&uima_docs_overview;"
        targetptr="ugr.ovv.eclipse_setup.example_code"/> for instructions on how to do
      this. 
      See <olink targetdoc="&uima_docs_overview;"/> <olink  targetdoc="&uima_docs_overview;"
        targetptr="ugr.ovv.eclipse_setup.linking_uima_javadocs"/> for how to attach the UIMA 
        Javadocs to the jar files.
      Also you may wish to refer to the UIMA SDK Javadocs located in the <ulink
        url="api/index.html">docs/api/index.html</ulink> directory.</para>
    
        <note><para>If you hover over a UIMA class or method defined in the UIMA SDK
    Javadocs, the Javadocs appear after a short delay. </para></note>
    <note><para>If you downloaded the source distribution for UIMA, you can attach that as
    well to the library Jar files; for information on how to do this, see
    <olink targetdoc="&uima_docs_ref;"/>
    <olink targetdoc="&uima_docs_ref;" targetptr="ugr.ref.javadocs"/>.</para></note>

    <para>The example annotator that we are going to walk through will detect room numbers for
      rooms where the room numbering scheme follows some simple conventions. In our example,
      there are two kinds of patterns we want to find; here are some examples, together with
      their corresponding regular expression patterns:
      <variablelist>
        <varlistentry>
          <term>Yorktown patterns:</term>
          <listitem><para>20-001, 31-206, 04-123(Regular Expression Pattern:
            ##-[0-2]##)</para></listitem>
        </varlistentry>
        <varlistentry>
          <term>Hawthorne patterns:</term>
          <listitem><para>GN-K35, 1S-L07, 4N-B21 (Regular Expression Pattern:
            [G1-4][NS]-[A-Z]##)</para></listitem>
        </varlistentry>
      </variablelist> </para>
    
    <para>There are several steps to develop and test a simple UIMA annotator.</para>
    
    <orderedlist spacing="compact"><listitem><para>Define the CAS types that the
      annotator will use.</para></listitem>
      
      <listitem><para>Generate the Java classes for these types.</para></listitem>
      
      <listitem><para>Write the actual annotator Java code.</para></listitem>
      
      <listitem><para>Create the Analysis Engine descriptor.</para></listitem>
      
      <listitem><para>Test the annotator. </para></listitem></orderedlist>
    
    <para>These steps are discussed in the next sections.</para>
    
    <section id="ugr.tug.aae.defining_types">
      <title>Defining Types</title>
      
      <para>The first step in developing an annotator is to define the CAS Feature Structure
        types that it creates. This is done in an XML file called a <emphasis>Type System
        Descriptor</emphasis>. UIMA defines basic primitive types such as
        Boolean, Byte, Short, Integer, Long, Float, and Double, as well as Arrays of these primitive
        types.  UIMA also defines the built-in types <literal>TOP</literal>, which is the root 
        of the type system, analogous to Object in Java; <literal>FSArray</literal>, which is 
        an array of Feature Structures (i.e. an array of instances of TOP); and
        <literal>Annotation</literal>, which we will discuss in more detail in this section.</para>
      
      <para>UIMA includes an Eclipse plug-in that will help you edit Type System
        Descriptors, so if you are using Eclipse you will not need to worry about the details of
        the XML syntax. See <olink targetdoc="&uima_docs_overview;"/> <olink targetdoc="&uima_docs_overview;"
          targetptr="ugr.ovv.eclipse_setup"/> for instructions on setting up Eclipse and
        installing the plugin.</para>
      
      <para>The Type System Descriptor for our annotator is located in the file
        <literal>descriptors/tutorial/ex1/TutorialTypeSystem.xml.</literal> (This
        and all other examples are located in the <literal>examples</literal> directory of
        the installation of the UIMA SDK, which can be imported into an Eclipse project for
        your convenience, as described in <olink targetdoc="&uima_docs_overview;"/>
        <olink targetdoc="&uima_docs_overview;"
          targetptr="ugr.ovv.eclipse_setup.example_code"/>.)</para>
      
      <para>In Eclipse, expand the <literal>uimaj-examples</literal> project in the
        Package Explorer view, and browse to the file
        <literal>descriptors/tutorial/ex1/TutorialTypeSystem.xml</literal>.
        Right-click on the file in the navigator and select Open With &rarr; Component
        Descriptor Editor. Once the editor opens, click on the <quote>Type System</quote>
        tab at the bottom of the editor window. You should see a view such as the
        following:</para>
      
      
      <screenshot>
 <mediaobject>
        <imageobject>
          <imagedata scale="100" format="JPG" fileref="&imgroot;image002.jpg"/>
        </imageobject>
        <textobject><phrase>Screenshot of editor for Type System Definitions</phrase></textobject>
      </mediaobject>
  </screenshot>
      
      <para>Our annotator will need only one type &ndash;
        <literal>org.apache.uima.tutorial.RoomNumber</literal>. (We use the same
        namespace conventions as are used for Java classes.) Just as in Java, types have
        supertypes. The supertype is listed in the second column of the left table. In this
        case our RoomNumber annotation extends from the built-in type
        <literal>uima.tcas.Annotation</literal>.</para>
      
      <para>Descriptions can be included with types and features. In this example, there is a
        description associated with the <literal>building</literal> feature. To see it,
        hover the mouse over the feature.</para>
      
      <para>The bottom tab labeled <quote>Source</quote> will show you the XML source file
        associated with this descriptor.</para>
      
      <para>The built-in Annotation type declares three fields (called
        <emphasis>Features</emphasis> in CAS terminology).  The features <literal>begin</literal>
        and <literal>end</literal> store the character offsets of the span of text to which the 
        annotation refers.  The feature <literal>sofa</literal> (Subject of Analysis) indicates
        which document the begin and end offsets point into.  The <literal>sofa</literal> feature
        can be ignored for now since we assume in this tutorial that the CAS contains only one
        subject of analysis (document).</para>
      <para>Our RoomNumber type will inherit these three features from
        <literal>uima.tcas.Annotation</literal>, its supertype; they are not visible in
        this view because inherited features are not shown. One additional feature,
        <literal>building</literal>, is declared. It takes a String as its value. Instead
        of String, we could have declared the range-type of our feature to be any other CAS type
        (defined or built-in).</para>
      
      <para>If you are not using Eclipse, if you need to edit the type system, do so using any XML
        or text editor, directly. The following is the actual XML representation of the Type
        System displayed above in the editor:</para>
      
      
      <programlisting><![CDATA[<?xml version="1.0" encoding="UTF-8" ?>
  <typeSystemDescription xmlns="http://uima.apache.org/resourceSpecifier">
    <name>TutorialTypeSystem</name>
    <description>Type System Definition for the tutorial examples - 
        as of Exercise 1</description>
    <vendor>Apache Software Foundation</vendor>
    <version>1.0</version>
    <types>
      <typeDescription>
        <name>org.apache.uima.tutorial.RoomNumber</name>
        <description></description>
        <supertypeName>uima.tcas.Annotation</supertypeName>
        <features>
          <featureDescription>
            <name>building</name>
            <description>Building containing this room</description>
            <rangeTypeName>uima.cas.String</rangeTypeName>
          </featureDescription>
        </features>
      </typeDescription>
    </types>
  </typeSystemDescription>]]></programlisting>
      
    </section>
    
    <section id="ugr.tug.aae.generating_jcas_sources">
      <title>Generating Java Source Files for CAS Types</title>
      
      <para>When you save a descriptor that you have modified, the Component Descriptor
        Editor will automatically generate Java classes corresponding to the types that are
        defined in that descriptor (unless this has been disabled), using a utility called
        JCasGen. These Java classes will have the same name (including package) as the CAS
        types, and will have get and set methods for each of the features that you have
        defined.</para>
      
      <para>This feature is enabled/disabled using the UIMA menu pulldown (or the Eclipse
        Preferences &rarr; UIMA). If automatic running of JCasGen is not happening, please
        make sure the option is checked:</para>
      
      
      <screenshot>
      <mediaobject>
        <imageobject>
          <imagedata width="5.7in" format="JPG" fileref="&imgroot;image004.jpg"/>
        </imageobject>
        <textobject><phrase>Screenshot of enabling automatic running of JCasGen</phrase></textobject>
      </mediaobject>
  </screenshot>
      
      <para>The Java class for the example org.apache.uima.tutorial.RoomNumber type can
        be found in <literal>src/org/apache/uima/tutorial/RoomNumber.java</literal>
        . You will see how to use these generated classes in the next section.</para>
      
      <para>If you are not using the Component Descriptor Editor, you will need to generate
        these Java classes by using the <emphasis>JCasGen</emphasis> tool. JCasGen reads a
        Type System Descriptor XML file and generates the corresponding Java classes that
        you can then use in your annotator code. To launch JCasGen, run the jcasgen shell
        script located in the <literal>/bin</literal> directory of the UIMA SDK
        installation. This should launch a GUI that looks something like this:</para>
      
      
      <screenshot>
        <mediaobject>
        <imageobject>
          <imagedata width="5.7in" format="JPG" fileref="&imgroot;image006.jpg"/>
        </imageobject>
        <textobject><phrase>Screenshot of JCasGen</phrase></textobject>
      </mediaobject>
</screenshot>
      
      <para>Use the <quote>Browse</quote> buttons to select your input file
        (TutorialTypeSystem.xml) and output directory (the root of the source tree into
        which you want the generated files placed). Then click the <quote>Go</quote>
        button. If the Type System Descriptor has no errors, new Java source files will be
        generated under the specified output directory.</para>
      
      <para>There are some additional options to choose from when running JCasGen; please
        refer to the <olink targetdoc="&uima_docs_tools;"/> <olink targetdoc="&uima_docs_tools;"
          targetptr="ugr.tools.jcasgen"/> for details.</para>
    </section>
    
    <section id="ugr.tug.aae.developing_annotator_code">
      <title>Developing Your Annotator Code</title>
      
      <para>Annotator implementations all implement a standard interface (AnalysisComponent), having several
        methods, the most important of which are:
        
        <itemizedlist spacing="compact">
          <listitem>
            <para><literal>initialize</literal>, </para>
          </listitem>
          
          <listitem>
            <para><literal>process</literal>, and </para>
          </listitem>
          
          <listitem>
            <para><literal>destroy</literal>. </para>
          </listitem>
        </itemizedlist></para>
      
      <para><literal>initialize</literal> is called by the framework once when it first creates an instance of the
        annotator class. <literal>process</literal> is called once per item being processed.
        <literal>destroy</literal> may be called by the application when it is done using your annotator. There is a 
        default implementation of this interface for annotators using the JCas, called JCasAnnotator_ImplBase, which 
        has implementations of all required methods except for the process method.</para>
      
      <para>Our annotator class extends the JCasAnnotator_ImplBase; most annotators that use the JCas will extend
        from this class, so they only have to implement the process method. This class is not restricted to handling
        just text; see <olink targetdoc="&uima_docs_tutorial_guides;" targetptr="ugr.tug.aas"/>.</para>
      
      <para>Annotators are not required to extend from the JCasAnnotator_ImplBase class; they may instead
        directly implement the AnalysisComponent interface, and provide all method implementations themselves.
        <footnote>
        <para>Note that AnalysisComponent is not specific to JCAS. There is a method getRequiredCasInterface()
          which the user would have to implement to return <literal>JCas.class</literal>. Then in the
          <literal>process(AbstractCas cas)</literal> method, they would need to typecast
          <literal>cas</literal> to type <literal>JCas</literal>.</para></footnote> This allows you to have
        your annotator inherit from some other superclass if necessary. If you would like to do this, see the Javadocs
        for JCasAnnotator for descriptions of the methods you must implement.</para>
      
      <para>Annotator classes need to be public, cannot be declared abstract, and must have public, 0-argument 
        constructors, so that they can be instantiated by the framework. <footnote>
        <para> Although Java classes in which you do not define any constructor will, by default, have a 0-argument
          constructor that doesn&apos;t do anything, a class in which you have defined at least one constructor does
          not get a default 0-argument constructor.</para> </footnote> .</para>
      
      <para>The class definition for our RoomNumberAnnotator implements the process method, and is shown here. You
        can find the source for this in the
        <literal>uimaj-examples/src/org/apache/uima/tutorial/ex1/RoomNumberAnnotator.java</literal> .
        <note>
        <para>In Eclipse, in the <quote>Package Explorer</quote> view, this will appear by default in the project
          <literal>uimaj-examples</literal>, in the folder <literal>src</literal>, in the package
          <literal>org.apache.uima.tutorial.ex1</literal>.</para></note> In Eclipse, open the
        RoomNumberAnnotator.java in the uimaj-examples project, under the src directory.</para>
      
      
      <programlisting>package org.apache.uima.tutorial.ex1;

import java.util.regex.Matcher;
import java.util.regex.Pattern;

import org.apache.uima.analysis_component.JCasAnnotator_ImplBase;
import org.apache.uima.jcas.JCas;
import org.apache.uima.tutorial.RoomNumber;

/**
 * Example annotator that detects room numbers using 
 * Java 1.4 regular expressions.
 */
public class RoomNumberAnnotator extends JCasAnnotator_ImplBase {
  private Pattern mYorktownPattern = 
        Pattern.compile("\\b[0-4]\\d-[0-2]\\d\\d\\b");

  private Pattern mHawthornePattern = 
        Pattern.compile("\\b[G1-4][NS]-[A-Z]\\d\\d\\b");

  public void process(JCas aJCas) {
    // Discussed Later
  }
}</programlisting>
      
      <para>The two Java class fields, mYorktownPattern and mHawthornePattern, hold regular expressions that
        will be used in the process method. Note that these two fields are part of the Java implementation of the
        annotator code, and not a part of the CAS type system. We are using the regular expression facility that is
        built into Java 1.4. It is not critical that you know the details of how this works, but if you are curious the
        details can be found in the Java API docs for the java.util.regex package.</para>
      
      <para>The only method that we are required to implement is <literal>process</literal>. This method is typically 
        called once for each document that is being analyzed. This method takes one argument, which is a JCas instance; 
        this holds the document to be analyzed and all of the analysis results. <footnote>
        <para>Version 1 of UIMA specified an additional parameter, the ResultSpecification. This provides a
          specification of which types and features are desired to be computed and "output" from this annotator. Its
          use is optional; many annotators ignore it.</para>
        <para> This parameter has been replaced by specific set/getResultSpecification() methods, which allow
          the annotator to receive a signal (a method call) when the result specification changes.</para>
        </footnote></para>
      
      
      <programlisting>public void process(JCas aJCas) {
  // get document text
  String docText = aJCas.getDocumentText();
  // search for Yorktown room numbers
  Matcher m = mYorktownPattern.matcher(docText);
  int pos = 0;
  while (m.find(pos)) {
    // found one - create annotation, with the begin/end positions
    RoomNumber annotation = new RoomNumber(aJCas, m.start(), m.end());
    annotation.setBuilding("Yorktown");
    annotation.addToIndexes();
    pos = m.end();
  }
  
  // search for Hawthorne room numbers
  m = mHawthornePattern.matcher(docText);
  pos = 0;
  while (m.find(pos)) {
    // found one - create annotation, with the begin/end positions
    RoomNumber annotation = new RoomNumber(aJCas, m.start(), m.end());
    annotation.setBuilding("Hawthorne");
    annotation.addToIndexes();
    pos = m.end();
  }
}</programlisting>
      
      <para>The Matcher class is part of the java.util.regex package and is used to find the room numbers in the
        document text. When we find one, recording the annotation is as simple as creating a new Java object and
        calling some set methods:</para>
      
      
      <programlisting>RoomNumber annotation = new RoomNumber(aJCas, m.start(), m.end());
annotation.setBuilding("Yorktown");</programlisting>
      
      <para>The <literal>RoomNumber</literal> class was generated from the type system description by the
        Component Descriptor Editor or the JCasGen tool, as discussed in the previous section.</para>
      
      <para>Finally, we call <literal>annotation.addToIndexes()</literal> to add the new annotation to the
        indexes maintained in the CAS. By default, the CAS implementation used for analysis of text documents keeps
        an index of all annotations in their order from beginning to end of the document. Subsequent annotators or
        applications use the indexes to iterate over the annotations. </para>
      
      <note>
      <para> If you don&apos;t add the instance to the indexes, it cannot be retrieved by down-stream annotators,
        using the indexes. </para></note>
      
      <note>
      <para>You can also call <literal>addToIndexes()</literal> on Feature Structures that are not subtypes of
        <literal>uima.tcas.Annotation</literal>, but these will not be sorted in any particular way. If you want
        to specify a sort order, you can define your own custom indexes in the CAS: see 
        <olink targetdoc="&uima_docs_ref;"/> <olink
          targetdoc="&uima_docs_ref;" targetptr="ugr.ref.cas"/> and <olink targetdoc="&uima_docs_ref;"
          targetptr="ugr.ref.xml.component_descriptor.aes.index"/> for details.</para></note>
      
      <para>We&apos;re almost ready to test the RoomNumberAnnotator. There is just one more step
        remaining.</para>
    </section>
    <section id="ugr.tug.aae.creating_xml_descriptor">
      <title>Creating the XML Descriptor</title>
      
      <para>The UIMA architecture requires that descriptive information about an
        annotator be represented in an XML file and provided along with the annotator class
        file(s) to the UIMA framework at run time. This XML file is called an
        <emphasis>Analysis Engine Descriptor</emphasis>. The descriptor includes:
        
        <itemizedlist><listitem><para>Name, description, version, and vendor</para>
          </listitem>
          
          <listitem><para>The annotator&apos;s inputs and outputs, defined in terms of
            the types in a Type System Descriptor</para></listitem>
          
          <listitem><para>Declaration of the configuration parameters that the
            annotator accepts </para></listitem></itemizedlist> </para>
      
      <para>The <emphasis>Component Descriptor Editor</emphasis> plugin, which we
        previously used to edit the Type System descriptor, can also be used to edit Analysis
        Engine Descriptors.</para>
      
      <para>A descriptor for our RoomNumberAnnotator is provided with the UIMA
        distribution under the name
        <literal>descriptors/tutorial/ex1/RoomNumberAnnotator.xml.</literal> To
        edit it in Eclipse, right-click on that file in the navigator and select Open With
        &rarr; Component Descriptor Editor.</para> <tip><para>In Eclipse, you can double
      click on the tab at the top of the Component Descriptor Editor&apos;s window
      identifying the currently selected editor, and the window will
      <quote>Maximize</quote>. Double click it again to restore the original size.</para>
      </tip>
      
      <para>If you are not using Eclipse, you will need to edit Analysis Engine descriptors
        manually. See <xref linkend="ugr.tug.aae.xml_intro_ae_descriptor"/> for an
        introduction to the Analysis Engine descriptor XML syntax. The remainder of this
        section assumes you are using the Component Descriptor Editor plug-in to edit the
        Analysis Engine descriptor.</para>
      
      <para>The Component Descriptor Editor consists of several tabbed pages; we will only
        need to use a few of them here. For more information on using this editor, see <olink
          targetdoc="&uima_docs_tools;" targetptr="ugr.tools.cde"/>.</para>
      
      <para>The initial page of the Component Descriptor Editor is the Overview page, which
        appears as follows:</para>
      
      
      <screenshot>
  <mediaobject>
    <imageobject>
      <imagedata width="5.7in" format="JPG" fileref="&imgroot;image008.jpg"/>
    </imageobject>
    <textobject><phrase>Screenshot of Component Descriptor Editor overview page</phrase>      
    </textobject>
  </mediaobject>
</screenshot>
      
      <para>This presents an overview of the RoomNumberAnnotator Analysis Engine (AE). The
        left side of the page shows that this descriptor is for a
        <emphasis>Primitive</emphasis> AE (meaning it consists of a single annotator),
        and that the annotator code is developed in Java. Also, it specifies the Java class
        that implements our logic (the code which was discussed in the previous section).
        Finally, on the right side of the page are listed some descriptive attributes of our
        annotator.</para>
      
      <para>The other two pages that need to be filled out are the Type System page and the
        Capabilities page. You can switch to these pages using the tabs at the bottom of the
        Component Descriptor Editor. In the tutorial, these are already filled out for
        you.</para>
      
      <para>The RoomNumberAnnotator will be using the TutorialTypeSystem we looked at in
        Section <xref linkend="ugr.tug.aae.defining_types"/>. To specify this, we add
        this type system to the Analysis Engine&apos;s list of Imported Type Systems, using
        the Type System page&apos;s right side panel, as shown here:</para>
      
      
      <screenshot>
   <mediaobject>
     <imageobject>
       <imagedata width="5.7in" format="JPG" fileref="&imgroot;image010.jpg"/>
     </imageobject>
     <textobject><phrase>Screenshot of CDE Type System page</phrase></textobject>
   </mediaobject>
 </screenshot>
      
      <para>On the Capabilities page, we define our annotator&apos;s inputs and outputs, in
        terms of the types in the type system. The Capabilities page is shown below:</para>
      
      
      <screenshot>
   <mediaobject>
     <imageobject>
       <imagedata width="5.3in" format="JPG" fileref="&imgroot;image012.jpg"/>
     </imageobject>
     <textobject><phrase>Screenshot of CDE Capabilities page</phrase></textobject>
   </mediaobject>
 </screenshot>
      
      <para>Although capabilities come in sets, having multiple sets is deprecated; here
        we&apos;re just using one set. The RoomNumberAnnotator is very simple. It requires
        no input types, as it operates directly on the document text -- which is supplied as a
        part of the CAS initialization (and which is always assumed to be present). It
        produces only one output type (RoomNumber), and it sets the value of the
        <literal>building</literal> feature on that type. This is all represented on the
        Capabilities page.</para>
      
      <para>The Capabilities page has two other parts for specifying languages and Sofas.
        The languages section allows you to specify which languages your Analysis Engine
        supports. The RoomNumberAnnotator happens to be language-independent, so we can
        leave this blank. The Sofas section allows you to specify the names of additional
        subjects of analysis. This capability and the Sofa Mappings at the bottom are
        advanced topics, described in <olink targetdoc="&uima_docs_tutorial_guides;"
          targetptr="ugr.tug.aas"/>. </para>
      
      <para>This is all of the information we need to provide for a simple annotator. If you
        want to peek at the XML that this tool saves you from having to write, click on the
        <quote>Source</quote> tab at the bottom to view the generated XML.</para>
    </section>
    
    <section id="ugr.tug.aae.testing_your_annotator">
      <title>Testing Your Annotator</title>
      
      <para>Having developed an annotator, we need a way to try it out on some example
        documents. The UIMA SDK includes a tool called the Document Analyzer that will allow
        us to do this. To run the Document Analyzer, execute the documentAnalyzer shell
        script that is in the <literal>bin</literal> directory of your UIMA SDK
        installation, or, if you are using the example Eclipse project, execute the
        <quote>UIMA Document Analyzer</quote> run configuration supplied with that
        project. (To do this, click on the menu bar Run &rarr; Run ... &rarr; and under Java
        Applications in the left box, click on UIMA Document Analyzer.)</para>
      
      <para>You should see a screen that looks like this:</para>
      
      
      <screenshot>
   <mediaobject>
     <imageobject>
       <imagedata width="5.7in" format="JPG" fileref="&imgroot;image014.jpg"/>
     </imageobject>
     <textobject><phrase>Screenshot of UIMA Document Analyzer GUI</phrase></textobject>
   </mediaobject>       
      </screenshot>
      
      <para>There are six options on this screen:</para>
      
      <orderedlist><listitem><para>Directory containing documents to analyze</para>
        </listitem>
        
        <listitem><para>Directory where analysis results will be written</para>
        </listitem>
        
        <listitem><para>The XML descriptor for the Analysis Engine (AE) you want to
          run</para></listitem>
        
        <listitem><para>(Optional) an XML tag, within the input documents, that contains
          the text to be analyzed. For example, the value TEXT would cause the AE to only
          analyze the portion of the document enclosed within
          &lt;TEXT&gt;...&lt;/TEXT&gt; tags.</para></listitem>
        
        <listitem><para>Language of the document </para></listitem>
        
        <listitem><para>Character encoding </para></listitem></orderedlist>
      
      <para>Use the Browse button next to the third item to set the <quote>Location of AE XML
        Descriptor</quote> field to the descriptor we&apos;ve just been discussing
        &mdash;
        <literal>&lt;where-you-installed-uima-e.g.UIMA_HOME&gt; 
          /examples/descriptors/tutorial/ex1/RoomNumberAnnotator.xml</literal>
        . Set the other fields to the values shown in the screen shot above (which should be the
        default values if this is the first time you&apos;ve run the Document Analyzer). Then
        click the <quote>Run</quote> button to start processing.</para>
      
      <para>When processing completes, an <quote>Analysis Results</quote> window should
        appear.</para>
      
      
      <screenshot>
   <mediaobject>
     <imageobject>
       <imagedata width="3.5in" format="JPG" fileref="&imgroot;image016.jpg"/>
     </imageobject>
     <textobject><phrase>Screenshot of UIMA Document Analyzer Results GUI</phrase></textobject>
   </mediaobject>       
      </screenshot>
      
      <para>Make sure <quote>Java Viewer</quote> is selected as the Results Display
        Format, and <emphasis role="bold">double-click</emphasis> on the document
        UIMASummerSchool2003.txt to view the annotations that were discovered. The view
        should look something like this:</para>
      
      
      <screenshot>
   <mediaobject>
     <imageobject>
       <imagedata width="5.7in" format="JPG" fileref="&imgroot;image018.jpg"/>
     </imageobject>
     <textobject><phrase>Screenshot of UIMA CAS Annotation Viewer GUI</phrase></textobject>
   </mediaobject>       
      </screenshot>
      
      <para>You can click the mouse on one of the highlighted annotations to see a list of all
        its features in the frame on the right.</para> <note><para>The legend will only show
      those types which have at least one instance in the CAS, and are declared as outputs in the
      capabilities section of the descriptor (see <xref
        linkend="ugr.tug.aae.creating_xml_descriptor"/>. </para></note>
      
      <para>You can use the DocumentAnalyzer to test any UIMA annotator
        &mdash; just make sure that the annotator&apos;s classes are in the class
        path.</para>
    </section>
  </section>
  
  <section id="ugr.tug.aae.configuration_logging">
    <title>Configuration and Logging</title>
    
    <section id="ugr.tug.aae.configuration_parameters">
      <title>Configuration Parameters</title>
      
      <para>The example RoomNumberAnnotator from the previous section used hardcoded
        regular expressions and location names, which is obviously not very flexible. For
        example, you might want to have the patterns of room numbers be supplied by a
        configuration parameter, rather than having to redo the annotator&apos;s Java code
        to add additional patterns. Rather than add a new hardcoded regular expression for a
        new pattern, a better solution is to use configuration parameters.</para>
      
      <para>UIMA allows annotators to declare configuration parameters in their
        descriptors. The descriptor also specifies default values for the parameters,
        though these can be overridden at runtime.</para>
      
      <section id="ugr.tug.aae.declaring_parameters_in_the_descriptor">
        <title>Declaring Parameters in the Descriptor</title>
        
        <para>The example descriptor
          <literal>descriptors/tutorial/ex2/RoomNumberAnnotator.xml</literal> is
          the same as the descriptor from the previous section except that information has
          been filled in for the Parameters and Parameter Settings pages of the Component
          Descriptor Editor.</para>
        
        <para>First, in Eclipse, open example two&apos;s RoomNumberAnnotator in the
          Component Descriptor Editor, and then go to the Parameters page (click on the
          parameters tab at the bottom of the window), which is shown below:</para>
        
        
        <screenshot>
   <mediaobject>
     <imageobject>
       <imagedata width="5.7in" format="JPG" fileref="&imgroot;image020.jpg"/>
     </imageobject>
     <textobject><phrase>Screenshot of UIMA Component Descriptor Editor (CDE) Parameters page</phrase></textobject>
   </mediaobject>       
      </screenshot>
        
        <para>Two parameters &ndash; Patterns and Locations -- have been declared. In this
          screen shot, the mouse (not shown) is hovering over Patterns to show its
          description in the small popup window. Every parameter has the following
          information associated with it:</para>
        
        <itemizedlist><listitem><para>name &ndash; the name by which the annotator code
          refers to the parameter</para></listitem>
          
          <listitem><para>description &ndash; a natural language description of the
            intent of the parameter</para></listitem>
          
          <listitem><para>type &ndash; the data type of the parameter&apos;s value
            &ndash; must be one of String, Integer, Float, or Boolean.</para></listitem>
          
          <listitem><para>multiValued &ndash; true if the parameter can take
            multiple-values (an array), false if the parameter takes only a single value.
            Shown above as <literal>Multi</literal>.</para></listitem>
          
          <listitem><para>mandatory &ndash; true if a value must be provided for the
            parameter. Shown above as <literal>Req</literal> (for required). </para>
          </listitem></itemizedlist>
        
        <para>Both of our parameters are mandatory and accept an array of Strings as their
          value.</para>
        
        <para>Next, default values are assigned to the parameters on the Parameter Settings
          page:</para>
        
        
        <screenshot>
   <mediaobject>
     <imageobject>
       <imagedata width="5.7in" format="JPG" fileref="&imgroot;image022.jpg"/>
     </imageobject>
     <textobject><phrase>Screenshot of UIMA Component Descriptor Editor (CDE) Parameter Settings page</phrase></textobject>
   </mediaobject>       
      </screenshot>
        
        <para>Here the <quote>Patterns</quote> parameter is selected, and the right pane
          shows the list of values for this parameter, in this case the regular expressions
          that match particular room numbering conventions. Notice the third pattern is
          new, for matching the style of room numbers in the third building, which has room
          numbers such as <literal>J2-A11</literal>.</para>
      </section>
      <section id="ugr.tug.aae.accessing_parameter_values_from_annotator">
        <title>Accessing Parameter Values from the Annotator Code</title>
        
        <para>The class
          <literal>org.apache.uima.tutorial.ex2.RoomNumberAnnotator</literal> has
          overridden the initialize method. The initialize method is called by the UIMA
          framework when the annotator is instantiated, so it is a good place to read
          configuration parameter values. The default initialize method does nothing with
          configuration parameters, so you have to override it. To see the code in Eclipse,
          switch to the src folder, and open
          <literal>org.apache.uima.tutorial.ex2</literal>. Here is the method
          body:</para>
        
        
        <programlisting>/**
* @see AnalysisComponent#initialize(UimaContext)
*/
public void initialize(UimaContext aContext) 
        throws ResourceInitializationException {
  super.initialize(aContext);
  
  // Get config. parameter values  
  String[] patternStrings = 
        (String[]) aContext.getConfigParameterValue("Patterns");
  mLocations = 
        (String[]) aContext.getConfigParameterValue("Locations");

  // compile regular expressions
  mPatterns = new Pattern[patternStrings.length];
  for (int i = 0; i &lt; patternStrings.length; i++) {
    mPatterns[i] = Pattern.compile(patternStrings[i]);
  }
}</programlisting>
        
        <para>Configuration parameter values are accessed through the UimaContext. As you
          will see in subsequent sections of this chapter, the UimaContext is the
          annotator&apos;s access point for all of the facilities provided by the UIMA
          framework &ndash; for example logging and external resource access.</para>
        
        <para>The UimaContext&apos;s <literal>getConfigParameterValue</literal>
          method takes the name of the parameter as an argument; this must match one of the
          parameters declared in the descriptor. The return value of this method is a Java
          Object, whose type corresponds to the declared type of the parameter. It is up to the
          annotator to cast it to the appropriate type, String[] in this case.</para>
        
        <para>If there is a problem retrieving the parameter values, the framework throws an
          exception. Generally annotators don&apos;t handle these, and just let them
          propagate up.</para>
        
        <para>To see the configuration parameters working, run the Document Analyzer
          application and select the descriptor
          <literal>examples/descriptors/tutorial/ex2/RoomNumberAnnotator.xml</literal>
          . In the example document <literal>WatsonConferenceRooms.txt</literal>, you
          should see some examples of Hawthorne II room numbers that would not have been
          detected by the ex1 version of RoomNumberAnnotator.</para>
      </section>
      
      <section id="ugr.tug.aae.supporting_reconfiguration">
        <title>Supporting Reconfiguration</title>
        
        <para>If you take a look at the Javadocs (located in the <ulink
            url="api/index.html">docs/api</ulink> directory) for
          <literal>org.apache.uima.analysis_component.AnaysisComponent</literal>
          (which our annotator implements indirectly through JCasAnnotator_ImplBase),
          you will see that there is a reconfigure() method, which is called by the containing
          application through the UIMA framework, if the configuration parameter values
          are changed.</para>
        
        <para>The AnalysisComponent_ImplBase class provides a default implementation
          that just calls the annotator&apos;s destroy method followed by its initialize
          method. This works fine for our annotator. The only situation in which you might
          want to override the default reconfigure() is if your annotator has very expensive
          initialization logic, and you don&apos;t want to reinitialize everything if just
          one configuration parameter has changed. In that case, you can provide a more
          intelligent implementation of reconfigure() for your annotator.</para>
        
      </section>
      
      <section id="ugr.tug.aae.configuration_parameter_groups">
        <title>Configuration Parameter Groups</title>
        
        <para>For annotators with many sets of configuration parameters, UIMA supports
          organizing them into groups. It is possible to define a parameter with the same name
          in multiple groups; one common use for this is for annotators that can process
          documents in several languages and which want to have different parameter
          settings for the different languages.</para>
        
        <para>The syntax for defining parameter groups in your descriptor is fairly
          straightforward &ndash; see <olink targetdoc="&uima_docs_ref;"/>
          <olink targetdoc="&uima_docs_ref;"
            targetptr="ugr.ref.xml.component_descriptor"/> for details. Values of
          parameters defined within groups are accessed through the two-argument version
          of <literal>UimaContext.getConfigParameterValue</literal>, which takes
          both the group name and the parameter name as its arguments.</para>
      </section>

      <section id="ugr.tug.aae.configuration_parameter_overrides">
        <title>Overriding Configuration Parameter Settings</title>

        <para>There are two ways that the value assigned to a configuration parameter can be
        overridden. An aggregate may declare a parameter that overrides one or more of the
        parameters in one or more of its delegates.  The aggregate must also define a value for the
        parameter, unless the parameter is itself overridden by a setting in the parent
        aggregate.</para>

        <para>An alternative method that avoids these strict hierarchical override constraints is to
        associate an external global name with a parameter and to assign values to these external
        names in an external properties file.  With this approach a particular parameter setting can
        be easily shared by multiple descriptors, even across different applications.  For applications
        with many levels of descriptor nesting it avoids the need to edit aggregate override
        definitions when the location of an annotator in the hierarchy is changed.

        For details see
          <olink targetdoc="&uima_docs_ref;"/>
          <olink targetdoc="&uima_docs_ref;" 
          targetptr="ugr.ref.xml.component_descriptor.aes.external_configuration_parameter_overrides"/>
        </para> 
      </section>
    </section>
    
    <section id="ugr.tug.aae.logging">
      <title>Logging</title>
      
      <para>The UIMA SDK provides a logging facility, which is very similar to the
        java.util.logging.Logger class that was introduced in Java 1.4.
        In addition, it includes the SLF4j framework <ulink url="https://www.slf4j.org/"/>
        and all the methods in that framework's <code>Logger</code> API, plus
        the Java 8 specific API extensions that take <code>Supplier</code> parameters.</para>
      
      <para>Each logger instance is associated with a name. By
        convention, this name is usually a hierarchy of simple names connected with periods, 
        often the fully qualified class name of the component
        issuing the logging call. The name (or any of its parents - starting prefixes up to a period) 
        can be referenced in a configuration file which can then configure for each logger
        various things such as the logging level and where messages should go.</para>
      
      <para>The UIMA framework supports this convention using the
        <literal>UimaContext</literal> object. If you access a logger instance using
        <literal>getContext().getLogger()</literal> or the shorter, but equivalent
        <literal>getLogger()</literal>
        within an Annotator, the logger
        name will be the fully qualified name of the Annotator implementation class.</para>
              
      <para>Here is an example from the process method of
        <literal>org.apache.uima.tutorial.ex2.RoomNumberAnnotator</literal>:
        
        <programlisting>getLogger().trace("Found: {}", () -> annotation.toString());</programlisting>
      </para>

      <para>The <code>trace</code> call 
        indicates that this is a tracing message. This is useful for tracing program flow, but it is a low level which
        is not usually enabled. 
      </para>
        
      <para>
        The first parameter is the message, with substitutable parts.  The convention for where those parts go is
        written as either {} or {n}, where "n" is an integer, specifying the argument number.  
        The modern logging APIs use the {} style, with API calls such as 
        <code>logger.**level**( msg-using-{}-convention, substitutable-arguments)</code>, while the older
        java.util.logger framework uses <code>logger.log(**level**, msg-using-{n} convention, substitutable-arguments)</code>.
      </para>
        
      <para>
        UIMA supports both styles.  
        For new code, it is recommended to use the first style, together with the Java 8 lambda method for the arguments, which 
        insures that the work of turning the <code>annotation</code>
        argument into a printable string only will happen if tracing is enabled.
      </para>
         
      <para>Log statements are "filtered" according to the logging configuration, by Level, and sometimes by
        additional indicators, such as Markers.  Levels work in a hierarchy.  A given level of 
        filtering passes that level and all higher levels.  Some levels have two names, due to the 
        way the different logger back ends name things.  Most levels are also used as method names on 
        the logger, to indicate logging for that level.  For example, you could say <code>aLogger.log(Level.INFO, message)</code>
        but you can also say <code>aLogger.info(message)</code>). The level ordering, highest to lowest, 
        and the associated method names are as follows:
        <itemizedlist spacing="compact">
          <listitem><para>SEVERE or ERROR; error(...)</para></listitem>
          <listitem><para>WARN or WARNING; warn(...)</para></listitem>
          <listitem><para>INFO; info(...)</para></listitem>
          <listitem><para>CONFIG; info(UIMA_MARKER_CONFIG, ...)</para></listitem>
          <listitem><para>FINE or DEBUG; debug(...)</para></listitem>
          <listitem><para>FINER or TRACE; trace(...)</para></listitem>
          <listitem><para>FINEST; trace(UIMA_MARKER_FINEST, ...)</para></listitem>
        </itemizedlist>
        </para>
        
        <para>The CONFIG and FINEST levels are merged with other levels, but are distinguished by having 
        <code>Markers</code>.  If the filtering is configured to pass CONFIG level, then it will pass also the
        INFO/WARN/ERROR  (or their alternative names WARNING/SEVERE) levels as well.
        </para>
       
      
      <para>Each logging backend has its own documentation for how 
        to configure loggers at run time, via configuration files or APIs in some cases.
        Some backends even allow dynamic reconfiguration
        while running, just by updating the configuration file (it is re-loaded every so often, if changed).
      </para>
      
      <para>For the built-in-to-Java logging back end, if no logging configuration file is provided (see next section), 
        the Java Virtual Machine defaults would be used, which typically set the level to INFO and
        higher messages, and direct output to the console.</para>
                
      <para>The UIMA logger is by default implemented using an SLF4J implementation; this (in turn) connects to
        a logging back end, determined via a search of the classpath for a connector.  If none can be found,
        then a message to that effect will be printed to System.err, and no logging will be done.
        The binary distribution for UIMA includes, in its <code>lib</code> directory, the 
        Jar which connects SLF4j to the Java-built-in logger to use as
        its back end, so if you use the standard launchers, you will get this logging back end. 
        </para>
        
      <para>Assuming you are using the Java-built-in-logger as the back-end, 
        if you specify the configuration using the standard UIMA SDK <literal>Logger.properties</literal>
        (found in <code>UIMA_HOME/config/</code>),
        the output will be directed to a file named uima.log, in the current working directory
        (often the <quote>project</quote> directory when running from Eclipse, for
        instance).</para> 
        
        <note><para>When using Eclipse, the uima.log file, if written
      into the Eclipse workspace in the project uimaj-examples, for example, may not appear
      in the Eclipse package explorer view until you right-click the uimaj-examples project
      with the mouse, and select <quote>Refresh</quote>. This operation refreshes the
      Eclipse display to conform to what may have changed on the file system. Also, you can set
      the Eclipse preferences for the workspace to automatically refresh (Window &rarr;
      Preferences &rarr; General &rarr; Workspace, then click the <quote>refresh
      automatically</quote> checkbox.</para></note>
      
      <para>The next several sections mainly describe how to configure the built-in
        Java logger.  See the documentation for other logging back ends for 
        details on how to configure those.</para>
         
      <section id="ugr.tug.aae.logging.configuring">
        <title>Specifying the Logging Configuration when using Java's built-in logger</title>
        
        <para>The
          standard Java built-in logging initialization mechanisms will look for a Java System
          Property named <literal>java.util.logging.config.file</literal> and if
          found, will use the value of this property as the name of a standard
          <quote>properties</quote> file, for setting the logging level. Please refer to
          the Java 1.4. documentation for more information on the format and use of this
          file.</para>
        
        <para>Two sample logging specification property files can be found in the UIMA_HOME
          directory where the UIMA SDK is installed:
          <literal>config/Logger.properties</literal>, and
          <literal>config/FileConsoleLogger.properties</literal>. These specify the same
          logging, except the first logs just to a file, while the second logs both to a file and
          to the console. You can edit these files, or create additional ones, as described
          below, to change the logging behavior.</para>
        
        <para>When running your own Java application, you can specify the location of this
          logging configuration file on your Java command line by setting the Java system
          property <literal>java.util.logging.config.file</literal> to be the logging
          configuration filename. This file specification can be either absolute or
          relative to the working directory. For example:
          
          
          <programlisting><?db-font-size 65% ?>java "-Djava.util.logging.config.file=C:/Program Files/apache-uima/config/Logger.properties"</programlisting>
          <note><para>In a shell script, you can use environment variables such as
          UIMA_HOME if convenient.</para></note> </para>
               
        <para>If you are using Eclipse to launch your application, you can set this property
          in the VM arguments section of the Arguments tab of the run configuration screen. If
          you&apos;ve set an environment variable UIMA_HOME, you could for example, use the
          string:
          <literal>"-Djava.util.logging.config.file=${env_var:UIMA_HOME}/config/Logger.properties".</literal>
          </para>
        
        <para>If you running the .bat or .sh files in the UIMA SDK's <literal>bin</literal> directory, you can specify the location of your
           logger configuration file by setting the <literal>UIMA_LOGGER_CONFIG_FILE</literal> environment variable prior to running the script,
           for example (on Windows): 

           <programlisting><?db-font-size 70% ?>set UIMA_LOGGER_CONFIG_FILE=C:/myapp/MyLogger.properties</programlisting>        
        </para>        
      </section>
      
      <section id="ugr.tug.aae.logging.setting_logging_levels">
        <title>Setting Logging Levels when using Java's built-in logger</title>
        
        <para>Within the logging control file, the default global logging level specifies
          which kinds of events are logged across all loggers. For any given facility this
          global level can be overridden by a facility specific level. Multiple handlers are
          supported. This allows messages to be directed to a log file, as well as to a
          <quote>console</quote>. Note that the ConsoleHandler also has a separate level
          setting to limit messages printed to the console. For example: <literal>.level=
          INFO</literal> </para>
        
        <para>The properties file can change where the log is written, as well.</para>
        
        <para>Facility specific properties allow different logging for each class, as
          well. For example, to set the com.xyz.foo logger to only log SEVERE messages:
          <literal>com.xyz.foo.level = SEVERE</literal></para>
        
        <para>If you have a sample annotator in the package
          <literal>org.apache.uima.SampleAnnotator</literal> you can set the log level
          by specifying: <literal>org.apache.uima.SampleAnnotator.level =
          ALL</literal></para>
        
        <para>There are other logging controls; for a full discussion, please read the
          contents of the <literal>Logger.properties</literal> file and the Java
          specification for logging in Java 1.4.</para>
      </section>
      
      <section id="ugr.tug.aae.logging.output_format">
        <title>Configuring the format of logging output when using Java's built-in logger</title>
        
        <para>The logging output is formatted by handlers specified in the properties file
          for configuring logging, described above. The default formatter that comes with
          the UIMA SDK formats logging output as follows:</para>
        
        <para><literal>Timestamp - threadID: sourceInfo: Message level:
          message</literal></para>
        
        <para> Here&apos;s an example:</para>
        
        <para><literal>7/12/04 2:15:35 PM - 10:
          org.apache.uima.util.TestClass.main(62): INFO: You are not logged
          in!</literal></para>
      </section>
      
      <section id="ugr.tug.aae.logging.meaning_of_severity_levels">
        <title>Meaning of the logging severity levels used by the UIMA logger</title>
        
        <para>These levels are defined by the Java logging framework, which was
          incorporated into Java as of the 1.4 release level. The levels are defined in the
          Javadocs for java.util.logging.Level, and include both logging and tracing
          levels:
          <itemizedlist spacing="compact">
            <listitem><para>OFF is a special level that can be used to turn off
              logging.</para></listitem>
            
            <listitem><para>ALL indicates that all messages should be logged. </para>
            </listitem>
            
            <listitem><para>CONFIG is a message level for configuration messages. These
              would typically occur once (during configuration) in methods like
              <literal>initialize()</literal>. </para></listitem>
            
            <listitem><para>INFO is a message level for informational messages, for
              example, connected to server IP: 192.168.120.12 </para></listitem>
            
            <listitem><para>WARNING is a message level indicating a potential
              problem.</para></listitem>
            
            <listitem><para>SEVERE is a message level indicating a serious
              failure.</para></listitem>
          </itemizedlist></para>
        
        <para> Tracing levels, typically used for debugging:
          <itemizedlist>
            
            <listitem><para>FINE is a message level providing tracing information,
              typically at a collection level (messages occurring once per collection).
              </para></listitem>
            
            <listitem><para>FINER indicates a fairly detailed tracing message,
              typically at a document level (once per document).</para></listitem>
            
            <listitem><para>FINEST indicates a highly detailed tracing message. </para>
            </listitem></itemizedlist></para>
      </section>
      
      <section id="ugr.tug.aae.logging.using_outside_of_an_annotator">
        <title>Using loggers outside of an annotator</title>
        
        <para>An application using UIMA may want to log its messages using the same logging
          framework. This can be done by getting a reference to the UIMA logger, as follows:                  
          <programlisting>Logger logger = UIMAFramework.getLogger(TestClass.class);</programlisting>.
        </para>
          
        <para>You can also simply get a direct reference to an Slf4j logger using the standard approach:
          <programlisting>org.slf4j.Logger logger = org.slf4j.LogFactory.getLogger(TestClass.class);</programlisting>
        </para>
        
        <para>The class argument specifies the name of the logger, using the fully qualified class name. 
          For UIMA loggers, if not specified, the name of the returned logger instance is
          <quote>org.apache.uima</quote>.</para>
      </section>
      
      <section id="ugr.tug.aae.logging.change_logger_implementation">
        <title>Changing the underlying UIMA logging implementation</title>
        
        <para>By default the UIMA framework uses, under the hood of the UIMA Logger interface, the 
        SLF4J logging framework to do logging. This allows UIMA, when running embedded inside other frameworks,
        to defer the choice of back-end logging frameworks to those applications.
        </para>
        
        <para>For backwards compatibility with Version 2, the older methods (prior to Slf4j) for switching the
        logger implementation remains.     
        You do this by specifying the system property  
          <programlisting>-Dorg.apache.uima.logger.class=&lt;loggerClass></programlisting>
        when the UIMA framework is started.  
        </para>
        <para>
<<<<<<< HEAD
          UIMA also provides a logging implementation that use Apache Log4j instead of Java logging. To
          use Log4j you have to provide the Log4j jars in the classpath and your application 
          must specify the logging configuration as shown below. 
          <programlisting><?db-font-size 80% ?>-Dorg.apache.uima.logger.class=org.apache.uima.util.impl.Log4jLogger_impl</programlisting>
=======
          The specified logger class must be available in the classpath and has to subclass the 
          <code>org.apache.uima.util.Logger_common_impl</code> class. 
>>>>>>> 488947ef
        </para>

        <para>For backwards compatibility, V3 continues to provide the class
           <code>org.apache.uima.util.impl.Log4jLogger_impl</code> as an alternative
           which can be specified this way by this JVM argument:
           <programlisting><?db-font-size 80% ?>-Dorg.apache.uima.logger.class=org.apache.uima.util.impl.Log4jLogger_impl</programlisting>
           to switch to the log4j back end.  This has been updated in V3 to <code>log4j 2</code>
           (see <ulink url="https://logging.apache.org/log4j"/>).
           If you use this, you must provide the required <code>Log4j 2</code> jars in the classpath.
         </para>        
                 
      </section>
      
      <section id="uv3.logging.suppress_annotator_logging">
        <title>Throttling excessive logging from Annotators</title>
        
        <para>Sometimes, in production, you may find annotators are logging excessively, and you wish to throttle 
          this. But you may not have access to logging settings to control this,
          perhaps because UIMA is running as a library component within another framework. 
          For this special case,
          you can limit logging done by Annotators by passing an additional parameter to the UIMA Framework's 
          produceAnalysisEngine API, using the key name 
          <code>AnalysisEngine.PARAM_THROTTLE_EXCESSIVE_ANNOTATOR_LOGGING</code>
          and setting the value to an Integer object equal to the the limit.  Using 0 will suppress all logging.
          Any positive number allows that many log records to be logged, per level.  A limit of 10 would allow 
          10 Errors, 10 Warnings, etc.  The limit is enforced separately, per logger instance.</para>
          
          <note><para>This only works if the logger used by Annotators is obtained from the 
          Annotator base implementation class via the <code>getLogger()</code> method.</para></note>
            
      </section>  
      
    </section>
  </section>  
  <section id="ugr.tug.aae.building_aggregates">
    <title>Building Aggregate Analysis Engines</title>
    
    <section id="ugr.tug.aae.combining_annotators">
      <title>Combining Annotators</title>
      
      <para>The UIMA SDK makes it very easy to combine any sequence of Analysis Engines to
        form an <emphasis>Aggregate Analysis Engine</emphasis>. This is done through an
        XML descriptor; no Java code is required!</para>
      
      <para>If you go to the <literal>examples/descriptors/tutorial/ex3</literal>
        folder (in Eclipse, it&apos;s in your uimaj-examples project, under the
        <literal>descriptors/tutorial/ex3</literal> folder), you will find a
        descriptor for a TutorialDateTime annotator. This annotator detects dates and
        times. To see what this annotator can do, try it out
        using the Document Analyzer. If you are curious as to how this annotator works, the
        source code is included, but it is not necessary to understand the code at this
        time.</para>
      
      <para>We are going to combine the TutorialDateTime annotator with the
        RoomNumberAnnotator to create an aggregate Analysis Engine. This is illustrated
        in the following figure:
        
        <figure id="ugr.tug.aae.fig.combining_annotators">
          <title>Combining Annotators to form an Aggregate Analysis Engine</title>
          <mediaobject>
            <imageobject>
              <imagedata width="5.7in" format="PNG"
                fileref="&imgroot;image024.png"/>
            </imageobject>
            <textobject> <phrase>Combining Annotators to form an Aggregate Analysis
              Engine</phrase>
            </textobject>
          </mediaobject>
        </figure> </para>
      
      <para>The descriptor that does this is named
        <literal>RoomNumberAndDateTime.xml</literal>, which you can open in the
        Component Descriptor Editor plug-in. This is in the uimaj-examples project in the
        folder <literal>descriptors/tutorial/ex3</literal>. </para>
      
      <para>The <quote>Aggregate</quote> page of the Component Descriptor Editor is
        used to define which components make up the aggregate. A screen shot is shown below.
        (If you are not using Eclipse, see <xref
          linkend="ugr.tug.aae.xml_intro_ae_descriptor"/> for the actual XML syntax
        for Aggregate Analysis Engine Descriptors.)</para>
      
      
        <screenshot>
  <mediaobject>
    <imageobject>
      <imagedata width="5.7in" format="JPG" fileref="&imgroot;image026.jpg"/>
    </imageobject>
    <textobject>
      <phrase>Aggregate page of the Component Descriptor Editor (CDE)</phrase>
    </textobject>
  </mediaobject>
</screenshot>
        
      <para>On the left side of the screen is the list of component engines that make up the
        aggregate &ndash; in this case, the TutorialDateTime annotator and the
        RoomNumberAnnotator. To add a component, you can click the <quote>Add</quote>
        button and browse to its descriptor. You can also click the <quote>Find AE</quote>
        button and search for an Analysis Engine in your Eclipse workspace.
        <note><para>The <quote>AddRemote</quote> button is used for adding components
        which run remotely (for example, on another machine using a remote networking
        connection). This capability is described in section <olink
          targetdoc="&uima_docs_tutorial_guides;"
          targetptr="ugr.tug.application.how_to_call_a_uima_service"/>,</para>
        </note> </para>
      
      <para>The order of the components in the left pane does not imply an order of
        execution. The order of execution, or <quote>flow</quote> is determined in the
        <quote>Component Engine Flow</quote> section on the right. UIMA supports
        different types of algorithms (including user-definable) for determining the
        flow. Here we pick the simplest: <literal>FixedFlow</literal>. We have chosen to
        have the RoomNumberAnnotator execute first, although in this case it
        doesn&apos;t really matter, since the RoomNumber and DateTime annotators do not
        have any dependencies on one another.</para>
      
      <para>If you look at the <quote>Type System</quote> page of the Component
        Descriptor Editor, you will see that it displays the type system but is not
        editable. The Type System of an Aggregate Analysis Engine is automatically
        computed by merging the Type Systems of all of its components.</para>
      
      <warning><para>If the components have different definitions for the same type name,
        The Component Descriptor Editor will show a warning.  It is possible to continue past
        this warning, in which case your aggregate's type system will have the correct
        <quote>merged</quote>
        type definition that contains all of the features defined on that type by all of your
        components.  However, it is not recommended to use this feature in conjunction with JCAS,
        since the JCAS Java Class definitions cannot be so easily merged.  See
        <olink targetdoc="&uima_docs_ref;"/>
        <olink
          targetdoc="&uima_docs_ref;"
          targetptr="ugr.ref.jcas.merging_types_from_other_specs"/> for more information.
      </para></warning>
      
      <para>The Capabilities page is where you explicitly declare the aggregate Analysis
        Engine&apos;s inputs and outputs. Sofas and Languages are described later.
        
          
          <screenshot>
     <mediaobject>
       <imageobject>
         <imagedata width="5.7in" format="JPG" fileref="&imgroot;image028.jpg"/>
       </imageobject>
       <textobject><phrase>Screen shot of the Capabilities page of the Component Descriptor Editor
       </phrase></textobject>
     </mediaobject>
   </screenshot>
          </para>
        <para>Note that it is not automatically assumed that all outputs of each component
          Analysis Engine (AE) are passed through as outputs of the aggregate AE. If, for example,
          the TutorialDateTime annotator also produced Word and Sentence annotations, 
          but those were not of interest as output in this case, we can exclude them from the 
          list of outputs.</para>
        
        <para>You can run this AE using the Document Analyzer in the same way that you run any
          other AE. Just select the <literal>examples/descriptors/tutorial/ex3/
          RoomNumberAndDateTime.xml</literal> descriptor and click the Run button. You
          should see that RoomNumbers, Dates, and Times are all shown:</para>
        
        <screenshot>
     <mediaobject>
       <imageobject>
         <imagedata width="5.7in" format="JPG" fileref="&imgroot;image030.jpg"/>
       </imageobject>
       <textobject><phrase>Screen shot results of running the Document Analyzer
       </phrase></textobject>
     </mediaobject>
   </screenshot>
        
    </section>
    
    <section id="ugr.tug.aae.aaes_can_contain_cas_consumers">
      <title>AAEs can also contain CAS Consumers</title>
      
      <para>In addition to aggregating Analysis Engines, Aggregates can also contain CAS
        Consumers (see <olink targetdoc="&uima_docs_tutorial_guides;"
          targetptr="ugr.tug.cpe"/>, or even a mixture of these components with regular
        Analysis Engines. The UIMA Examples has an example of an Aggregate which contains
        both an analysis engine and a CAS consumer, in
        <literal>examples/descriptors/MixedAggregate.xml.</literal></para>
      
      <para>Analysis Engines support the <literal>collectionProcessComplete</literal>
        method, which is particularly important for many CAS Consumers.  If
        an application (or a Collection Processing Engine) calls 
        <literal>collectionProcessComplete</literal> on an aggregate, the framework
        will deliver that call to all of the components of the aggregate.  If you use
        one of the built-in flow types (fixedFlow or capabilityLanguageFlow), then the
        order specified in that flow will be the same order in which the
        <literal>collectionProcessComplete</literal> calls are made to the components.
        If a custom flow is used, then the calls will be made in arbitrary order.
      </para>
    </section>
    
    <section id="ugr.tug.aae.reading_results_previous_annotators">
      <title>Reading the Results of Previous Annotators</title>
      
      <para>So far, we have been looking at annotators that look directly at the document text. However, annotators
        can also use the results of other annotators. One useful thing we can do at this point is look for the
        co-occurrence of a Date, a RoomNumber, and two Times &ndash; and annotate that as a Meeting.</para>
        
      <para>The <code>select</code> API, available on the CAS, JCas, and individual UIMA indexes, 
        is the preferred way to get 
        feature structures from the CAS and work with them.</para>  
      
      <para>The CAS maintains <emphasis>indexes</emphasis> of annotations, and from an index you can obtain an
        iterator that allows you to step through all annotations of a particular type in that index.
        Indexes are optional; they allow you to specify a sorting order or can specify set-inclusion
        criteria.  One built-in index is the Annotation index; this contains sorted instances of type Annotation 
        or its subtypes.
      </para> 
      
      <para>
        Here&apos;s some example code
        that would iterate over all of the TimeAnnot annotations in the JCas, in some unspecified order:
        
        <programlisting>for (TimeAnnot : aJCas.select(TimeAnnot.class)) {
  //do something
}</programlisting></para>
      
      <para>
        The same code, but using the Annotation index to specify an ordering (assuming that
        TimeAnnot is a subtype of Annotation):
        
        <programlisting>for (TimeAnnot : aJCas.getAnnotationIndex().select(TimeAnnot.class)) {
  //do something
}
  // or
for (TimeAnnot : aJCas.getAnnotationIndex(TimeAnnot.class).select()) {
  //do something
}
</programlisting></para>
        
      <para>Also, if you've defined your own custom index as described in <olink targetdoc="&uima_docs_ref;"/>
        <olink targetdoc="&uima_docs_ref;"
          targetptr="ugr.ref.xml.component_descriptor.aes.index"/>, you can get an iterator over that
        specific index by calling <literal>aJCas.getIndex(label, clazz)</literal>.
        The <literal>getIndex(...)</literal> method's second argument 
      specialized the index to subtype of the type the index was declared to index.  For instance,
      if you defined an index called "allEvents" over the type <literal>Event</literal>, and wanted 
      to get an index over just a particular subtype of event, say, <literal>TimeEvent</literal>,
      you can ask for that index using 
        <literal>aJCas.getIndex("allEvents", TimeEvent.class)</literal>.</para>
      
      
      <para>Whereever the type is specified by TimeEvent.class, the APIs also allow the non-JCas 
        specification of the type by passing an instance of a UIMA Type class. This alternative enables
        writing code that can be used for any type, discovered at run time.</para>
      
      <para>Now that we&apos;ve explained the basics, let&apos;s take a look at the process method for
        <literal>org.apache.uima.tutorial.ex4.MeetingAnnotator</literal>. Since we&apos;re looking for a
        combination of a RoomNumber, a Date, and two Times, there are four nested iterators. (There&apos;s surely a
        better algorithm for doing this, but to keep things simple we&apos;re just going to look at every combination
        of the four items.)</para>
      
      <para>For each combination of the four annotations, we compute the span of text that includes all of them, and
        then we check to see if that span is smaller than a <quote>window</quote> size, a configuration parameter.
        There are also some checks to make sure that we don&apos;t annotate the same span of text multiple times. If all
        the checks pass, we create a Meeting annotation over the whole span. There&apos;s really nothing to
        it!</para>
      
      <para>The XML descriptor, located in
        <literal>examples/descriptors/tutorial/ex4/MeetingAnnotator.xml</literal> , is also very
        straightforward. An important difference from previous descriptors is that this is the first annotator
        we&apos;ve discussed that has input requirements. This can be seen on the <quote>Capabilities</quote>
        page of the Component Descriptor Editor:</para>
      
      
      <screenshot>
     <mediaobject>
       <imageobject>
         <imagedata width="5.7in" format="JPG" fileref="&imgroot;image032.jpg"/>
       </imageobject>
       <textobject><phrase>Screen shot of Capabilities page of the Component Descriptor Editor
       </phrase></textobject>
     </mediaobject>
   </screenshot>
      
      <para>If we were to run the MeetingAnnotator on its own, it wouldn&apos;t detect anything because it
        wouldn&apos;t have any input annotations to work with. The required input annotations can be produced by the
        RoomNumber and DateTime annotators. So, we create an aggregate Analysis Engine containing these two
        annotators, followed by the Meeting annotator. This aggregate is illustrated in <xref
          linkend="ugr.tug.aae.fig.aggregate_for_meeting_annotator"/>. The descriptor for this is in
        <literal>examples/descriptors/tutorial/ex4/MeetingDetectorAE.xml</literal> . Give it a try in the
        Document Analyzer.
        
        <figure id="ugr.tug.aae.fig.aggregate_for_meeting_annotator">
          <title>An Aggregate Analysis Engine where an internal component uses output from previous
            engines</title>
          <mediaobject>
            <imageobject>
              <imagedata width="5.7in" format="PNG" fileref="&imgroot;image034.png"/>
            </imageobject>
            <textobject><phrase>An Aggregate Analysis Engine where an internal component uses output from
              previous engines. </phrase>
            </textobject>
          </mediaobject>
        </figure> </para>
      
    </section>
  </section>
  
  <section id="ugr.tug.aae.other_examples">
    <title>Other examples</title>
    
    <para>The UIMA SDK include several other examples you may find interesting,
      including</para>
    
    <itemizedlist spacing="compact">
      <listitem><para>SimpleTokenAndSentenceAnnotator &ndash; a simple tokenizer and
        sentence annotator.</para></listitem>
      
      <listitem><para>XmlDetagger &ndash; A multi-sofa annotator that does XML
        detagging. Multiple Sofas (Subjects of Analysis) are described in a later &ndash;
        see <olink targetdoc="&uima_docs_tutorial_guides;"
          targetptr="ugr.tug.mvs"/>.  Reads XML data from the input Sofa
        (named "xmlDocument"); this data can be stored in the CAS as a string or array, or it can
        be a URI to a remote file. The XML is parsed using the JVM's default parser, and the
        plain-text content is written to a new sofa called "plainTextDocument".</para>
      </listitem>
      
      <listitem><para>PersonTitleDBWriterCasConsumer &ndash; a sample CAS Consumer
        which populates a relational database with some annotations. It uses JDBC and in this
        example, hooks up with the Open Source Apache Derby database. </para></listitem>
    </itemizedlist>
  </section>
  
  <section id="ugr.tug.aae.additional_topics">
    <title>Additional Topics</title>
    
    <section id="ugr.tug.aae.contract_for_annotator_methods">
      <title>Contract: Annotator Methods Called by the Framework</title>
      <titleabbrev>Annotator Methods</titleabbrev>
      
      <para>The UIMA framework ensures that an Annotator instance is called by only one
        thread at a time.  An instance never has to worry about running some method on one 
        thread, and then asynchronously being called using another thread. This approach 
        simplifies the design of annotators &ndash; they do not have to be designed to support
        multi-threading. When multiple threading is wanted, for performance, multiple
        instances of the Annotator are created, each one running on just one thread.</para>
      
      <para>The following table defines the methods called by the framework, when they are
        called, and the requirements annotator implementations must follow.</para>
      
      <informaltable frame="all">
        <tgroup cols="3" colsep="1" rowsep="1">
          <colspec colname="c1" colwidth="1*"/>
          <colspec colname="c2" colwidth="2*"/>
          <colspec colname="c3" colwidth="2*"/>
          <thead>
            <row>
              <entry align="center">Method</entry>
              <entry align="center">When Called by Framework</entry>
              <entry align="center">Requirements</entry>
            </row>
          </thead>
          <tbody>
            <row>
              <entry>initialize</entry>
              <entry>Typically only called once, when instance is created. Can be called
                again if application does a reinitialize call and the default behavior
                isn't overridden (the default behavior for reinitialize is to call
                <literal>destroy</literal> followed by
                <literal>initialize</literal></entry>
              <entry>Normally does one-time initialization, including reading of
                configuration parameters. If the application changes the parameters, it
                can call initialize to have the annotator re-do its
                initialization.</entry>
            </row>
            <row>
              <entry>typeSystemInit</entry>
              <entry>Called before <literal>process</literal> whenever the type system
                in the CAS being passed in differs from what was previously passed in a
                <literal>process</literal> call (and called for the first CAS passed in,
                too). The Type System being passed to an annotator only changes in the case of
                remote annotators that are active as servers, receiving possibly
                different type systems to operate on.</entry>
              <entry>Typically, users of JCas do not implement any method for this. An
                annotator can use this call to read the CAS type system and setup any instance
                variables that make accessing the types and features convenient.</entry>
            </row>
            <row>
              <entry>process</entry>
              <entry>Called once for each CAS. Called by the application if not using
                Collection Processing Manager (CPM); the application calls the process
                method on the analysis engine, which is then delegated by the framework to
                all the annotators in the engine. For Collection Processing application,
                the CPM calls the process method. If the application creates and manages
                your own Collection Processing Engine via API calls (see Javadocs), the
                application calls this on the Collection Processing Engine, and it is
                delegated by the framework to the components.</entry>
              <entry>Process the CAS, adding and/or modifying elements in it</entry>
            </row>
            <row>
              <entry>destroy</entry>
              <entry>This method can be called by applications, and is also called by the
                Collection Processing Manager framework when the collection processing
                completes. It is also called on Aggregate delegate components, if those 
                components successfully complete their <literal>initialize</literal> call, if 
                a subsequent delegate (or flow controller) in the aggregate fails to initialize.
                This allows components which need to clean up things done during initialization 
                to do so.  It is up to the component writer to use a try/finally construct during initialization
                to cleanup from errors that occur during initialization within one component.
                The <literal>destroy</literal> call on an aggregate is
                propagated to all contained analysis engines.</entry>
              <entry>An annotator should release all resources, close files, close
                database connections, etc., and return to a state where another initialize
                call could be received to restart. Typically, after a destroy call, no
                further calls will be made to an annotator instance.</entry>
            </row>
            <row>
              <entry>reconfigure</entry>
              <entry><para>This method is never called by the framework, unless an
                application calls it on the Engine object &ndash; in which case it the
                framework propagates it to all annotators contained in the Engine.</para>
                <para>Its purpose is to signal that the configuration parameters have
                  changed.</para></entry>
              <entry>A default implementation of this calls destroy, followed by
                initialize. This is the only case where initialize would be called more than
                once. Users should implement whatever logic is needed to return the
                annotator to an initialized state, including re-reading the
                configuration parameter data.</entry>
            </row>
          </tbody>
        </tgroup>
      </informaltable>
      
    </section>
    
    <section id="ugr.tug.aae.reporting_errors_from_annotators">
      <title>Reporting errors from Annotators</title>
      
      <para>There are two broad classes of errors that can occur: recoverable and
        unrecoverable. Because Annotators are often expected to process very large numbers
        of artifacts (for example, text documents), they should be written to recover where
        possible.</para>
      
      <para>For example, if an upstream annotator created some input for an annotator which
        is invalid, the annotator may want to log this event, ignore the bad input and
        continue. It may include a notification of this event in the CAS, for further
        downstream annotators to consider. Or, it may throw an exception (see next section)
        &ndash; but in this case, it cannot do any further processing on that
        document.</para> <note><para>The choice of what to do can be made configurable,
      using the configuration parameters. </para></note>
      
    </section>
    
    <section id="ugr.tug.aae.throwing_exceptions_from_annotators">
      <title>Throwing Exceptions from Annotators</title>
      
      <para>Let&apos;s say an invalid regular expression was passed as a parameter to the
        RoomNumberAnnotator. Because this is an error related to the overall
        configuration, and not something we could expect to ignore, we should throw an
        appropriate exception, and most Java programmers would expect to do so like
        this:</para>
      
      
      <programlisting>throw new ResourceInitializationException(
    "The regular expression " + x + " is not valid.");</programlisting>
      
      <para>UIMA, however, does not do it this way. All UIMA exceptions are
        <emphasis>internationalized</emphasis>, meaning that they support translation
        into other languages. This is accomplished by eliminating hardcoded message
        strings and instead using external message digests. Message digests are files
        containing (key, value) pairs. The key is used in the Java code instead of the actual
        message string. This allows the message string to be easily translated later by
        modifying the message digest file, not the Java code. Also, message strings in the
        digest can contain parameters that are filled in when the exception is thrown. The
        format of the message digest file is described in the Javadocs for the Java class
        <literal>java.util.PropertyResourceBundle</literal> and in the load method of
        <literal>java.util.Properties</literal>.</para>
      
      <para>The first thing an annotator developer must choose is what Exception class to
        use. There are three to choose from:
        
        <orderedlist><listitem><para>ResourceConfigurationException should be
          thrown from the annotator&apos;s reconfigure() method if invalid configuration
          parameter values have been specified. 
          </para></listitem>
          
          <listitem><para>ResourceInitializationException should be thrown from the
            annotator&apos;s initialize() method if initialization fails for any 
            reason (including invalid configuration parameters).</para></listitem>
          
          <listitem><para>AnalysisEngineProcessException should be thrown from the
            annotator&apos;s process() method if the processing of a particular document
            fails for any reason. </para></listitem></orderedlist></para>
      
      <para>Generally you will not need to define your own custom exception classes, but if
        you do they must extend one of these three classes, which are the only types of
        Exceptions that the annotator interface permits annotators to throw.</para>
      
      <para>All of the UIMA Exception classes share common constructor varieties. There are
        four possible arguments:</para>
      
      <para>The name of the message digest to use (optional &ndash; if not specified the
        default UIMA message digest is used).</para>
      
      <para>The key string used to select the message in the message digest.</para>
      
      <para>An object array containing the parameters to include in the message. Messages
        can have substitutable parts. When the message is given, the string representation
        of the objects passed are substituted into the message. The object array is often
        created using the syntax new Object[]{x, y}.</para>
      
      <para>Another exception which is the <quote>cause</quote> of the exception you are
        throwing. This feature is commonly used when you catch another exception and rethrow
        it. (optional)</para>
      
      <para>If you look at source file (folder: src in Eclipse)
        <literal>org.apache.uima.tutorial.ex5.RoomNumberAnnotator</literal>, you
        will see the following code:
        
        
        <programlisting>try {
  mPatterns[i] = Pattern.compile(patternStrings[i]);
} 
catch (PatternSyntaxException e) {
  throw new ResourceInitializationException(
     MESSAGE_DIGEST, "regex_syntax_error",
     new Object[]{patternStrings[i]}, e);
}</programlisting>
        where the MESSAGE_DIGEST constant has the value <literal>
        "org.apache.uima.tutorial.ex5.RoomNumberAnnotator_Messages". </literal>
        </para>
      
      <para>Message digests are specified using a dotted name, just like Java classes. This
        file, with the .properties extension, must be present in the class path. In Eclipse,
        you find this file under the src folder, in the package
        org.apache.uima.tutorial.ex5, with the name
        RoomNumberAnnotator_Messages.properties. Outside of Eclipse, you can find this
        in the <literal>uimaj-examples.jar</literal> with the name
        <literal>org/apache/uima/tutorial/ex5/RoomNumberAnnotator_Messages.properties.</literal>
        If you look in this file you will see the line:
        
        
        <programlisting>regex_syntax_error = {0} is not a valid regular expression.</programlisting>
        which is the error message for the example exception we showed above. The placeholder
        {0} will be filled by the toString() value of the argument passed to the exception
        constructor &ndash; in this case, the regular expression pattern that didn&apos;t
        compile. If there were additional arguments, their locations in the message would be
        indicated as {1}, {2}, and so on.</para>
      
      <para>If a message digest is not specified in the call to the exception constructor, the
        default is <literal>UIMAException.STANDARD_MESSAGE_CATALOG</literal> (whose
        value is <quote><literal>org.apache.uima.UIMAException_Messages</literal>
        </quote> in the current release but may change). This message digest is located in the
        <literal>uima-core.jar</literal> file at
        <literal>org/apache/uima/UIMAException_messages.properties</literal>
        &ndash; you can take a look to see if any of these exception messages are useful to
        use.</para>
      
      <para>To try out the regex_syntax_error exception, just use the Document Analyzer to
        run
        <literal>examples/descriptors/tutorial/ex5/RoomNumberAnnotator.xml</literal>
        , which happens to have an invalid regular expression in its configuration parameter
        settings.</para>
      
      <para>To summarize, here are the steps to take if you want to define your own exception
        message:</para>
      
      <para>Create a file with the .properties extension, where you declare message keys and
        their associated messages, using the same syntax as shown above for the
        regex_syntax_error exception. The properties file syntax is more completely
        described in the Javadocs for the <ulink 
          url="http://java.sun.com/j2se/1.5.0/docs/api/java/util/Properties.html#load(java.io.InputStream)">
        load</ulink> method of the java.util.Properties class.</para>
      
      <para>Put your properties file somewhere in your class path (it can be in your
        annotator&apos;s .jar file).</para>
      
      <para>Define a String constant (called MESSAGE_DIGEST for example) in your annotator
        code whose value is the dotted name of this properties file. For example, if your
        properties file is inside your jar file at the location
        <literal>org/myorg/myannotator/Messages.properties</literal>, then this
        String constant should have the value
        <literal>org.myorg.myannotator.Messages</literal>. Do not include the
        .properties extension. In Java Internationalization terminology, this is called
        the Resource Bundle name. For more information see the Javadocs for the <ulink
          url="http://java.sun.com/j2se/1.5.0/docs/api/java/util/PropertyResourceBundle.html">
        PropertyResourceBundle</ulink> class.</para>
      
      <para>In your annotator code, throw an exception like this:
        
        <programlisting>throw new ResourceInitializationException(
    MESSAGE_DIGEST, "your_message_name",
    new Object[]{param1,param2,...});</programlisting></para>
      
      <para>You may also wish to look at the Javadocs for the UIMAException class.</para>
      
      <para>For more information on Java&apos;s internationalization features, see the 
       <ulink url="http://java.sun.com/j2se/1.5.0/docs/guide/intl/index.html">
        Java Internationalization Guide</ulink>.</para>
    </section>
    
    <section id="ugr.tug.aae.accessing_external_resource_files">
      <title>Accessing External Resources</title>
      
      <para>External Resources are Java objects that have a life cycle where they
      are (optionally) initialized at startup time by reading external data from 
      a file or via a URL (which can access information over the http protocol, for instance).
      It is not <emphasis>required</emphasis> that Extermal Resource objects 
      do any external data reading to initialize themselves.  However, this is such a 
      common use case, that we will presume this mode of operation in the description below.</para>
      
      <para>Sometimes you may want an annotator to read from an external resource, 
        such as a URL or a file &ndash; for
        example, a long list of keys and values that you are going to build into a HashMap. You
        could, of course, just introduce a configuration parameter that holds the absolute
        path or URL to this resource, and build the HashMap in your annotator&apos;s
        initialize method. However, this is not the best solution for three reasons:</para>
      
      <orderedlist><listitem><para>Including an absolute path in your descriptor to
        specify the initialization data makes
        your annotator difficult for others to use. Each user will need to edit this
        descriptor and set the absolute path to a value appropriate for his or her
        installation.</para></listitem>
        
        <listitem><para>You cannot share the created Java object(s), e.g., a HashMap, 
          between multiple annotators. Also,
          in some deployment scenarios there may be more than one instance of your annotator,
          and you would like to have the option for them to share the same Java Object(s).</para></listitem>
        
        <listitem><para>Your annotator would become dependent on a particular 
          implementation of the Java Object(s).  It would be better if there was 
          a decoupling between the actual implementation, and the API used to
          access it. </para></listitem></orderedlist>
      
      <para>A better way to create these sharable Java objects and initialize them 
        via external disk or URL sources is through the ResourceManager
        component. In this section we are going to show an example of how to use the Resource
        Manager.</para>
      
      <para>This example annotator will annotate UIMA acronyms (e.g. UIMA, AE, CAS, JCas)
        and store the acronym&apos;s expanded form as a feature of the annotation. The
        acronyms and their expanded forms are stored in an external file.</para>
      
      <para>First, look at the
        <literal>examples/descriptors/tutorial/ex6/UimaAcronymAnnotator.xml</literal>
        descriptor.
        
        
        <screenshot>
       <mediaobject>
       <imageobject>
         <imagedata width="5.7in" format="JPG" fileref="&imgroot;image036.jpg"/>
       </imageobject>
       <textobject><phrase>Screen shot of Component Descriptor Editor page for configuring External Resources
       </phrase></textobject>
     </mediaobject>

</screenshot></para>
      
      <para>The values of the rows in the two tables are longer than can be easily shown. You can
        click the small button at the top right to shift the layout from two side-by-side
        tables, to a vertically stacked layout. You can also click the small twisty on the
        <quote>Imports for External Resources and Bindings</quote> to collapse this
        section, because it&apos;s not used here. Then the same screen will appear like this:
        
        
        <screenshot>
       <mediaobject>
       <imageobject>
         <imagedata width="5.7in" format="JPG" fileref="&imgroot;image038.jpg"/>
       </imageobject>
       <textobject><phrase>Screen shot of Component Descriptor Editor page for configuring External Resources after
         adjusting the layout
       </phrase></textobject>
     </mediaobject>
</screenshot>
        </para>
      
      <para>The top window has a scroll bar allowing you to see the rest of the line.</para>
      
      <section id="ugr.tug.aae.resources.declaring_dependencies">
        <title>Declaring Resource Dependencies</title>
        
        <para>The bottom window is where an annotator declares an external resource
          dependency. The XML for this is as follows:</para>
        
        
        <programlisting><![CDATA[<externalResourceDependency>
  <key>AcronymTable</key> 
  <description>Table of acronyms and their expanded forms.</description> 
  <interfaceName>
    org.apache.uima.tutorial.ex6.StringMapResource
  </interfaceName> 
</externalResourceDependency>
]]></programlisting>
        
        <para>The &lt;key&gt; value (AcronymTable) is the name by which the annotator
          identifies this resource. The key must be unique for all resources that this
          annotator accesses, but the same key could be used by different annotators to mean
          different things. The interface name
          (<literal>org.apache.uima.tutorial.ex6.StringMapResource</literal>) is
          the Java interface through which the annotator accesses the data. Specifying an
          interface name is optional.  If you do not specify an interface name, annotators
          will instead get an interface which can provide direct access to the 
          data resource (file or URL) that is 
          associated with this external resource.</para>
      </section>
      
      <section id="ugr.tug.aae.resources.accessing_from_uimacontext">
        <title>Accessing the Resource from the UimaContext</title>
        
        <para> If you look at the
          <literal>org.apache.uima.tutorial.ex6.UimaAcronymAnnotator</literal>
          source, you will see that the annotator accesses this resource from the
          UimaContext by calling:
          
          
          <programlisting>StringMapResource mMap = 
  (StringMapResource)getContext().getResourceObject("AcronymTable");</programlisting>
          </para>
        
        <para>The object returned from the <literal>getResourceObject</literal> method
          will implement the interface declared in the
          <literal>&lt;interfaceName&gt;</literal> section of the descriptor,
          <literal>StringMapResource</literal> in this case. The annotator code does not
          need to know the location of external data that may be used to initilize this
          object, nor the Java class that might be used to read the
          data and implement the <literal>StringMapResource</literal>
          interface.</para>
        
        <para>Note that if we did not specify a Java interface in our descriptor, our
          annotator could directly access the resource data as follows:
          
          
          <programlisting>InputStream stream = getContext().getResourceAsStream("AcronymTable");</programlisting></para>
        
        <para>If necessary, the annotator could also determine the location of the resource
          file, by calling:
          
          
          <programlisting>URI uri = getContext().getResourceURI("AcronymTable");</programlisting></para>
        
        <para>These last two options are only available in the case where the descriptor does
          not declare a Java interface.</para>
        
        <note><para>The methods for getting access to resources include <literal>getResourceURL</literal>.  That 
        method returns a URL, which may contain spaces encoded as %20.  url.getPath() would
        return the path without decoding these %20 into spaces.  <literal>getResourceURI</literal>
        on the other hand, returns a URI, and the uri.getPath() <emphasis>does</emphasis>
        do the conversion of %20 into spaces.  See also <literal>getResourceFilePath</literal>,
          which does a getResourceURI followed by uri.getPath().</para></note>
        
      </section>
      
      <section id="ugr.tug.aae.resources.declaring_and_bindings">
        <title>Declaring Resources and Bindings</title>
        
        <para>Refer back to the top window in the Resources page of the Component Descriptor
          Editor. This is where we specify the location of the resource data, and the Java
          class used to read the data. For the example, this corresponds to the following
          section of the descriptor:
          
          
          <programlisting><![CDATA[<resourceManagerConfiguration>
  <externalResources>
    <externalResource>
      <name>UimaAcronymTableFile</name> 
      <description>
         A table containing UIMA acronyms and their expanded forms.
      </description> 
      <fileResourceSpecifier>
        <fileUrl>file:org/apache/uima/tutorial/ex6/uimaAcronyms.txt
        </fileUrl> 
      </fileResourceSpecifier>
      <implementationName>
         org.apache.uima.tutorial.ex6.StringMapResource_impl
      </implementationName> 
    </externalResource>
  </externalResources>

  <externalResourceBindings>
    <externalResourceBinding>
      <key>AcronymTable</key>    
      <resourceName>UimaAcronymTableFile</resourceName> 
    </externalResourceBinding>
  </externalResourceBindings>
</resourceManagerConfiguration>
]]></programlisting></para>
        
        <para>The first section of this XML declares an externalResource, the
          <literal>UimaAcronymTableFile</literal>. With this, the fileUrl element
          specifies the path to the data file.  This can be a file on the file system,
          but can also be a remote resource access via, e.g., the http protocol.
          The fileUrl element doesn't have to be a "file", it can be a URL. 
          This can be an absolute URL (e.g. one that starts
          with file:/ or file:///, or file://my.host.org/), but that is not recommended
          because it makes installation of your component more difficult, as noted earlier.
          Better is a relative URL, which will be looked up within the classpath (and/or
          datapath), as used in this example. In this case, the file
          <literal>org/apache/uima/tutorial/ex6/uimaAcronyms.txt</literal> is
          located in <literal>uimaj-examples.jar</literal>, which is in the classpath.
          If you look in this file you will see the definitions of several UIMA
          acronyms.</para>
        
        <para>The second section of the XML declares an externalResourceBinding, which
          connects the key <literal>AcronymTable</literal>, declared in the
          annotator&apos;s external resource dependency, to the actual resource name
          <literal>UimaAcronymTableFile</literal>. This is rather trivial in this case;
          for more on bindings see the example
          <literal>UimaMeetingDetectorAE.xml</literal> below. There is no global
          repository for external resources; it is up to the user to define each resource
          needed by a particular set of annotators.</para>
        
        <para>In the Component Descriptor Editor, bindings are indicated below the
          external resource. To create a new binding, you select an external resource (which
          must have previously been defined), and an external resource dependency, and then
          click the <literal>Bind</literal> button, which only enables if you have
          selected two things to bind together.</para>
        
        <para>When the Analysis Engine is initialized, it creates a single instance of
          <literal>StringMapResource_impl</literal> and loads it with the contents of
          the data file.  This means that the framework calls the instance's <literal>load</literal>
          method, passing it an instance of DataResource, from which you can obtain 
          a stream or URI/URL of the external resource that was declared in the external resource; 
          for resources where
          loading does not make sense, you can implement a <literal>load</literal> method
          which ignores its argument and just returns, or performes whatever
          initialization is appropriate at startup time.  See the Javadocs for 
          SharedResourceObject for details on this.</para>
          
          <para> 
          The UimaAcronymAnnotator then accesses the data through the
          <literal>StringMapResource</literal> interface. This single instance could
          be shared among multiple annotators, as will be explained later.</para>
          
          <warning><para>
          Because the implementation of the resource is shared, 
          you should insure your implementation is thread-safe, as it 
          could be called multiple times on multiple threads, simultaneously.</para></warning>
        
        <para>Note that all resource implementation classes (e.g.
          StringMapResource_impl in the provided example) must be declared public
          must not be declared abstract, and must have public, 0-argument constructors, so 
          that they can be instantiated by the framework. (Although Java classes in which 
          you do not define any constructor will, by default, have a 0-argument constructor
          that doesn&apos;t do anything, a class in which you have defined at least one
          constructor does not get a default 0-argument constructor.)</para>
          
        <para>All resource implementation classes that provide access to resource data
          must also implement the interface org.apache.uima.resource.SharedResourceObject. 
          The UIMA Framework
          will invoke this interface's only method, <code>load</code>,  
          after this object has been instantiated. The implementation of this method 
          can then read data from the specified <code>DataResource</code> 
          and use that data to initialize this object.  It can also do whatever
          resource initialization might be appropriate to do at startup time.</para>
        
        <para>This annotator is illustrated in <xref
            linkend="ugr.tug.aae.fig.external_resource_binding"/>. To see it in
          action, just run it using the Document Analyzer. When it finishes, open up the
          UIMA_Seminars document in the processed results window, (double-click it), and
          then left-click on one of the highlighted terms, to see the expandedForm
          feature&apos;s value.
          <figure id="ugr.tug.aae.fig.external_resource_binding">
            <title>External Resource Binding</title>
            <mediaobject>
              <imageobject>
                <imagedata width="3.7in" format="PNG"
                  fileref="&imgroot;image040.png"/>
              </imageobject>
              <textobject><phrase>External Resource Binding</phrase></textobject>
            </mediaobject>
          </figure> </para>
        
        <para>By designing our annotator in this way, we have gained some flexibility. We can
          freely replace the StringMapResource_impl class with any other implementation
          that implements the simple StringMapResource interface. (For example, for very
          large resources we might not be able to have the entire map in memory.) We have also
          made our external resource dependencies explicit in the descriptor, which will
          help others to deploy our annotator.</para>
      </section>
      <section id="ugr.tug.aae.resources.sharing_among_annotators">
        <title>Sharing Resources among Annotators</title>
        
        <para>Another advantage of the Resource Manager is that it allows our data to be
          shared between annotators. To demonstrate this we have developed another
          annotator that will use the same acronym table. The UimaMeetingAnnotator will
          iterate over Meeting annotations discovered by the Meeting Detector we
          previously developed and attempt to determine whether the topic of the meeting is
          related to UIMA. It will do this by looking for occurrences of UIMA acronyms in close
          proximity to the meeting annotation. We could implement this by using the
          UimaAcronymAnnotator, of course, but for the sake of this example we will have the
          UimaMeetingAnnotator access the acronym map directly.</para>
        
        <para>The Java code for the UimaMeetingAnnotator in example 6 creates a new type,
          UimaMeeting, if it finds a meeting within 50 characters of the UIMA
          acronym.</para>
        
        <para>We combine three analysis engines, the UimaAcronymAnnotator to annotate
          UIMA acronyms, the MeetingDectector from example 4 to find meetings and finally
          the UimaMeetingAnnotator to annotate just meetings about UIMA. Together these
          are assembled to form the new aggregate analysis engine, UimaMeetingDectector.
          This aggregate and the sharing of a common resource are illustrated in <xref
            linkend="ugr.tug.aae.fig.sharing_common_resource"/>.
          <figure id="ugr.tug.aae.fig.sharing_common_resource">
            <title>Component engines of an aggregate share a common resource</title>
            <mediaobject>
              <imageobject>
                <imagedata width="5.7in" format="PNG"
                  fileref="&imgroot;image042.png"/>
              </imageobject>
              <textobject><phrase>Picture of Component engines of an aggregate sharing a
                common resource</phrase></textobject>
            </mediaobject>
          </figure> The important thing to notice is in the
          <literal>UimaMeetingDetectorAE.xml</literal> aggregate descriptor. It
          includes both the UimaMeetingAnnotator and the UimaAcronymAnnotator, and
          contains a single declaration of the UimaAcronymTableFile resource. (The actual
          example has the order of the first two annotators reversed versus the above
          picture, which is OK since they do not depend on one another).</para>
        
        <para>It also binds the resources as follows:
          
          
          <screenshot>
     <mediaobject>
      <imageobject>
        <imagedata width="5.7in" format="JPG" fileref="&imgroot;image044.jpg"/>
      </imageobject>
      <textobject><phrase>UimaMeetingDetectorAE.xml binding a common resource</phrase></textobject>
    </mediaobject>
  </screenshot>
          
          
          <programlisting><![CDATA[<externalResourceBindings>
  <externalResourceBinding>
    <key>UimaAcronymAnnotator/AcronymTable</key> 
    <resourceName>UimaAcronymTableFile</resourceName> 
  </externalResourceBinding>

  <externalResourceBinding>
    <key>UimaMeetingAnnotator/UimaTermTable</key> 
    <resourceName>UimaAcronymTableFile</resourceName> 
  </externalResourceBinding>
</externalResourceBindings>
]]></programlisting>
          </para>
        
        <para>This binds the resource dependencies of both the UimaAcronymAnnotator
          (which uses the name AcronymTable) and UimaMeetingAnnotator (which uses
          UimaTermTable) to the single declared resource named UimaAcronymFile.
          Therefore they will share the same instance. Resource bindings in the aggregate
          descriptor <emphasis role="bold-italic">override</emphasis> any resource
          declarations in individual annotator descriptors.</para>
        
        <para>If we wanted to have the annotators use different acronym tables, we could
          easily do that. We would simply have to change the resourceName elements in the
          bindings so that they referred to two different resources. The Resource Manager
          gives us the flexibility to make this decision at deployment time, without
          changing any Java code.</para>
        
      </section>
      
      <section id="ugr.tug.aae.resources.threading">
        <title>Threading and Shared Resources</title>
        <para>Sharing can also occur when multiple instances of an annotator are 
        created by the framework in response to run-time deployment specifications.
        If an implementation class is specified in the external resource, 
        only one instance of that implementation class  
          is created for a given binding, and is shared among all
        annotators.  Because of this, the implementation of that shared instance must be written to be
        thread-safe - that is, to operate correctly when called at arbitrary times
        by multiple threads.  Writing thread-safe code in Java is addressed in several
        books, such as Brian Goetz's <emphasis>Java Concurrency in Practice</emphasis>.</para>
        
        <para>
          If no implementation class is specified, then the getResource method returns a
          DataResource object, from which each annotator instance can obtain their
          own (non-shared) input stream; so threading is not an issue in this case.
        </para>
        
      </section>
    </section>
    <section id="ugr.tug.aae.result_specification_setting">
      <title>Result Specifications</title>
      
      <para>Annotators often are written to do a lot of computation and produce a lot of different outputs.
      For example, a tokenizer can, in addition to identifying tokens, look them up in dictionaries, create 
      lemma forms (dropping suffexes and prefixes), etc.  Result Specifications provide a way to dynamically
      specify what results are desired for a particular CAS being processed.</para>
      
      <para>It is up to the annotator writer to take advantage of the result specification; using it is optional.
      If it is used, the annotator writer checks if a particular output is wanted, by asking the result specification
      if it contains a specific Type and/or Feature.  If it does, then the annotator produces that type/feature; if not,
      it skips the computations for producing that type/feature.</para>
      
      <para>The Result Specification querying may 
      include the language.  A typical use case:  The CAS contains a document written in some language, and some
      upstream Annotator has discovered what this language is.  
      The Annotator extracts the previously discovered language specification from the CAS and 
      then includes it when querying the Result Specification.  The exact method of encoding 
      language specifications in the CAS is left up to annotator developers; however,
      the framework provides a commonly used type for this - the org.apache.uima.tcas.DocumentAnnotation
      type.</para>
      
      <para>The Result Specification is passed to the annotator instance by calling its
        setResultSpecificaiton method (this call is typically done by the framework, based on Capability specifications). 
        When called, the default implementation saves the
        result specification in an instance variable of the Annotator instance, which can be
        accessed by the annotator using the protected
        <literal>getResultSpecification()</literal> method.</para>
      
      <para>A Result Specification is a list of output types and / or type:feature
        names, catagorized by language(s), which are expected to be output from (produced by) the
        annotator. Annotators may use this to optimize their operations, when possible, for
        those cases where only particular outputs are wanted. The interface to the Result
        Specification object (see the Javadocs) allows querying both types and particular
        features of types.</para>
      
      <para>The languages specifications used by Result Specifications are the same that are
      specifiable in Capability Specifications; examples include "en" for English, "en-uk" for
      British English, etc.  There is also a language type, "x-unspecified", which is presumed
      if no language specification(s) are given.</para>
           
      <para>If a query of the Result Specification doesn't include a language, it is treated as if the 
      language "x-unspecified" was specified.  Language matching is hierarchically defaulted,
      in one direction: if a query includes the language "en-uk", meaning that the document
      being processed is in that language, it will match
        Result Specifications whose languages "en-uk", "en", or "x-unspecified".  In other words, if the 
        Result Specifications say to produce output if the actual document's language
        is en-uk, or en, or x-unspecified, then having the actual document's language be
        en-uk would "match" any of these Result Specifications. However the reverse is not true:
        If the query asks about producing output if the actual document's language is "x-unspecified", 
        then it would not match if the Result Specification said to produce output only if the 
        actual document is en-uk or en;  the Result Specification would need to say to 
        produce output for "x-unspecified).
        </para>
      
      <para>If the Result Specification indicates it wants output
      produced for "en-uk", but the annotator is given a language which is unknown, 
        or one that is known, but isn't "en-uk", then the query (using the language 
        of the document) will return false.   This is true even if the language is "en".  
        However, if the Result Specification indicates it wants output for "en", 
      and the query is for a document whose language is "en-uk" then the query will return true.
    </para>      
      
      <para>Sometimes you can specify the Result Specification; othertimes, you cannot
        (for instance, inside a Collection Processing Engine, you cannot). When you cannot
        specify it, or choose not to specify it (for example, using the form of the
        process(...) call on an Analysis Engine that doesn&apos;t include the Result
        Specification), a <quote>Default</quote> Result Specification is used.</para>
          
      <section id="ugr.tug.aae.result_spec.default">
        <title>Default ResultSpecification</title>
        
        <para>The default Result Specification is taken from the Engine&apos;s output
          Capability Specification. Remember that a Capability Specification has both
          inputs and outputs, can specify types and / or features, and there can be more than one
          Capability Set. If there is more than one set, the logical union by language of these sets is used.
          Each set can have a different "language(s)" specified; the default Result Specification 
          will have the outputs by language(s), so that the annotator can query which outputs 
          should be provided for particular languages.  The methods to query the Result Specification
          take a type and (optionally) a feature, and optionally, a language.  If the queried type is
          a subtype of some otherwise matching type in the Result Specification, it will match the query.  
          See the Javadocs for more details on this.
          </para>
        
      </section>
      
      <section id="ugr.tug.aae.result_spec.passing_to_annotators">
        <title>Passing Result Specifications to Annotators</title>
        
        <para>If you are not using a Collection Processing Engine, you can specify a Result
          Specification for your AnalysisEngine(s) by calling the
          <literal>AnalysisEngine.setResultSpecification(ResultSpecification)</literal>
          method.</para>
        <para>It is also possible to pass a Result Specification on each call to
          <literal>AnalysisEngine.process(CAS, ResultSpecification)</literal>. However,
          this is not recommended if your Result Specification will stay constant across
          multiple calls to
          <literal>process</literal>. In that case it will be more efficient to call
          <literal>AnalysisEngine.setResultSpecification(ResultSpecification)</literal>
          only when the Result Specification changes.</para>
        <para> For primitive Analysis Engines, whatever Result Specification you pass in is
          passed along to the annotator's
          <literal>setResultSpecification(ResultSpecification)</literal> method. For
          aggregate Analysis Engines, see below.</para>
      </section>
      
      <section id="ugr.tug.aae.result_spec.aggregates">
        <title>Aggregates</title>
        
        <para>For aggregate engines, the Result Specification passed to the
          <code>AnalysisEngine.setResultSpecification(ResultSpecification)</code>
          method is intended to specify the set of output types/features that the aggregate
          should produce. This is not necessarily equivalent to the set of output
          types/features that each annotator should produce. For example, an annotator may
          need to produce an intermediate type that is then consumed by a downstream annotator,
          even though that intermediate type is not part of the Result Specification.</para>
        <para>To handle this situation, when
          <code>AnalysisEngine.setResultSpecification(ResultSpecification)</code>
          is called on an aggregate, the framework computes the union of the passed Result
          Specification with the set of
          <emphasis>all</emphasis> input types and features of
          <emphasis>all</emphasis> component AnalysisEngines within that aggregate. This forms the
          complete set of types and features that any component of the aggregate might need to
          produce. This derived Result Specification is then intersected with the 
          delegate's output capabilities, and the result is passed to the
          <code>AnalysisEngine.setResultSpecification(ResultSpecification)</code>
          of each component AnalysisEngine. In the case of nested aggregates, this procedure
          is applied recursively.</para>
      </section>  
      <section id="ugr.tug.aae.result_spec.aggregates.cpes">
        <title>Collection Proessing Engines</title>
          
        <para>The Default Result Specification is always used for all components of a
          Collection Processing Engine.</para>        
      </section>
    </section>
    
    <section id="ugr.tug.aae.classpath_when_using_jcas">
      <title>Class path setup when using JCas</title>
      
      <para>JCas provides Java classes that correspond to each CAS type in an application.
        These classes are generated by the JCasGen utility (which can be automatically
        invoked from the Component Descriptor Editor).</para>
      
      <para>The Java source classes generated by the JCasGen utility are typically compiled
        and packaged into a JAR file. This JAR file must be present in the classpath of the UIMA
        application.</para>
      
      <para>For more details on issues around setting up this class path, including
        deployment issues where class loaders are being used to isolate multiple UIMA
        applications inside a single running Java Virtual Machine, please see 
        <olink targetdoc="&uima_docs_ref;"/>
        <olink targetdoc="&uima_docs_ref;" targetptr="ugr.ref.jcas.class_loaders"/>
        .</para>
      
    </section>
    <section id="ugr.tug.aae.using_shell_scripts">
      <title>Using the Shell Scripts</title>
      
      <para>The SDK includes a <literal>/bin</literal> subdirectory containing shell
        scripts, for Windows (.bat files) and Unix (.sh files). Many of these scripts invoke
        sample Java programs which require a class path; they call a common shell script,
        <literal>setUimaClassPath</literal> to set up the UIMA required files and
        directories on the class path.</para>
      
      <para>If you need to include files on the class path, the scripts will add anything you
        specify in the environment variables CLASSPATH or UIMA_CLASSPATH to the classpath. So, for
        example, if you are running the document analyzer, and wanted it to find a Java class
        file named (on Windows) c:\a\b\c\myProject\myJarFile.jar, you could first issue a
        <literal>set</literal> command to set the UIMA_CLASSPATH to this file, followed by
        the documentAnalyzer script:
        
        
        <programlisting>set UIMA_CLASSPATH=c:\a\b\c\myProject\myJarFile.jar
documentAnalyzer</programlisting>
      </para>
      
      <para>Other environment variables are used by the shell scripts, as follows:
        
        <table frame="all" id="ugr.aae.tbl.env_vars_used_by_shell_scripts">
          <title>Environment variables used by the shell scripts</title>
          <tgroup cols="2" rowsep="1" colsep="1">
            <colspec colname="c1"/>
            <colspec colname="c2"/>
            <thead>
              <row>
                <entry align="center">Environment Variable</entry>
                <entry align="center">Description</entry>
              </row>
            </thead>
            <tbody>
              <row>
                <entry>UIMA_HOME</entry>
                <entry>Path where the UIMA SDK was installed.</entry>
              </row>
              <row>
                <entry>JAVA_HOME</entry>
                <entry>(Optional) Path to a Java Runtime Environment. If not set, the Java
                  JRE that is in your system PATH is used.</entry>
              </row>
              <row>
                <entry>UIMA_CLASSPATH</entry>
                <entry>(Optional) if specified, a path specification to use as the default
                  ClassPath.  You can also set the CLASSPATH variable.  If you set both, they
                  will be concatenated.</entry>
              </row>
              <row>
                <entry>UIMA_DATAPATH</entry>
                <entry>(Optional) if specified, a path specification to use as the default
                  DataPath (see <olink targetdoc="&uima_docs_ref;"/>
                  <olink targetdoc="&uima_docs_ref;"
                    targetptr="ugr.ref.xml.component_descriptor.datapath"/>)</entry>
              </row>
              <row>
                <entry>UIMA_LOGGER_CONFIG_FILE</entry>
                <entry>(Optional) if specified, a path to a Java Logger properties file
                  (see <xref linkend="ugr.tug.aae.configuration_logging"/>)</entry>
              </row>
              <row>
                <entry>UIMA_JVM_OPTS</entry>
                <entry>(Optional) if specified, the JVM arguments to be used when the Java
                  process is started.  This can be used for example to set the maximum Java
                  heap size or to define system properties.</entry>
              </row>
              <row>
                <entry>VNS_PORT</entry>
                <entry>(Optional) if specified, the network IP port number of the Vinci
                  Name Server (VNS) (see <olink
                    targetdoc="&uima_docs_tutorial_guides;"
                    targetptr="ugr.tug.application.vns"/>)</entry>
              </row>
              <row>
                <entry>ECLIPSE_HOME</entry>
                <entry>(Optional) Needs to be set to the root of your Eclipse installation
                  when using shell scripts that invoke Eclipse (e.g.
                  jcasgen_merge)</entry>
              </row>
            </tbody>
          </tgroup>
          
        </table> </para>
      
    </section>
  </section>
  
  <section id="ugr.tug.aae.common_pitfalls">
    <title>Common Pitfalls</title>
    
    <para>Here are some things to avoid doing in your annotator code:</para>
    
    <para><emphasis role="bold">Do not retain references to JCas objects between calls to
      process() for different CASes</emphasis></para>
    
    <para>The JCas will be cleared between calls to your annotator&apos;s process() method
      for each new CAS.
      All of the analysis results related to the previous document will be deleted to make way
      for analysis of a new document. Therefore, you should never save a reference to a JCas
      Feature Structure object (i.e. an instance of a class created using JCasGen) and
      attempt to reuse it in a future invocation of the process() method. If you do so, the
      results will be undefined.</para>
    
    <para><emphasis role="bold">Careless use of static data</emphasis></para>
    
    <para>Always keep in mind that an application that uses your annotator may create
      multiple instances of your annotator class. A multithreaded application may attempt
      to use two instances of your annotator to process two different documents
      simultaneously. This will generally not cause any problems as long as your annotator
      instances do not share static data.</para>
    
    <para>In general, you should not use static variables other than static final constants
      of primitive data types (String, int, float, etc). Other types of static variables may
      allow one annotator instance to set a value that affects another annotator instance,
      which can lead to unexpected effects. Also, static references to classes that
      aren&apos;t thread-safe are likely to cause errors in multithreaded
      applications.</para>
    
  </section>
  <section id="ugr.tug.aae.viewing_UIMA_objects_in_eclipse_debugger">
    <title>Viewing UIMA objects in the Eclipse debugger</title>
    <titleabbrev>UIMA Objects in Eclipse Debugger</titleabbrev>
    
    <para>Eclipse has a feature for viewing Java Logical
      Structures. When enabled, it will permit you to see a view of UIMA objects (such as
      feature structure instances, CAS or JCas instances, etc.) which displays the logical
      subparts. For example, here is a view of a feature structure for the RoomNumber
      annotation, from the tutorial example 1:
      
      
      <screenshot>
     <mediaobject>
      <imageobject>
        <imagedata width="5.7in" format="JPG" fileref="&imgroot;image046.jpg"/>
      </imageobject>
      <textobject><phrase>Screenshot of Eclipse debugger showing non-logical-structure display of 
      a feature structure</phrase></textobject>
    </mediaobject>
  </screenshot></para>
    
    <para>The <quote>annotation</quote> object in Java shows the internals of the JCas object, not very
      convenient for seeing the features or the part of the input that is being annotated. But
      if you turn on the Java Logical Structure mode by pushing this button:
      
      
      <screenshot>
     <mediaobject>
      <imageobject>
        <imagedata width="5.6in" format="JPG" fileref="&imgroot;image048.jpg"/>
      </imageobject>
      <textobject><phrase>Screenshot of Eclipse debugger showing button to push to 
        enable viewing logical structures</phrase></textobject>
    </mediaobject>
  </screenshot>
      the features of the FeatureStructure instance will be shown:
      
      
      <screenshot>
     <mediaobject>
      <imageobject>
        <imagedata width="5.7in" format="JPG" fileref="&imgroot;image050.jpg"/>
      </imageobject>
      <textobject><phrase>Screenshot of Eclipse debugger showing logical structure display of 
      an annotation</phrase></textobject>
    </mediaobject>
  </screenshot></para>
    
  </section>
  
  <section id="ugr.tug.aae.xml_intro_ae_descriptor">
    <title>Introduction to Analysis Engine Descriptor XML Syntax</title>
    <titleabbrev>Analysis Engine XML Descriptor</titleabbrev>
    
    <para>This section is an introduction to the syntax used for Analysis Engine
      Descriptors. Most users do not need to understand these details; they can use the
      Component Descriptor Editor Eclipse plugin to edit Analysis Engine Descriptors
      rather than editing the XML directly.</para>
    
    <para>This section walks through the actual XML descriptor for the RoomNumberAnnotator
      example introduced in section <xref linkend="ugr.tug.aae.getting_started"/>. The
      discussion is divided into several logical sections of the descriptor.</para>
    
    <para>The full specification for Analysis Engine Descriptors is defined in 
    <olink targetdoc="&uima_docs_ref;"/>
    <olink targetdoc="&uima_docs_ref;" targetptr="ugr.ref.xml.component_descriptor"/>
      .</para>
    
    <section id="ugr.tug.aae.header_annotator_class_identification">
      <title>Header and Annotator Class Identification</title>
      
      
      <programlisting><?db-font-size 80% ?><![CDATA[<?xml version="1.0" encoding="UTF-8" ?> 
<!--  Descriptor for the example RoomNumberAnnotator. --> 
<analysisEngineDescription xmlns="http://uima.apache.org/resourceSpecifier">
  <frameworkImplementation>org.apache.uima.java</frameworkImplementation> 
  <primitive>true</primitive> 
  <annotatorImplementationName>
    org.apache.uima.tutorial.ex1.RoomNumberAnnotator
  </annotatorImplementationName>
]]></programlisting>
      
      <para>The document begins with a standard XML header and a comment. The root element of
        the document is named <literal>&lt;analysisEngineDescription&gt;,</literal>
        and must specify the XML namespace
        <literal>http://uima.apache.org/resourceSpecifier</literal>.</para>
      
      <para>The first subelement,
        <literal>&lt;frameworkImplementation&gt;</literal>, must contain the value
        <literal>org.apache.uima.java</literal>. The second subelement,
        <literal>&lt;primitive&gt;</literal>, contains the Boolean value true,
        indicating that this XML document describes a <emphasis>Primitive</emphasis>
        Analysis Engine. A Primitive Analysis Engine is comprised of a single annotator. It
        is also possible to construct XML descriptors for non-primitive or
        <emphasis>Aggregate</emphasis> Analysis Engines; this is covered later.</para>
      
      <para>The next element,
        <literal>&lt;annotatorImplementationName&gt;</literal>, contains the
        fully-qualified class name of our annotator class. This is how the UIMA framework
        determines which annotator class to instantiate.</para>
    </section>
    
    <section id="ugr.tug.aae.xml_intro_simple_metadata_attributes">
      <title>Simple Metadata Attributes</title>
      
      
      <programlisting><![CDATA[<analysisEngineMetaData>
  <name>Room Number Annotator</name> 
  <description>An example annotator that searches for room numbers in
     the IBM Watson research buildings.</description> 
  <version>1.0</version> 
  <vendor>The Apache Software Foundation</vendor></para>
]]></programlisting>
      
      <para>Here are shown four simple metadata fields &ndash; name, description, version,
        and vendor. Providing values for these fields is optional, but recommended.</para>
      
    </section>
    
    <section id="ugr.tug.aae.xml_intro_type_system_definition">
      <title>Type System Definition</title>
      
      
      <programlisting><![CDATA[<typeSystemDescription>
  <imports>
    <import location="TutorialTypeSystem.xml"/>
  </imports>
</typeSystemDescription>
]]></programlisting>
      
      <para>This section of the XML descriptor defines which types the annotator works with.
        The recommended way to do this is to <emphasis>import</emphasis> the type system
        definition from a separate file, as shown here. The location specified here should be
        a relative path, and it will be resolved relative to the location of the aggregate
        descriptor. It is also possible to define types directly in the Analysis Engine
        descriptor, but these types will not be easily shareable by others.</para>
      
    </section>
    
    <section id="ugr.tug.aae.xml_intro_capabilities">
      <title>Capabilities</title>
      
      
      <programlisting><![CDATA[<capabilities>
  <capability>
    <inputs /> 
    <outputs>
      <type>org.apache.uima.tutorial.RoomNumber</type> 
      <feature>org.apache.uima.tutorial.RoomNumber:building</feature> 
    </outputs>
  </capability>
</capabilities>
]]></programlisting>
      
      <para>The last section of the descriptor describes the
        <emphasis>Capabilities</emphasis> of the annotator &ndash; the Types/Features
        it consumes (input) and the Types/Features that it produces (output). These must be
        the names of types and features that exist in the ANALYSIS ENGINE descriptor&apos;s
        type system definition.</para>
      
      <para>Our annotator outputs only one Type, RoomNumber and one feature,
        RoomNumber:building. The fully-qualified names (including namespace) are
        needed.</para>
      
      <para>The building feature is listed separately here, but clearly specifying every
        feature for a complex type would be cumbersome. Therefore, a shortcut syntax exists.
        The &lt;outputs&gt; section above could be replaced with the equivalent section:
        
        
        <programlisting><![CDATA[<outputs>
  <type allAnnotatorFeatures ="true">
     org.apache.uima.tutorial.RoomNumber
  </type> 
</outputs>]]></programlisting></para>
      
    </section>
    
    <section id="ugr.tug.aae.xml_intro.configuration_parameters">
      <title>Configuration Parameters (Optional)</title>
      
      <section id="ugr.tug.aae.xml_intro.configuration_parameters_declarations">
        <title>Configuration Parameter Declarations</title>
        
        
        <programlisting><![CDATA[<configurationParameters>
  <configurationParameter>
    <name>Patterns</name> 
    <description>List of room number regular expression patterns.
    </description> 
    <type>String</type> 
    <multiValued>true</multiValued> 
    <mandatory>true</mandatory> 
  </configurationParameter>
  <configurationParameter>
    <name>Locations</name> 
    <description>List of locations corresponding to the room number
       expressions specified by the Patterns parameter.
    </description> 
    <type>String</type> 
    <multiValued>true</multiValued> 
    <mandatory>true</mandatory> 
  </configurationParameter>
</configurationParameters>]]></programlisting>
        
        <para>The <literal>&lt;configurationParameters&gt;</literal> element
          contains the definitions of the configuration parameters that our annotator
          accepts. We have declared two parameters. For each configuration parameter, the
          following are specified:
          
          <itemizedlist><listitem><para><emphasis role="bold">name</emphasis>
            &ndash; the name that the annotator code uses to refer to the parameter</para>
            </listitem>
            
            <listitem><para><emphasis role="bold">description</emphasis>
              &ndash; a natural language description of the intent of the parameter</para>
            </listitem>
            
            <listitem><para><emphasis role="bold">type</emphasis> &ndash; the data
              type of the parameter&apos;s value &ndash; must be one of String, Integer,
              Float, or Boolean.</para></listitem>
            
            <listitem><para><emphasis role="bold">multiValued</emphasis>
              &ndash; true if the parameter can take multiple-values (an array), false if
              the parameter takes only a single value. </para></listitem>
            
            <listitem><para><emphasis role="bold">mandatory</emphasis> &ndash; true
              if a value must be provided for the parameter </para></listitem>
          </itemizedlist></para>
        
        <para>Both of our parameters are mandatory and accept an array of Strings as their
          value.</para>
      </section>
      
      <section id="ugr.tug.aae.xml_intro_configuration_parameter_settings">
        <title>Configuration Parameter Settings</title>
        
        
        <programlisting><![CDATA[<configurationParameterSettings>
  <nameValuePair>
    <name>Patterns</name> 
    <value>
      <array>
        <string>b[0-4]d-[0-2]ddb</string> 
        <string>b[G1-4][NS]-[A-Z]ddb</string> 
        <string>bJ[12]-[A-Z]ddb</string> 
      </array>
    </value>
  </nameValuePair>
  <nameValuePair>
    <name>Locations</name> 
    <value>
      <array>
        <string>Watson - Yorktown</string> 
        <string>Watson - Hawthorne I</string> 
        <string>Watson - Hawthorne II</string> 
      </array>
    </value>
  </nameValuePair>
</configurationParameterSettings>]]></programlisting>
        
      </section>
      
      <section id="ugr.tug.aae.xml_intro.aggregate">
        <title>Aggregate Analysis Engine Descriptor</title>
        
        
        <programlisting><?db-font-size 80% ?><![CDATA[<?xml version="1.0" encoding="UTF-8" ?> 
<analysisEngineDescription xmlns="http://uima.apache.org/resourceSpecifier">
  <frameworkImplementation>org.apache.uima.java</frameworkImplementation> 
  <primitive>false</primitive> 

  <delegateAnalysisEngineSpecifiers>
    <delegateAnalysisEngine key="RoomNumber">
      <import location="../ex2/RoomNumberAnnotator.xml"/> 
    </delegateAnalysisEngine>
    <delegateAnalysisEngine key="DateTime">
      <import location="TutorialDateTime.xml" /> 
    </delegateAnalysisEngine>
  </delegateAnalysisEngineSpecifiers>]]></programlisting>
        
        <para>The first difference between this descriptor and an individual
          annotator&apos;s descriptor is that the
          <literal>&lt;primitive&gt;</literal> element contains the value
          <literal>false</literal>. This indicates that this Analysis Engine (AE) is an
          aggregate AE rather than a primitive AE.</para>
        
        <para>Then, instead of a single annotator class name, we have a list of
          <literal>delegateAnalysisEngineSpecifiers</literal>. Each specifies one of
          the components that constitute our Aggregate . We refer to each component by the
          relative path from this XML descriptor to the component AE&apos;s XML
          descriptor.</para>
        
        <para>This list of component AEs does not imply an ordering of them in the execution
          pipeline. Ordering is done by another section of the descriptor:
          
          
          <programlisting><![CDATA[<analysisEngineMetaData>
  <name>Aggregate AE - Room Number and DateTime Annotators</name> 
  <description>Detects Room Numbers, Dates, and Times</description> 
  <flowConstraints>
    <fixedFlow>
      <node>RoomNumber</node> 
      <node>DateTime</node> 
    </fixedFlow>
  </flowConstraints>]]></programlisting></para>
        
        <para>Here, a fixedFlow is adequate, and we specify the exact ordering in which the
          AEs will be executed. In this case, it doesn&apos;t really matter, since the
          RoomNumber and DateTime annotators do not have any dependencies on one
          another.</para>
        
        <para>Finally, the descriptor has a capabilities section, which has exactly the
          same syntax as a primitive AE&apos;s capabilities section:
          
          
          <programlisting><![CDATA[<capabilities>
  <capability>
    <inputs /> 
    <outputs>
      <type allAnnotatorFeatures="true">
        org.apache.uima.tutorial.RoomNumber
      </type> 
      <type allAnnotatorFeatures="true">
        org.apache.uima.tutorial.DateAnnot
      </type> 
      <type allAnnotatorFeatures="true">
        org.apache.uima.tutorial.TimeAnnot
      </type> 
    </outputs>
    <languagesSupported>
      <language>en</language> 
    </languagesSupported>
  </capability>
</capabilities>]]></programlisting>
          </para>
        
      </section>
      
    </section>
  </section>
</chapter>
<|MERGE_RESOLUTION|>--- conflicted
+++ resolved
@@ -1,2804 +1,2797 @@
-<?xml version="1.0" encoding="UTF-8"?>
-<!DOCTYPE chapter PUBLIC "-//OASIS//DTD DocBook XML V4.4//EN"
-"http://www.oasis-open.org/docbook/xml/4.4/docbookx.dtd"[
-<!ENTITY imgroot "images/tutorials_and_users_guides/tug.aae/">
-<!ENTITY % uimaents SYSTEM "../../target/docbook-shared/entities.ent">  
-%uimaents;
-]>
-<!--
-Licensed to the Apache Software Foundation (ASF) under one
-or more contributor license agreements.  See the NOTICE file
-distributed with this work for additional information
-regarding copyright ownership.  The ASF licenses this file
-to you under the Apache License, Version 2.0 (the
-"License"); you may not use this file except in compliance
-with the License.  You may obtain a copy of the License at
-
-   http://www.apache.org/licenses/LICENSE-2.0
-
-Unless required by applicable law or agreed to in writing,
-software distributed under the License is distributed on an
-"AS IS" BASIS, WITHOUT WARRANTIES OR CONDITIONS OF ANY
-KIND, either express or implied.  See the License for the
-specific language governing permissions and limitations
-under the License.
--->
-<chapter id="ugr.tug.aae">
-  <title>Annotator and Analysis Engine Developer&apos;s Guide</title>
-  <titleabbrev>Annotator &amp; AE Developer&apos;s Guide</titleabbrev>
-  
-  <para>This chapter describes how to develop UIMA <emphasis>type systems</emphasis>,
-    <emphasis>Annotators</emphasis> and <emphasis>Analysis Engines</emphasis> using
-    the UIMA SDK. It is helpful to read the UIMA Conceptual Overview chapter for a review on
-    these concepts.</para>
-  
-  <para>An <emphasis>Analysis Engine (AE)</emphasis> is a program that analyzes artifacts
-    (e.g. documents) and infers information from them.</para>
-  
-  <para>Analysis Engines are constructed from building blocks called
-    <emphasis>Annotators</emphasis>. An annotator is a component that contains analysis
-    logic. Annotators analyze an artifact (for example, a text document) and create
-    additional data (metadata) about that artifact. It is a goal of UIMA that annotators need
-    not be concerned with anything other than their analysis logic &ndash; for example the
-    details of their deployment or their interaction with other annotators.</para>
-  
-  <para>An Analysis Engine (AE) may contain a single annotator (this is referred to as a
-    <emphasis>Primitive AE)</emphasis>, or it may be a composition of others and therefore
-    contain multiple annotators (this is referred to as an <emphasis>Aggregate
-    AE</emphasis>). Primitive and aggregate AEs implement the same interface and can be used
-    interchangeably by applications.</para>
-  
-  <para>Annotators produce their analysis results in the form of typed <emphasis>Feature
-    Structures</emphasis>, which are simply data structures that have a type and a set of
-    (attribute, value) pairs. An <emphasis>annotation</emphasis> is a particular type of
-    Feature Structure that is attached to a region of the artifact being analyzed (a span of
-    text in a document, for example).</para>
-  
-  <para>For example, an annotator may produce an Annotation over the span of text
-    <literal>President Bush</literal>, where the type of the Annotation is
-    <literal>Person</literal> and the attribute <literal>fullName</literal> has the
-    value <literal>George W. Bush</literal>, and its position in the artifact is character
-    position 12 through character position 26.</para>
-  
-  <para>It is also possible for annotators to record information associated with the entire
-    document rather than a particular span (these are considered Feature Structures but not
-    Annotations).</para>
-  
-  <para>All feature structures, including annotations, are represented in the UIMA
-    <emphasis>Common Analysis Structure(CAS)</emphasis>. The CAS is the central data
-    structure through which all UIMA components communicate. Included with the UIMA SDK is an
-    easy-to-use, native Java interface to the CAS called the <emphasis>JCas</emphasis>.
-    The JCas represents each feature structure as a Java object; the example feature
-    structure from the previous paragraph would be an instance of a Java class Person with
-    getFullName() and setFullName() methods. 
-  </para>
-  
-  <para>The CAS interface for accessing feature structures uses UIMA Type an Feature object instances,
-    which are computed at run time, depending on the type system being used.  This interface supports
-    writing general annotators which can work for all type systems.  It is used, for example, internally,
-    in the CasCopier implementation, to copy the content of one CAS to another.
-  </para>
-  
-  <para>The JCas interface can take advantage of knowing ahead of time the particular Types and Features
-    a pipeline is using.  The JCas Classes correspond to a particular UIMA type, and the class includes 
-    special setters and getters whose names match the features.
-  </para>
-    
-  <para>The remainder of this chapter will refer to the analysis of text documents and the
-    creation of annotations that are attached to spans of text in those documents. Keep in mind
-    that the CAS can represent arbitrary types of feature structures, and feature structures
-    can refer to other feature structures. For example, you can use the CAS to represent a parse
-    tree for a document. Also, the artifact that you are analyzing need not be a text
-    document.</para>
-  
-  <para>This guide is organized as follows:</para>
-  
-  <itemizedlist>
-    <listitem>
-      <para><emphasis role="bold-italic"><xref linkend="ugr.tug.aae.getting_started"/></emphasis> is a
-        tutorial with step-by-step instructions for how to develop and test a simple UIMA annotator.</para>
-    </listitem>
-    <listitem>
-      <para><emphasis role="bold-italic"><xref linkend="ugr.tug.aae.configuration_logging"/>
-        </emphasis> discusses how to make your UIMA annotator configurable, and how it can write messages to the UIMA
-        log file.</para>
-    </listitem>
-    <listitem>
-      <para> <emphasis role="bold-italic"><xref linkend="ugr.tug.aae.building_aggregates"/></emphasis>
-        describes how annotators can be combined into aggregate analysis engines. It also describes how one
-        annotator can make use of the analysis results produced by an annotator that has run previously.</para>
-    </listitem>
-    <listitem>
-      <para><emphasis role="bold-italic"><xref linkend="ugr.tug.aae.other_examples"/></emphasis>
-        describes several other examples you may find interesting, including</para>
-      
-      <itemizedlist spacing="compact">
-        <listitem>
-          <para>SimpleTokenAndSentenceAnnotator
-            &ndash; a simple tokenizer and sentence annotator.</para>
-        </listitem>
-        
-        <listitem>
-          <para>PersonTitleDBWriterCasConsumer &ndash; a sample CAS Consumer which populates a relational
-            database with some annotations. It uses JDBC and in this example, hooks up with the Open Source Apache
-            Derby database. </para>
-        </listitem>
-      </itemizedlist>
-    </listitem>
-    <listitem>
-      <para><emphasis role="bold-italic"><xref linkend="ugr.tug.aae.additional_topics"/></emphasis>
-        describes additional features of the UIMA SDK that may help you in building your own annotators and analysis
-        engines.</para>
-    </listitem>
-    <listitem>
-      <para><emphasis role="bold-italic"><xref linkend="ugr.tug.aae.common_pitfalls"/> </emphasis>
-        contains some useful guidelines to help you ensure that your annotators will work correctly in any UIMA
-        application.</para>
-    </listitem>
-  </itemizedlist>
-  
-  <para>This guide does not discuss how to build UIMA Applications, which are programs that
-    use Analysis Engines, along with other components, e.g. a search engine, document store,
-    and user interface, to deliver a complete package of functionality to an end-user. For
-    information on application development, see <olink
-      targetdoc="&uima_docs_tutorial_guides;" targetptr="ugr.tug.application"
-       xrefstyle="select: label quotedtitle"/>
-    .</para>
-  
-  <section id="ugr.tug.aae.getting_started">
-    <title>Getting Started</title>
-    
-    <para>This section is a step-by-step tutorial that will get you started developing UIMA
-      annotators. All of the files referred to by the examples in this chapter are in the
-      <literal>examples</literal> directory of the UIMA SDK. This directory is designed to
-      be imported into your Eclipse workspace; see <olink targetdoc="&uima_docs_overview;"/>
-      <olink targetdoc="&uima_docs_overview;"
-        targetptr="ugr.ovv.eclipse_setup.example_code"/> for instructions on how to do
-      this. 
-      See <olink targetdoc="&uima_docs_overview;"/> <olink  targetdoc="&uima_docs_overview;"
-        targetptr="ugr.ovv.eclipse_setup.linking_uima_javadocs"/> for how to attach the UIMA 
-        Javadocs to the jar files.
-      Also you may wish to refer to the UIMA SDK Javadocs located in the <ulink
-        url="api/index.html">docs/api/index.html</ulink> directory.</para>
-    
-        <note><para>If you hover over a UIMA class or method defined in the UIMA SDK
-    Javadocs, the Javadocs appear after a short delay. </para></note>
-    <note><para>If you downloaded the source distribution for UIMA, you can attach that as
-    well to the library Jar files; for information on how to do this, see
-    <olink targetdoc="&uima_docs_ref;"/>
-    <olink targetdoc="&uima_docs_ref;" targetptr="ugr.ref.javadocs"/>.</para></note>
-
-    <para>The example annotator that we are going to walk through will detect room numbers for
-      rooms where the room numbering scheme follows some simple conventions. In our example,
-      there are two kinds of patterns we want to find; here are some examples, together with
-      their corresponding regular expression patterns:
-      <variablelist>
-        <varlistentry>
-          <term>Yorktown patterns:</term>
-          <listitem><para>20-001, 31-206, 04-123(Regular Expression Pattern:
-            ##-[0-2]##)</para></listitem>
-        </varlistentry>
-        <varlistentry>
-          <term>Hawthorne patterns:</term>
-          <listitem><para>GN-K35, 1S-L07, 4N-B21 (Regular Expression Pattern:
-            [G1-4][NS]-[A-Z]##)</para></listitem>
-        </varlistentry>
-      </variablelist> </para>
-    
-    <para>There are several steps to develop and test a simple UIMA annotator.</para>
-    
-    <orderedlist spacing="compact"><listitem><para>Define the CAS types that the
-      annotator will use.</para></listitem>
-      
-      <listitem><para>Generate the Java classes for these types.</para></listitem>
-      
-      <listitem><para>Write the actual annotator Java code.</para></listitem>
-      
-      <listitem><para>Create the Analysis Engine descriptor.</para></listitem>
-      
-      <listitem><para>Test the annotator. </para></listitem></orderedlist>
-    
-    <para>These steps are discussed in the next sections.</para>
-    
-    <section id="ugr.tug.aae.defining_types">
-      <title>Defining Types</title>
-      
-      <para>The first step in developing an annotator is to define the CAS Feature Structure
-        types that it creates. This is done in an XML file called a <emphasis>Type System
-        Descriptor</emphasis>. UIMA defines basic primitive types such as
-        Boolean, Byte, Short, Integer, Long, Float, and Double, as well as Arrays of these primitive
-        types.  UIMA also defines the built-in types <literal>TOP</literal>, which is the root 
-        of the type system, analogous to Object in Java; <literal>FSArray</literal>, which is 
-        an array of Feature Structures (i.e. an array of instances of TOP); and
-        <literal>Annotation</literal>, which we will discuss in more detail in this section.</para>
-      
-      <para>UIMA includes an Eclipse plug-in that will help you edit Type System
-        Descriptors, so if you are using Eclipse you will not need to worry about the details of
-        the XML syntax. See <olink targetdoc="&uima_docs_overview;"/> <olink targetdoc="&uima_docs_overview;"
-          targetptr="ugr.ovv.eclipse_setup"/> for instructions on setting up Eclipse and
-        installing the plugin.</para>
-      
-      <para>The Type System Descriptor for our annotator is located in the file
-        <literal>descriptors/tutorial/ex1/TutorialTypeSystem.xml.</literal> (This
-        and all other examples are located in the <literal>examples</literal> directory of
-        the installation of the UIMA SDK, which can be imported into an Eclipse project for
-        your convenience, as described in <olink targetdoc="&uima_docs_overview;"/>
-        <olink targetdoc="&uima_docs_overview;"
-          targetptr="ugr.ovv.eclipse_setup.example_code"/>.)</para>
-      
-      <para>In Eclipse, expand the <literal>uimaj-examples</literal> project in the
-        Package Explorer view, and browse to the file
-        <literal>descriptors/tutorial/ex1/TutorialTypeSystem.xml</literal>.
-        Right-click on the file in the navigator and select Open With &rarr; Component
-        Descriptor Editor. Once the editor opens, click on the <quote>Type System</quote>
-        tab at the bottom of the editor window. You should see a view such as the
-        following:</para>
-      
-      
-      <screenshot>
- <mediaobject>
-        <imageobject>
-          <imagedata scale="100" format="JPG" fileref="&imgroot;image002.jpg"/>
-        </imageobject>
-        <textobject><phrase>Screenshot of editor for Type System Definitions</phrase></textobject>
-      </mediaobject>
-  </screenshot>
-      
-      <para>Our annotator will need only one type &ndash;
-        <literal>org.apache.uima.tutorial.RoomNumber</literal>. (We use the same
-        namespace conventions as are used for Java classes.) Just as in Java, types have
-        supertypes. The supertype is listed in the second column of the left table. In this
-        case our RoomNumber annotation extends from the built-in type
-        <literal>uima.tcas.Annotation</literal>.</para>
-      
-      <para>Descriptions can be included with types and features. In this example, there is a
-        description associated with the <literal>building</literal> feature. To see it,
-        hover the mouse over the feature.</para>
-      
-      <para>The bottom tab labeled <quote>Source</quote> will show you the XML source file
-        associated with this descriptor.</para>
-      
-      <para>The built-in Annotation type declares three fields (called
-        <emphasis>Features</emphasis> in CAS terminology).  The features <literal>begin</literal>
-        and <literal>end</literal> store the character offsets of the span of text to which the 
-        annotation refers.  The feature <literal>sofa</literal> (Subject of Analysis) indicates
-        which document the begin and end offsets point into.  The <literal>sofa</literal> feature
-        can be ignored for now since we assume in this tutorial that the CAS contains only one
-        subject of analysis (document).</para>
-      <para>Our RoomNumber type will inherit these three features from
-        <literal>uima.tcas.Annotation</literal>, its supertype; they are not visible in
-        this view because inherited features are not shown. One additional feature,
-        <literal>building</literal>, is declared. It takes a String as its value. Instead
-        of String, we could have declared the range-type of our feature to be any other CAS type
-        (defined or built-in).</para>
-      
-      <para>If you are not using Eclipse, if you need to edit the type system, do so using any XML
-        or text editor, directly. The following is the actual XML representation of the Type
-        System displayed above in the editor:</para>
-      
-      
-      <programlisting><![CDATA[<?xml version="1.0" encoding="UTF-8" ?>
-  <typeSystemDescription xmlns="http://uima.apache.org/resourceSpecifier">
-    <name>TutorialTypeSystem</name>
-    <description>Type System Definition for the tutorial examples - 
-        as of Exercise 1</description>
-    <vendor>Apache Software Foundation</vendor>
-    <version>1.0</version>
-    <types>
-      <typeDescription>
-        <name>org.apache.uima.tutorial.RoomNumber</name>
-        <description></description>
-        <supertypeName>uima.tcas.Annotation</supertypeName>
-        <features>
-          <featureDescription>
-            <name>building</name>
-            <description>Building containing this room</description>
-            <rangeTypeName>uima.cas.String</rangeTypeName>
-          </featureDescription>
-        </features>
-      </typeDescription>
-    </types>
-  </typeSystemDescription>]]></programlisting>
-      
-    </section>
-    
-    <section id="ugr.tug.aae.generating_jcas_sources">
-      <title>Generating Java Source Files for CAS Types</title>
-      
-      <para>When you save a descriptor that you have modified, the Component Descriptor
-        Editor will automatically generate Java classes corresponding to the types that are
-        defined in that descriptor (unless this has been disabled), using a utility called
-        JCasGen. These Java classes will have the same name (including package) as the CAS
-        types, and will have get and set methods for each of the features that you have
-        defined.</para>
-      
-      <para>This feature is enabled/disabled using the UIMA menu pulldown (or the Eclipse
-        Preferences &rarr; UIMA). If automatic running of JCasGen is not happening, please
-        make sure the option is checked:</para>
-      
-      
-      <screenshot>
-      <mediaobject>
-        <imageobject>
-          <imagedata width="5.7in" format="JPG" fileref="&imgroot;image004.jpg"/>
-        </imageobject>
-        <textobject><phrase>Screenshot of enabling automatic running of JCasGen</phrase></textobject>
-      </mediaobject>
-  </screenshot>
-      
-      <para>The Java class for the example org.apache.uima.tutorial.RoomNumber type can
-        be found in <literal>src/org/apache/uima/tutorial/RoomNumber.java</literal>
-        . You will see how to use these generated classes in the next section.</para>
-      
-      <para>If you are not using the Component Descriptor Editor, you will need to generate
-        these Java classes by using the <emphasis>JCasGen</emphasis> tool. JCasGen reads a
-        Type System Descriptor XML file and generates the corresponding Java classes that
-        you can then use in your annotator code. To launch JCasGen, run the jcasgen shell
-        script located in the <literal>/bin</literal> directory of the UIMA SDK
-        installation. This should launch a GUI that looks something like this:</para>
-      
-      
-      <screenshot>
-        <mediaobject>
-        <imageobject>
-          <imagedata width="5.7in" format="JPG" fileref="&imgroot;image006.jpg"/>
-        </imageobject>
-        <textobject><phrase>Screenshot of JCasGen</phrase></textobject>
-      </mediaobject>
-</screenshot>
-      
-      <para>Use the <quote>Browse</quote> buttons to select your input file
-        (TutorialTypeSystem.xml) and output directory (the root of the source tree into
-        which you want the generated files placed). Then click the <quote>Go</quote>
-        button. If the Type System Descriptor has no errors, new Java source files will be
-        generated under the specified output directory.</para>
-      
-      <para>There are some additional options to choose from when running JCasGen; please
-        refer to the <olink targetdoc="&uima_docs_tools;"/> <olink targetdoc="&uima_docs_tools;"
-          targetptr="ugr.tools.jcasgen"/> for details.</para>
-    </section>
-    
-    <section id="ugr.tug.aae.developing_annotator_code">
-      <title>Developing Your Annotator Code</title>
-      
-      <para>Annotator implementations all implement a standard interface (AnalysisComponent), having several
-        methods, the most important of which are:
-        
-        <itemizedlist spacing="compact">
-          <listitem>
-            <para><literal>initialize</literal>, </para>
-          </listitem>
-          
-          <listitem>
-            <para><literal>process</literal>, and </para>
-          </listitem>
-          
-          <listitem>
-            <para><literal>destroy</literal>. </para>
-          </listitem>
-        </itemizedlist></para>
-      
-      <para><literal>initialize</literal> is called by the framework once when it first creates an instance of the
-        annotator class. <literal>process</literal> is called once per item being processed.
-        <literal>destroy</literal> may be called by the application when it is done using your annotator. There is a 
-        default implementation of this interface for annotators using the JCas, called JCasAnnotator_ImplBase, which 
-        has implementations of all required methods except for the process method.</para>
-      
-      <para>Our annotator class extends the JCasAnnotator_ImplBase; most annotators that use the JCas will extend
-        from this class, so they only have to implement the process method. This class is not restricted to handling
-        just text; see <olink targetdoc="&uima_docs_tutorial_guides;" targetptr="ugr.tug.aas"/>.</para>
-      
-      <para>Annotators are not required to extend from the JCasAnnotator_ImplBase class; they may instead
-        directly implement the AnalysisComponent interface, and provide all method implementations themselves.
-        <footnote>
-        <para>Note that AnalysisComponent is not specific to JCAS. There is a method getRequiredCasInterface()
-          which the user would have to implement to return <literal>JCas.class</literal>. Then in the
-          <literal>process(AbstractCas cas)</literal> method, they would need to typecast
-          <literal>cas</literal> to type <literal>JCas</literal>.</para></footnote> This allows you to have
-        your annotator inherit from some other superclass if necessary. If you would like to do this, see the Javadocs
-        for JCasAnnotator for descriptions of the methods you must implement.</para>
-      
-      <para>Annotator classes need to be public, cannot be declared abstract, and must have public, 0-argument 
-        constructors, so that they can be instantiated by the framework. <footnote>
-        <para> Although Java classes in which you do not define any constructor will, by default, have a 0-argument
-          constructor that doesn&apos;t do anything, a class in which you have defined at least one constructor does
-          not get a default 0-argument constructor.</para> </footnote> .</para>
-      
-      <para>The class definition for our RoomNumberAnnotator implements the process method, and is shown here. You
-        can find the source for this in the
-        <literal>uimaj-examples/src/org/apache/uima/tutorial/ex1/RoomNumberAnnotator.java</literal> .
-        <note>
-        <para>In Eclipse, in the <quote>Package Explorer</quote> view, this will appear by default in the project
-          <literal>uimaj-examples</literal>, in the folder <literal>src</literal>, in the package
-          <literal>org.apache.uima.tutorial.ex1</literal>.</para></note> In Eclipse, open the
-        RoomNumberAnnotator.java in the uimaj-examples project, under the src directory.</para>
-      
-      
-      <programlisting>package org.apache.uima.tutorial.ex1;
-
-import java.util.regex.Matcher;
-import java.util.regex.Pattern;
-
-import org.apache.uima.analysis_component.JCasAnnotator_ImplBase;
-import org.apache.uima.jcas.JCas;
-import org.apache.uima.tutorial.RoomNumber;
-
-/**
- * Example annotator that detects room numbers using 
- * Java 1.4 regular expressions.
- */
-public class RoomNumberAnnotator extends JCasAnnotator_ImplBase {
-  private Pattern mYorktownPattern = 
-        Pattern.compile("\\b[0-4]\\d-[0-2]\\d\\d\\b");
-
-  private Pattern mHawthornePattern = 
-        Pattern.compile("\\b[G1-4][NS]-[A-Z]\\d\\d\\b");
-
-  public void process(JCas aJCas) {
-    // Discussed Later
-  }
-}</programlisting>
-      
-      <para>The two Java class fields, mYorktownPattern and mHawthornePattern, hold regular expressions that
-        will be used in the process method. Note that these two fields are part of the Java implementation of the
-        annotator code, and not a part of the CAS type system. We are using the regular expression facility that is
-        built into Java 1.4. It is not critical that you know the details of how this works, but if you are curious the
-        details can be found in the Java API docs for the java.util.regex package.</para>
-      
-      <para>The only method that we are required to implement is <literal>process</literal>. This method is typically 
-        called once for each document that is being analyzed. This method takes one argument, which is a JCas instance; 
-        this holds the document to be analyzed and all of the analysis results. <footnote>
-        <para>Version 1 of UIMA specified an additional parameter, the ResultSpecification. This provides a
-          specification of which types and features are desired to be computed and "output" from this annotator. Its
-          use is optional; many annotators ignore it.</para>
-        <para> This parameter has been replaced by specific set/getResultSpecification() methods, which allow
-          the annotator to receive a signal (a method call) when the result specification changes.</para>
-        </footnote></para>
-      
-      
-      <programlisting>public void process(JCas aJCas) {
-  // get document text
-  String docText = aJCas.getDocumentText();
-  // search for Yorktown room numbers
-  Matcher m = mYorktownPattern.matcher(docText);
-  int pos = 0;
-  while (m.find(pos)) {
-    // found one - create annotation, with the begin/end positions
-    RoomNumber annotation = new RoomNumber(aJCas, m.start(), m.end());
-    annotation.setBuilding("Yorktown");
-    annotation.addToIndexes();
-    pos = m.end();
-  }
-  
-  // search for Hawthorne room numbers
-  m = mHawthornePattern.matcher(docText);
-  pos = 0;
-  while (m.find(pos)) {
-    // found one - create annotation, with the begin/end positions
-    RoomNumber annotation = new RoomNumber(aJCas, m.start(), m.end());
-    annotation.setBuilding("Hawthorne");
-    annotation.addToIndexes();
-    pos = m.end();
-  }
-}</programlisting>
-      
-      <para>The Matcher class is part of the java.util.regex package and is used to find the room numbers in the
-        document text. When we find one, recording the annotation is as simple as creating a new Java object and
-        calling some set methods:</para>
-      
-      
-      <programlisting>RoomNumber annotation = new RoomNumber(aJCas, m.start(), m.end());
-annotation.setBuilding("Yorktown");</programlisting>
-      
-      <para>The <literal>RoomNumber</literal> class was generated from the type system description by the
-        Component Descriptor Editor or the JCasGen tool, as discussed in the previous section.</para>
-      
-      <para>Finally, we call <literal>annotation.addToIndexes()</literal> to add the new annotation to the
-        indexes maintained in the CAS. By default, the CAS implementation used for analysis of text documents keeps
-        an index of all annotations in their order from beginning to end of the document. Subsequent annotators or
-        applications use the indexes to iterate over the annotations. </para>
-      
-      <note>
-      <para> If you don&apos;t add the instance to the indexes, it cannot be retrieved by down-stream annotators,
-        using the indexes. </para></note>
-      
-      <note>
-      <para>You can also call <literal>addToIndexes()</literal> on Feature Structures that are not subtypes of
-        <literal>uima.tcas.Annotation</literal>, but these will not be sorted in any particular way. If you want
-        to specify a sort order, you can define your own custom indexes in the CAS: see 
-        <olink targetdoc="&uima_docs_ref;"/> <olink
-          targetdoc="&uima_docs_ref;" targetptr="ugr.ref.cas"/> and <olink targetdoc="&uima_docs_ref;"
-          targetptr="ugr.ref.xml.component_descriptor.aes.index"/> for details.</para></note>
-      
-      <para>We&apos;re almost ready to test the RoomNumberAnnotator. There is just one more step
-        remaining.</para>
-    </section>
-    <section id="ugr.tug.aae.creating_xml_descriptor">
-      <title>Creating the XML Descriptor</title>
-      
-      <para>The UIMA architecture requires that descriptive information about an
-        annotator be represented in an XML file and provided along with the annotator class
-        file(s) to the UIMA framework at run time. This XML file is called an
-        <emphasis>Analysis Engine Descriptor</emphasis>. The descriptor includes:
-        
-        <itemizedlist><listitem><para>Name, description, version, and vendor</para>
-          </listitem>
-          
-          <listitem><para>The annotator&apos;s inputs and outputs, defined in terms of
-            the types in a Type System Descriptor</para></listitem>
-          
-          <listitem><para>Declaration of the configuration parameters that the
-            annotator accepts </para></listitem></itemizedlist> </para>
-      
-      <para>The <emphasis>Component Descriptor Editor</emphasis> plugin, which we
-        previously used to edit the Type System descriptor, can also be used to edit Analysis
-        Engine Descriptors.</para>
-      
-      <para>A descriptor for our RoomNumberAnnotator is provided with the UIMA
-        distribution under the name
-        <literal>descriptors/tutorial/ex1/RoomNumberAnnotator.xml.</literal> To
-        edit it in Eclipse, right-click on that file in the navigator and select Open With
-        &rarr; Component Descriptor Editor.</para> <tip><para>In Eclipse, you can double
-      click on the tab at the top of the Component Descriptor Editor&apos;s window
-      identifying the currently selected editor, and the window will
-      <quote>Maximize</quote>. Double click it again to restore the original size.</para>
-      </tip>
-      
-      <para>If you are not using Eclipse, you will need to edit Analysis Engine descriptors
-        manually. See <xref linkend="ugr.tug.aae.xml_intro_ae_descriptor"/> for an
-        introduction to the Analysis Engine descriptor XML syntax. The remainder of this
-        section assumes you are using the Component Descriptor Editor plug-in to edit the
-        Analysis Engine descriptor.</para>
-      
-      <para>The Component Descriptor Editor consists of several tabbed pages; we will only
-        need to use a few of them here. For more information on using this editor, see <olink
-          targetdoc="&uima_docs_tools;" targetptr="ugr.tools.cde"/>.</para>
-      
-      <para>The initial page of the Component Descriptor Editor is the Overview page, which
-        appears as follows:</para>
-      
-      
-      <screenshot>
-  <mediaobject>
-    <imageobject>
-      <imagedata width="5.7in" format="JPG" fileref="&imgroot;image008.jpg"/>
-    </imageobject>
-    <textobject><phrase>Screenshot of Component Descriptor Editor overview page</phrase>      
-    </textobject>
-  </mediaobject>
-</screenshot>
-      
-      <para>This presents an overview of the RoomNumberAnnotator Analysis Engine (AE). The
-        left side of the page shows that this descriptor is for a
-        <emphasis>Primitive</emphasis> AE (meaning it consists of a single annotator),
-        and that the annotator code is developed in Java. Also, it specifies the Java class
-        that implements our logic (the code which was discussed in the previous section).
-        Finally, on the right side of the page are listed some descriptive attributes of our
-        annotator.</para>
-      
-      <para>The other two pages that need to be filled out are the Type System page and the
-        Capabilities page. You can switch to these pages using the tabs at the bottom of the
-        Component Descriptor Editor. In the tutorial, these are already filled out for
-        you.</para>
-      
-      <para>The RoomNumberAnnotator will be using the TutorialTypeSystem we looked at in
-        Section <xref linkend="ugr.tug.aae.defining_types"/>. To specify this, we add
-        this type system to the Analysis Engine&apos;s list of Imported Type Systems, using
-        the Type System page&apos;s right side panel, as shown here:</para>
-      
-      
-      <screenshot>
-   <mediaobject>
-     <imageobject>
-       <imagedata width="5.7in" format="JPG" fileref="&imgroot;image010.jpg"/>
-     </imageobject>
-     <textobject><phrase>Screenshot of CDE Type System page</phrase></textobject>
-   </mediaobject>
- </screenshot>
-      
-      <para>On the Capabilities page, we define our annotator&apos;s inputs and outputs, in
-        terms of the types in the type system. The Capabilities page is shown below:</para>
-      
-      
-      <screenshot>
-   <mediaobject>
-     <imageobject>
-       <imagedata width="5.3in" format="JPG" fileref="&imgroot;image012.jpg"/>
-     </imageobject>
-     <textobject><phrase>Screenshot of CDE Capabilities page</phrase></textobject>
-   </mediaobject>
- </screenshot>
-      
-      <para>Although capabilities come in sets, having multiple sets is deprecated; here
-        we&apos;re just using one set. The RoomNumberAnnotator is very simple. It requires
-        no input types, as it operates directly on the document text -- which is supplied as a
-        part of the CAS initialization (and which is always assumed to be present). It
-        produces only one output type (RoomNumber), and it sets the value of the
-        <literal>building</literal> feature on that type. This is all represented on the
-        Capabilities page.</para>
-      
-      <para>The Capabilities page has two other parts for specifying languages and Sofas.
-        The languages section allows you to specify which languages your Analysis Engine
-        supports. The RoomNumberAnnotator happens to be language-independent, so we can
-        leave this blank. The Sofas section allows you to specify the names of additional
-        subjects of analysis. This capability and the Sofa Mappings at the bottom are
-        advanced topics, described in <olink targetdoc="&uima_docs_tutorial_guides;"
-          targetptr="ugr.tug.aas"/>. </para>
-      
-      <para>This is all of the information we need to provide for a simple annotator. If you
-        want to peek at the XML that this tool saves you from having to write, click on the
-        <quote>Source</quote> tab at the bottom to view the generated XML.</para>
-    </section>
-    
-    <section id="ugr.tug.aae.testing_your_annotator">
-      <title>Testing Your Annotator</title>
-      
-      <para>Having developed an annotator, we need a way to try it out on some example
-        documents. The UIMA SDK includes a tool called the Document Analyzer that will allow
-        us to do this. To run the Document Analyzer, execute the documentAnalyzer shell
-        script that is in the <literal>bin</literal> directory of your UIMA SDK
-        installation, or, if you are using the example Eclipse project, execute the
-        <quote>UIMA Document Analyzer</quote> run configuration supplied with that
-        project. (To do this, click on the menu bar Run &rarr; Run ... &rarr; and under Java
-        Applications in the left box, click on UIMA Document Analyzer.)</para>
-      
-      <para>You should see a screen that looks like this:</para>
-      
-      
-      <screenshot>
-   <mediaobject>
-     <imageobject>
-       <imagedata width="5.7in" format="JPG" fileref="&imgroot;image014.jpg"/>
-     </imageobject>
-     <textobject><phrase>Screenshot of UIMA Document Analyzer GUI</phrase></textobject>
-   </mediaobject>       
-      </screenshot>
-      
-      <para>There are six options on this screen:</para>
-      
-      <orderedlist><listitem><para>Directory containing documents to analyze</para>
-        </listitem>
-        
-        <listitem><para>Directory where analysis results will be written</para>
-        </listitem>
-        
-        <listitem><para>The XML descriptor for the Analysis Engine (AE) you want to
-          run</para></listitem>
-        
-        <listitem><para>(Optional) an XML tag, within the input documents, that contains
-          the text to be analyzed. For example, the value TEXT would cause the AE to only
-          analyze the portion of the document enclosed within
-          &lt;TEXT&gt;...&lt;/TEXT&gt; tags.</para></listitem>
-        
-        <listitem><para>Language of the document </para></listitem>
-        
-        <listitem><para>Character encoding </para></listitem></orderedlist>
-      
-      <para>Use the Browse button next to the third item to set the <quote>Location of AE XML
-        Descriptor</quote> field to the descriptor we&apos;ve just been discussing
-        &mdash;
-        <literal>&lt;where-you-installed-uima-e.g.UIMA_HOME&gt; 
-          /examples/descriptors/tutorial/ex1/RoomNumberAnnotator.xml</literal>
-        . Set the other fields to the values shown in the screen shot above (which should be the
-        default values if this is the first time you&apos;ve run the Document Analyzer). Then
-        click the <quote>Run</quote> button to start processing.</para>
-      
-      <para>When processing completes, an <quote>Analysis Results</quote> window should
-        appear.</para>
-      
-      
-      <screenshot>
-   <mediaobject>
-     <imageobject>
-       <imagedata width="3.5in" format="JPG" fileref="&imgroot;image016.jpg"/>
-     </imageobject>
-     <textobject><phrase>Screenshot of UIMA Document Analyzer Results GUI</phrase></textobject>
-   </mediaobject>       
-      </screenshot>
-      
-      <para>Make sure <quote>Java Viewer</quote> is selected as the Results Display
-        Format, and <emphasis role="bold">double-click</emphasis> on the document
-        UIMASummerSchool2003.txt to view the annotations that were discovered. The view
-        should look something like this:</para>
-      
-      
-      <screenshot>
-   <mediaobject>
-     <imageobject>
-       <imagedata width="5.7in" format="JPG" fileref="&imgroot;image018.jpg"/>
-     </imageobject>
-     <textobject><phrase>Screenshot of UIMA CAS Annotation Viewer GUI</phrase></textobject>
-   </mediaobject>       
-      </screenshot>
-      
-      <para>You can click the mouse on one of the highlighted annotations to see a list of all
-        its features in the frame on the right.</para> <note><para>The legend will only show
-      those types which have at least one instance in the CAS, and are declared as outputs in the
-      capabilities section of the descriptor (see <xref
-        linkend="ugr.tug.aae.creating_xml_descriptor"/>. </para></note>
-      
-      <para>You can use the DocumentAnalyzer to test any UIMA annotator
-        &mdash; just make sure that the annotator&apos;s classes are in the class
-        path.</para>
-    </section>
-  </section>
-  
-  <section id="ugr.tug.aae.configuration_logging">
-    <title>Configuration and Logging</title>
-    
-    <section id="ugr.tug.aae.configuration_parameters">
-      <title>Configuration Parameters</title>
-      
-      <para>The example RoomNumberAnnotator from the previous section used hardcoded
-        regular expressions and location names, which is obviously not very flexible. For
-        example, you might want to have the patterns of room numbers be supplied by a
-        configuration parameter, rather than having to redo the annotator&apos;s Java code
-        to add additional patterns. Rather than add a new hardcoded regular expression for a
-        new pattern, a better solution is to use configuration parameters.</para>
-      
-      <para>UIMA allows annotators to declare configuration parameters in their
-        descriptors. The descriptor also specifies default values for the parameters,
-        though these can be overridden at runtime.</para>
-      
-      <section id="ugr.tug.aae.declaring_parameters_in_the_descriptor">
-        <title>Declaring Parameters in the Descriptor</title>
-        
-        <para>The example descriptor
-          <literal>descriptors/tutorial/ex2/RoomNumberAnnotator.xml</literal> is
-          the same as the descriptor from the previous section except that information has
-          been filled in for the Parameters and Parameter Settings pages of the Component
-          Descriptor Editor.</para>
-        
-        <para>First, in Eclipse, open example two&apos;s RoomNumberAnnotator in the
-          Component Descriptor Editor, and then go to the Parameters page (click on the
-          parameters tab at the bottom of the window), which is shown below:</para>
-        
-        
-        <screenshot>
-   <mediaobject>
-     <imageobject>
-       <imagedata width="5.7in" format="JPG" fileref="&imgroot;image020.jpg"/>
-     </imageobject>
-     <textobject><phrase>Screenshot of UIMA Component Descriptor Editor (CDE) Parameters page</phrase></textobject>
-   </mediaobject>       
-      </screenshot>
-        
-        <para>Two parameters &ndash; Patterns and Locations -- have been declared. In this
-          screen shot, the mouse (not shown) is hovering over Patterns to show its
-          description in the small popup window. Every parameter has the following
-          information associated with it:</para>
-        
-        <itemizedlist><listitem><para>name &ndash; the name by which the annotator code
-          refers to the parameter</para></listitem>
-          
-          <listitem><para>description &ndash; a natural language description of the
-            intent of the parameter</para></listitem>
-          
-          <listitem><para>type &ndash; the data type of the parameter&apos;s value
-            &ndash; must be one of String, Integer, Float, or Boolean.</para></listitem>
-          
-          <listitem><para>multiValued &ndash; true if the parameter can take
-            multiple-values (an array), false if the parameter takes only a single value.
-            Shown above as <literal>Multi</literal>.</para></listitem>
-          
-          <listitem><para>mandatory &ndash; true if a value must be provided for the
-            parameter. Shown above as <literal>Req</literal> (for required). </para>
-          </listitem></itemizedlist>
-        
-        <para>Both of our parameters are mandatory and accept an array of Strings as their
-          value.</para>
-        
-        <para>Next, default values are assigned to the parameters on the Parameter Settings
-          page:</para>
-        
-        
-        <screenshot>
-   <mediaobject>
-     <imageobject>
-       <imagedata width="5.7in" format="JPG" fileref="&imgroot;image022.jpg"/>
-     </imageobject>
-     <textobject><phrase>Screenshot of UIMA Component Descriptor Editor (CDE) Parameter Settings page</phrase></textobject>
-   </mediaobject>       
-      </screenshot>
-        
-        <para>Here the <quote>Patterns</quote> parameter is selected, and the right pane
-          shows the list of values for this parameter, in this case the regular expressions
-          that match particular room numbering conventions. Notice the third pattern is
-          new, for matching the style of room numbers in the third building, which has room
-          numbers such as <literal>J2-A11</literal>.</para>
-      </section>
-      <section id="ugr.tug.aae.accessing_parameter_values_from_annotator">
-        <title>Accessing Parameter Values from the Annotator Code</title>
-        
-        <para>The class
-          <literal>org.apache.uima.tutorial.ex2.RoomNumberAnnotator</literal> has
-          overridden the initialize method. The initialize method is called by the UIMA
-          framework when the annotator is instantiated, so it is a good place to read
-          configuration parameter values. The default initialize method does nothing with
-          configuration parameters, so you have to override it. To see the code in Eclipse,
-          switch to the src folder, and open
-          <literal>org.apache.uima.tutorial.ex2</literal>. Here is the method
-          body:</para>
-        
-        
-        <programlisting>/**
-* @see AnalysisComponent#initialize(UimaContext)
-*/
-public void initialize(UimaContext aContext) 
-        throws ResourceInitializationException {
-  super.initialize(aContext);
-  
-  // Get config. parameter values  
-  String[] patternStrings = 
-        (String[]) aContext.getConfigParameterValue("Patterns");
-  mLocations = 
-        (String[]) aContext.getConfigParameterValue("Locations");
-
-  // compile regular expressions
-  mPatterns = new Pattern[patternStrings.length];
-  for (int i = 0; i &lt; patternStrings.length; i++) {
-    mPatterns[i] = Pattern.compile(patternStrings[i]);
-  }
-}</programlisting>
-        
-        <para>Configuration parameter values are accessed through the UimaContext. As you
-          will see in subsequent sections of this chapter, the UimaContext is the
-          annotator&apos;s access point for all of the facilities provided by the UIMA
-          framework &ndash; for example logging and external resource access.</para>
-        
-        <para>The UimaContext&apos;s <literal>getConfigParameterValue</literal>
-          method takes the name of the parameter as an argument; this must match one of the
-          parameters declared in the descriptor. The return value of this method is a Java
-          Object, whose type corresponds to the declared type of the parameter. It is up to the
-          annotator to cast it to the appropriate type, String[] in this case.</para>
-        
-        <para>If there is a problem retrieving the parameter values, the framework throws an
-          exception. Generally annotators don&apos;t handle these, and just let them
-          propagate up.</para>
-        
-        <para>To see the configuration parameters working, run the Document Analyzer
-          application and select the descriptor
-          <literal>examples/descriptors/tutorial/ex2/RoomNumberAnnotator.xml</literal>
-          . In the example document <literal>WatsonConferenceRooms.txt</literal>, you
-          should see some examples of Hawthorne II room numbers that would not have been
-          detected by the ex1 version of RoomNumberAnnotator.</para>
-      </section>
-      
-      <section id="ugr.tug.aae.supporting_reconfiguration">
-        <title>Supporting Reconfiguration</title>
-        
-        <para>If you take a look at the Javadocs (located in the <ulink
-            url="api/index.html">docs/api</ulink> directory) for
-          <literal>org.apache.uima.analysis_component.AnaysisComponent</literal>
-          (which our annotator implements indirectly through JCasAnnotator_ImplBase),
-          you will see that there is a reconfigure() method, which is called by the containing
-          application through the UIMA framework, if the configuration parameter values
-          are changed.</para>
-        
-        <para>The AnalysisComponent_ImplBase class provides a default implementation
-          that just calls the annotator&apos;s destroy method followed by its initialize
-          method. This works fine for our annotator. The only situation in which you might
-          want to override the default reconfigure() is if your annotator has very expensive
-          initialization logic, and you don&apos;t want to reinitialize everything if just
-          one configuration parameter has changed. In that case, you can provide a more
-          intelligent implementation of reconfigure() for your annotator.</para>
-        
-      </section>
-      
-      <section id="ugr.tug.aae.configuration_parameter_groups">
-        <title>Configuration Parameter Groups</title>
-        
-        <para>For annotators with many sets of configuration parameters, UIMA supports
-          organizing them into groups. It is possible to define a parameter with the same name
-          in multiple groups; one common use for this is for annotators that can process
-          documents in several languages and which want to have different parameter
-          settings for the different languages.</para>
-        
-        <para>The syntax for defining parameter groups in your descriptor is fairly
-          straightforward &ndash; see <olink targetdoc="&uima_docs_ref;"/>
-          <olink targetdoc="&uima_docs_ref;"
-            targetptr="ugr.ref.xml.component_descriptor"/> for details. Values of
-          parameters defined within groups are accessed through the two-argument version
-          of <literal>UimaContext.getConfigParameterValue</literal>, which takes
-          both the group name and the parameter name as its arguments.</para>
-      </section>
-
-      <section id="ugr.tug.aae.configuration_parameter_overrides">
-        <title>Overriding Configuration Parameter Settings</title>
-
-        <para>There are two ways that the value assigned to a configuration parameter can be
-        overridden. An aggregate may declare a parameter that overrides one or more of the
-        parameters in one or more of its delegates.  The aggregate must also define a value for the
-        parameter, unless the parameter is itself overridden by a setting in the parent
-        aggregate.</para>
-
-        <para>An alternative method that avoids these strict hierarchical override constraints is to
-        associate an external global name with a parameter and to assign values to these external
-        names in an external properties file.  With this approach a particular parameter setting can
-        be easily shared by multiple descriptors, even across different applications.  For applications
-        with many levels of descriptor nesting it avoids the need to edit aggregate override
-        definitions when the location of an annotator in the hierarchy is changed.
-
-        For details see
-          <olink targetdoc="&uima_docs_ref;"/>
-          <olink targetdoc="&uima_docs_ref;" 
-          targetptr="ugr.ref.xml.component_descriptor.aes.external_configuration_parameter_overrides"/>
-        </para> 
-      </section>
-    </section>
-    
-    <section id="ugr.tug.aae.logging">
-      <title>Logging</title>
-      
-      <para>The UIMA SDK provides a logging facility, which is very similar to the
-        java.util.logging.Logger class that was introduced in Java 1.4.
-        In addition, it includes the SLF4j framework <ulink url="https://www.slf4j.org/"/>
-        and all the methods in that framework's <code>Logger</code> API, plus
-        the Java 8 specific API extensions that take <code>Supplier</code> parameters.</para>
-      
-      <para>Each logger instance is associated with a name. By
-        convention, this name is usually a hierarchy of simple names connected with periods, 
-        often the fully qualified class name of the component
-        issuing the logging call. The name (or any of its parents - starting prefixes up to a period) 
-        can be referenced in a configuration file which can then configure for each logger
-        various things such as the logging level and where messages should go.</para>
-      
-      <para>The UIMA framework supports this convention using the
-        <literal>UimaContext</literal> object. If you access a logger instance using
-        <literal>getContext().getLogger()</literal> or the shorter, but equivalent
-        <literal>getLogger()</literal>
-        within an Annotator, the logger
-        name will be the fully qualified name of the Annotator implementation class.</para>
-              
-      <para>Here is an example from the process method of
-        <literal>org.apache.uima.tutorial.ex2.RoomNumberAnnotator</literal>:
-        
-        <programlisting>getLogger().trace("Found: {}", () -> annotation.toString());</programlisting>
-      </para>
-
-      <para>The <code>trace</code> call 
-        indicates that this is a tracing message. This is useful for tracing program flow, but it is a low level which
-        is not usually enabled. 
-      </para>
-        
-      <para>
-        The first parameter is the message, with substitutable parts.  The convention for where those parts go is
-        written as either {} or {n}, where "n" is an integer, specifying the argument number.  
-        The modern logging APIs use the {} style, with API calls such as 
-        <code>logger.**level**( msg-using-{}-convention, substitutable-arguments)</code>, while the older
-        java.util.logger framework uses <code>logger.log(**level**, msg-using-{n} convention, substitutable-arguments)</code>.
-      </para>
-        
-      <para>
-        UIMA supports both styles.  
-        For new code, it is recommended to use the first style, together with the Java 8 lambda method for the arguments, which 
-        insures that the work of turning the <code>annotation</code>
-        argument into a printable string only will happen if tracing is enabled.
-      </para>
-         
-      <para>Log statements are "filtered" according to the logging configuration, by Level, and sometimes by
-        additional indicators, such as Markers.  Levels work in a hierarchy.  A given level of 
-        filtering passes that level and all higher levels.  Some levels have two names, due to the 
-        way the different logger back ends name things.  Most levels are also used as method names on 
-        the logger, to indicate logging for that level.  For example, you could say <code>aLogger.log(Level.INFO, message)</code>
-        but you can also say <code>aLogger.info(message)</code>). The level ordering, highest to lowest, 
-        and the associated method names are as follows:
-        <itemizedlist spacing="compact">
-          <listitem><para>SEVERE or ERROR; error(...)</para></listitem>
-          <listitem><para>WARN or WARNING; warn(...)</para></listitem>
-          <listitem><para>INFO; info(...)</para></listitem>
-          <listitem><para>CONFIG; info(UIMA_MARKER_CONFIG, ...)</para></listitem>
-          <listitem><para>FINE or DEBUG; debug(...)</para></listitem>
-          <listitem><para>FINER or TRACE; trace(...)</para></listitem>
-          <listitem><para>FINEST; trace(UIMA_MARKER_FINEST, ...)</para></listitem>
-        </itemizedlist>
-        </para>
-        
-        <para>The CONFIG and FINEST levels are merged with other levels, but are distinguished by having 
-        <code>Markers</code>.  If the filtering is configured to pass CONFIG level, then it will pass also the
-        INFO/WARN/ERROR  (or their alternative names WARNING/SEVERE) levels as well.
-        </para>
-       
-      
-      <para>Each logging backend has its own documentation for how 
-        to configure loggers at run time, via configuration files or APIs in some cases.
-        Some backends even allow dynamic reconfiguration
-        while running, just by updating the configuration file (it is re-loaded every so often, if changed).
-      </para>
-      
-      <para>For the built-in-to-Java logging back end, if no logging configuration file is provided (see next section), 
-        the Java Virtual Machine defaults would be used, which typically set the level to INFO and
-        higher messages, and direct output to the console.</para>
-                
-      <para>The UIMA logger is by default implemented using an SLF4J implementation; this (in turn) connects to
-        a logging back end, determined via a search of the classpath for a connector.  If none can be found,
-        then a message to that effect will be printed to System.err, and no logging will be done.
-        The binary distribution for UIMA includes, in its <code>lib</code> directory, the 
-        Jar which connects SLF4j to the Java-built-in logger to use as
-        its back end, so if you use the standard launchers, you will get this logging back end. 
-        </para>
-        
-      <para>Assuming you are using the Java-built-in-logger as the back-end, 
-        if you specify the configuration using the standard UIMA SDK <literal>Logger.properties</literal>
-        (found in <code>UIMA_HOME/config/</code>),
-        the output will be directed to a file named uima.log, in the current working directory
-        (often the <quote>project</quote> directory when running from Eclipse, for
-        instance).</para> 
-        
-        <note><para>When using Eclipse, the uima.log file, if written
-      into the Eclipse workspace in the project uimaj-examples, for example, may not appear
-      in the Eclipse package explorer view until you right-click the uimaj-examples project
-      with the mouse, and select <quote>Refresh</quote>. This operation refreshes the
-      Eclipse display to conform to what may have changed on the file system. Also, you can set
-      the Eclipse preferences for the workspace to automatically refresh (Window &rarr;
-      Preferences &rarr; General &rarr; Workspace, then click the <quote>refresh
-      automatically</quote> checkbox.</para></note>
-      
-      <para>The next several sections mainly describe how to configure the built-in
-        Java logger.  See the documentation for other logging back ends for 
-        details on how to configure those.</para>
-         
-      <section id="ugr.tug.aae.logging.configuring">
-        <title>Specifying the Logging Configuration when using Java's built-in logger</title>
-        
-        <para>The
-          standard Java built-in logging initialization mechanisms will look for a Java System
-          Property named <literal>java.util.logging.config.file</literal> and if
-          found, will use the value of this property as the name of a standard
-          <quote>properties</quote> file, for setting the logging level. Please refer to
-          the Java 1.4. documentation for more information on the format and use of this
-          file.</para>
-        
-        <para>Two sample logging specification property files can be found in the UIMA_HOME
-          directory where the UIMA SDK is installed:
-          <literal>config/Logger.properties</literal>, and
-          <literal>config/FileConsoleLogger.properties</literal>. These specify the same
-          logging, except the first logs just to a file, while the second logs both to a file and
-          to the console. You can edit these files, or create additional ones, as described
-          below, to change the logging behavior.</para>
-        
-        <para>When running your own Java application, you can specify the location of this
-          logging configuration file on your Java command line by setting the Java system
-          property <literal>java.util.logging.config.file</literal> to be the logging
-          configuration filename. This file specification can be either absolute or
-          relative to the working directory. For example:
-          
-          
-          <programlisting><?db-font-size 65% ?>java "-Djava.util.logging.config.file=C:/Program Files/apache-uima/config/Logger.properties"</programlisting>
-          <note><para>In a shell script, you can use environment variables such as
-          UIMA_HOME if convenient.</para></note> </para>
-               
-        <para>If you are using Eclipse to launch your application, you can set this property
-          in the VM arguments section of the Arguments tab of the run configuration screen. If
-          you&apos;ve set an environment variable UIMA_HOME, you could for example, use the
-          string:
-          <literal>"-Djava.util.logging.config.file=${env_var:UIMA_HOME}/config/Logger.properties".</literal>
-          </para>
-        
-        <para>If you running the .bat or .sh files in the UIMA SDK's <literal>bin</literal> directory, you can specify the location of your
-           logger configuration file by setting the <literal>UIMA_LOGGER_CONFIG_FILE</literal> environment variable prior to running the script,
-           for example (on Windows): 
-
-           <programlisting><?db-font-size 70% ?>set UIMA_LOGGER_CONFIG_FILE=C:/myapp/MyLogger.properties</programlisting>        
-        </para>        
-      </section>
-      
-      <section id="ugr.tug.aae.logging.setting_logging_levels">
-        <title>Setting Logging Levels when using Java's built-in logger</title>
-        
-        <para>Within the logging control file, the default global logging level specifies
-          which kinds of events are logged across all loggers. For any given facility this
-          global level can be overridden by a facility specific level. Multiple handlers are
-          supported. This allows messages to be directed to a log file, as well as to a
-          <quote>console</quote>. Note that the ConsoleHandler also has a separate level
-          setting to limit messages printed to the console. For example: <literal>.level=
-          INFO</literal> </para>
-        
-        <para>The properties file can change where the log is written, as well.</para>
-        
-        <para>Facility specific properties allow different logging for each class, as
-          well. For example, to set the com.xyz.foo logger to only log SEVERE messages:
-          <literal>com.xyz.foo.level = SEVERE</literal></para>
-        
-        <para>If you have a sample annotator in the package
-          <literal>org.apache.uima.SampleAnnotator</literal> you can set the log level
-          by specifying: <literal>org.apache.uima.SampleAnnotator.level =
-          ALL</literal></para>
-        
-        <para>There are other logging controls; for a full discussion, please read the
-          contents of the <literal>Logger.properties</literal> file and the Java
-          specification for logging in Java 1.4.</para>
-      </section>
-      
-      <section id="ugr.tug.aae.logging.output_format">
-        <title>Configuring the format of logging output when using Java's built-in logger</title>
-        
-        <para>The logging output is formatted by handlers specified in the properties file
-          for configuring logging, described above. The default formatter that comes with
-          the UIMA SDK formats logging output as follows:</para>
-        
-        <para><literal>Timestamp - threadID: sourceInfo: Message level:
-          message</literal></para>
-        
-        <para> Here&apos;s an example:</para>
-        
-        <para><literal>7/12/04 2:15:35 PM - 10:
-          org.apache.uima.util.TestClass.main(62): INFO: You are not logged
-          in!</literal></para>
-      </section>
-      
-      <section id="ugr.tug.aae.logging.meaning_of_severity_levels">
-        <title>Meaning of the logging severity levels used by the UIMA logger</title>
-        
-        <para>These levels are defined by the Java logging framework, which was
-          incorporated into Java as of the 1.4 release level. The levels are defined in the
-          Javadocs for java.util.logging.Level, and include both logging and tracing
-          levels:
-          <itemizedlist spacing="compact">
-            <listitem><para>OFF is a special level that can be used to turn off
-              logging.</para></listitem>
-            
-            <listitem><para>ALL indicates that all messages should be logged. </para>
-            </listitem>
-            
-            <listitem><para>CONFIG is a message level for configuration messages. These
-              would typically occur once (during configuration) in methods like
-              <literal>initialize()</literal>. </para></listitem>
-            
-            <listitem><para>INFO is a message level for informational messages, for
-              example, connected to server IP: 192.168.120.12 </para></listitem>
-            
-            <listitem><para>WARNING is a message level indicating a potential
-              problem.</para></listitem>
-            
-            <listitem><para>SEVERE is a message level indicating a serious
-              failure.</para></listitem>
-          </itemizedlist></para>
-        
-        <para> Tracing levels, typically used for debugging:
-          <itemizedlist>
-            
-            <listitem><para>FINE is a message level providing tracing information,
-              typically at a collection level (messages occurring once per collection).
-              </para></listitem>
-            
-            <listitem><para>FINER indicates a fairly detailed tracing message,
-              typically at a document level (once per document).</para></listitem>
-            
-            <listitem><para>FINEST indicates a highly detailed tracing message. </para>
-            </listitem></itemizedlist></para>
-      </section>
-      
-      <section id="ugr.tug.aae.logging.using_outside_of_an_annotator">
-        <title>Using loggers outside of an annotator</title>
-        
-        <para>An application using UIMA may want to log its messages using the same logging
-          framework. This can be done by getting a reference to the UIMA logger, as follows:                  
-          <programlisting>Logger logger = UIMAFramework.getLogger(TestClass.class);</programlisting>.
-        </para>
-          
-        <para>You can also simply get a direct reference to an Slf4j logger using the standard approach:
-          <programlisting>org.slf4j.Logger logger = org.slf4j.LogFactory.getLogger(TestClass.class);</programlisting>
-        </para>
-        
-        <para>The class argument specifies the name of the logger, using the fully qualified class name. 
-          For UIMA loggers, if not specified, the name of the returned logger instance is
-          <quote>org.apache.uima</quote>.</para>
-      </section>
-      
-      <section id="ugr.tug.aae.logging.change_logger_implementation">
-        <title>Changing the underlying UIMA logging implementation</title>
-        
-        <para>By default the UIMA framework uses, under the hood of the UIMA Logger interface, the 
-        SLF4J logging framework to do logging. This allows UIMA, when running embedded inside other frameworks,
-        to defer the choice of back-end logging frameworks to those applications.
-        </para>
-        
-        <para>For backwards compatibility with Version 2, the older methods (prior to Slf4j) for switching the
-        logger implementation remains.     
-        You do this by specifying the system property  
-          <programlisting>-Dorg.apache.uima.logger.class=&lt;loggerClass></programlisting>
-        when the UIMA framework is started.  
-        </para>
-        <para>
-<<<<<<< HEAD
-          UIMA also provides a logging implementation that use Apache Log4j instead of Java logging. To
-          use Log4j you have to provide the Log4j jars in the classpath and your application 
-          must specify the logging configuration as shown below. 
-          <programlisting><?db-font-size 80% ?>-Dorg.apache.uima.logger.class=org.apache.uima.util.impl.Log4jLogger_impl</programlisting>
-=======
-          The specified logger class must be available in the classpath and has to subclass the 
-          <code>org.apache.uima.util.Logger_common_impl</code> class. 
->>>>>>> 488947ef
-        </para>
-
-        <para>For backwards compatibility, V3 continues to provide the class
-           <code>org.apache.uima.util.impl.Log4jLogger_impl</code> as an alternative
-           which can be specified this way by this JVM argument:
-           <programlisting><?db-font-size 80% ?>-Dorg.apache.uima.logger.class=org.apache.uima.util.impl.Log4jLogger_impl</programlisting>
-           to switch to the log4j back end.  This has been updated in V3 to <code>log4j 2</code>
-           (see <ulink url="https://logging.apache.org/log4j"/>).
-           If you use this, you must provide the required <code>Log4j 2</code> jars in the classpath.
-         </para>        
-                 
-      </section>
-      
-      <section id="uv3.logging.suppress_annotator_logging">
-        <title>Throttling excessive logging from Annotators</title>
-        
-        <para>Sometimes, in production, you may find annotators are logging excessively, and you wish to throttle 
-          this. But you may not have access to logging settings to control this,
-          perhaps because UIMA is running as a library component within another framework. 
-          For this special case,
-          you can limit logging done by Annotators by passing an additional parameter to the UIMA Framework's 
-          produceAnalysisEngine API, using the key name 
-          <code>AnalysisEngine.PARAM_THROTTLE_EXCESSIVE_ANNOTATOR_LOGGING</code>
-          and setting the value to an Integer object equal to the the limit.  Using 0 will suppress all logging.
-          Any positive number allows that many log records to be logged, per level.  A limit of 10 would allow 
-          10 Errors, 10 Warnings, etc.  The limit is enforced separately, per logger instance.</para>
-          
-          <note><para>This only works if the logger used by Annotators is obtained from the 
-          Annotator base implementation class via the <code>getLogger()</code> method.</para></note>
-            
-      </section>  
-      
-    </section>
-  </section>  
-  <section id="ugr.tug.aae.building_aggregates">
-    <title>Building Aggregate Analysis Engines</title>
-    
-    <section id="ugr.tug.aae.combining_annotators">
-      <title>Combining Annotators</title>
-      
-      <para>The UIMA SDK makes it very easy to combine any sequence of Analysis Engines to
-        form an <emphasis>Aggregate Analysis Engine</emphasis>. This is done through an
-        XML descriptor; no Java code is required!</para>
-      
-      <para>If you go to the <literal>examples/descriptors/tutorial/ex3</literal>
-        folder (in Eclipse, it&apos;s in your uimaj-examples project, under the
-        <literal>descriptors/tutorial/ex3</literal> folder), you will find a
-        descriptor for a TutorialDateTime annotator. This annotator detects dates and
-        times. To see what this annotator can do, try it out
-        using the Document Analyzer. If you are curious as to how this annotator works, the
-        source code is included, but it is not necessary to understand the code at this
-        time.</para>
-      
-      <para>We are going to combine the TutorialDateTime annotator with the
-        RoomNumberAnnotator to create an aggregate Analysis Engine. This is illustrated
-        in the following figure:
-        
-        <figure id="ugr.tug.aae.fig.combining_annotators">
-          <title>Combining Annotators to form an Aggregate Analysis Engine</title>
-          <mediaobject>
-            <imageobject>
-              <imagedata width="5.7in" format="PNG"
-                fileref="&imgroot;image024.png"/>
-            </imageobject>
-            <textobject> <phrase>Combining Annotators to form an Aggregate Analysis
-              Engine</phrase>
-            </textobject>
-          </mediaobject>
-        </figure> </para>
-      
-      <para>The descriptor that does this is named
-        <literal>RoomNumberAndDateTime.xml</literal>, which you can open in the
-        Component Descriptor Editor plug-in. This is in the uimaj-examples project in the
-        folder <literal>descriptors/tutorial/ex3</literal>. </para>
-      
-      <para>The <quote>Aggregate</quote> page of the Component Descriptor Editor is
-        used to define which components make up the aggregate. A screen shot is shown below.
-        (If you are not using Eclipse, see <xref
-          linkend="ugr.tug.aae.xml_intro_ae_descriptor"/> for the actual XML syntax
-        for Aggregate Analysis Engine Descriptors.)</para>
-      
-      
-        <screenshot>
-  <mediaobject>
-    <imageobject>
-      <imagedata width="5.7in" format="JPG" fileref="&imgroot;image026.jpg"/>
-    </imageobject>
-    <textobject>
-      <phrase>Aggregate page of the Component Descriptor Editor (CDE)</phrase>
-    </textobject>
-  </mediaobject>
-</screenshot>
-        
-      <para>On the left side of the screen is the list of component engines that make up the
-        aggregate &ndash; in this case, the TutorialDateTime annotator and the
-        RoomNumberAnnotator. To add a component, you can click the <quote>Add</quote>
-        button and browse to its descriptor. You can also click the <quote>Find AE</quote>
-        button and search for an Analysis Engine in your Eclipse workspace.
-        <note><para>The <quote>AddRemote</quote> button is used for adding components
-        which run remotely (for example, on another machine using a remote networking
-        connection). This capability is described in section <olink
-          targetdoc="&uima_docs_tutorial_guides;"
-          targetptr="ugr.tug.application.how_to_call_a_uima_service"/>,</para>
-        </note> </para>
-      
-      <para>The order of the components in the left pane does not imply an order of
-        execution. The order of execution, or <quote>flow</quote> is determined in the
-        <quote>Component Engine Flow</quote> section on the right. UIMA supports
-        different types of algorithms (including user-definable) for determining the
-        flow. Here we pick the simplest: <literal>FixedFlow</literal>. We have chosen to
-        have the RoomNumberAnnotator execute first, although in this case it
-        doesn&apos;t really matter, since the RoomNumber and DateTime annotators do not
-        have any dependencies on one another.</para>
-      
-      <para>If you look at the <quote>Type System</quote> page of the Component
-        Descriptor Editor, you will see that it displays the type system but is not
-        editable. The Type System of an Aggregate Analysis Engine is automatically
-        computed by merging the Type Systems of all of its components.</para>
-      
-      <warning><para>If the components have different definitions for the same type name,
-        The Component Descriptor Editor will show a warning.  It is possible to continue past
-        this warning, in which case your aggregate's type system will have the correct
-        <quote>merged</quote>
-        type definition that contains all of the features defined on that type by all of your
-        components.  However, it is not recommended to use this feature in conjunction with JCAS,
-        since the JCAS Java Class definitions cannot be so easily merged.  See
-        <olink targetdoc="&uima_docs_ref;"/>
-        <olink
-          targetdoc="&uima_docs_ref;"
-          targetptr="ugr.ref.jcas.merging_types_from_other_specs"/> for more information.
-      </para></warning>
-      
-      <para>The Capabilities page is where you explicitly declare the aggregate Analysis
-        Engine&apos;s inputs and outputs. Sofas and Languages are described later.
-        
-          
-          <screenshot>
-     <mediaobject>
-       <imageobject>
-         <imagedata width="5.7in" format="JPG" fileref="&imgroot;image028.jpg"/>
-       </imageobject>
-       <textobject><phrase>Screen shot of the Capabilities page of the Component Descriptor Editor
-       </phrase></textobject>
-     </mediaobject>
-   </screenshot>
-          </para>
-        <para>Note that it is not automatically assumed that all outputs of each component
-          Analysis Engine (AE) are passed through as outputs of the aggregate AE. If, for example,
-          the TutorialDateTime annotator also produced Word and Sentence annotations, 
-          but those were not of interest as output in this case, we can exclude them from the 
-          list of outputs.</para>
-        
-        <para>You can run this AE using the Document Analyzer in the same way that you run any
-          other AE. Just select the <literal>examples/descriptors/tutorial/ex3/
-          RoomNumberAndDateTime.xml</literal> descriptor and click the Run button. You
-          should see that RoomNumbers, Dates, and Times are all shown:</para>
-        
-        <screenshot>
-     <mediaobject>
-       <imageobject>
-         <imagedata width="5.7in" format="JPG" fileref="&imgroot;image030.jpg"/>
-       </imageobject>
-       <textobject><phrase>Screen shot results of running the Document Analyzer
-       </phrase></textobject>
-     </mediaobject>
-   </screenshot>
-        
-    </section>
-    
-    <section id="ugr.tug.aae.aaes_can_contain_cas_consumers">
-      <title>AAEs can also contain CAS Consumers</title>
-      
-      <para>In addition to aggregating Analysis Engines, Aggregates can also contain CAS
-        Consumers (see <olink targetdoc="&uima_docs_tutorial_guides;"
-          targetptr="ugr.tug.cpe"/>, or even a mixture of these components with regular
-        Analysis Engines. The UIMA Examples has an example of an Aggregate which contains
-        both an analysis engine and a CAS consumer, in
-        <literal>examples/descriptors/MixedAggregate.xml.</literal></para>
-      
-      <para>Analysis Engines support the <literal>collectionProcessComplete</literal>
-        method, which is particularly important for many CAS Consumers.  If
-        an application (or a Collection Processing Engine) calls 
-        <literal>collectionProcessComplete</literal> on an aggregate, the framework
-        will deliver that call to all of the components of the aggregate.  If you use
-        one of the built-in flow types (fixedFlow or capabilityLanguageFlow), then the
-        order specified in that flow will be the same order in which the
-        <literal>collectionProcessComplete</literal> calls are made to the components.
-        If a custom flow is used, then the calls will be made in arbitrary order.
-      </para>
-    </section>
-    
-    <section id="ugr.tug.aae.reading_results_previous_annotators">
-      <title>Reading the Results of Previous Annotators</title>
-      
-      <para>So far, we have been looking at annotators that look directly at the document text. However, annotators
-        can also use the results of other annotators. One useful thing we can do at this point is look for the
-        co-occurrence of a Date, a RoomNumber, and two Times &ndash; and annotate that as a Meeting.</para>
-        
-      <para>The <code>select</code> API, available on the CAS, JCas, and individual UIMA indexes, 
-        is the preferred way to get 
-        feature structures from the CAS and work with them.</para>  
-      
-      <para>The CAS maintains <emphasis>indexes</emphasis> of annotations, and from an index you can obtain an
-        iterator that allows you to step through all annotations of a particular type in that index.
-        Indexes are optional; they allow you to specify a sorting order or can specify set-inclusion
-        criteria.  One built-in index is the Annotation index; this contains sorted instances of type Annotation 
-        or its subtypes.
-      </para> 
-      
-      <para>
-        Here&apos;s some example code
-        that would iterate over all of the TimeAnnot annotations in the JCas, in some unspecified order:
-        
-        <programlisting>for (TimeAnnot : aJCas.select(TimeAnnot.class)) {
-  //do something
-}</programlisting></para>
-      
-      <para>
-        The same code, but using the Annotation index to specify an ordering (assuming that
-        TimeAnnot is a subtype of Annotation):
-        
-        <programlisting>for (TimeAnnot : aJCas.getAnnotationIndex().select(TimeAnnot.class)) {
-  //do something
-}
-  // or
-for (TimeAnnot : aJCas.getAnnotationIndex(TimeAnnot.class).select()) {
-  //do something
-}
-</programlisting></para>
-        
-      <para>Also, if you've defined your own custom index as described in <olink targetdoc="&uima_docs_ref;"/>
-        <olink targetdoc="&uima_docs_ref;"
-          targetptr="ugr.ref.xml.component_descriptor.aes.index"/>, you can get an iterator over that
-        specific index by calling <literal>aJCas.getIndex(label, clazz)</literal>.
-        The <literal>getIndex(...)</literal> method's second argument 
-      specialized the index to subtype of the type the index was declared to index.  For instance,
-      if you defined an index called "allEvents" over the type <literal>Event</literal>, and wanted 
-      to get an index over just a particular subtype of event, say, <literal>TimeEvent</literal>,
-      you can ask for that index using 
-        <literal>aJCas.getIndex("allEvents", TimeEvent.class)</literal>.</para>
-      
-      
-      <para>Whereever the type is specified by TimeEvent.class, the APIs also allow the non-JCas 
-        specification of the type by passing an instance of a UIMA Type class. This alternative enables
-        writing code that can be used for any type, discovered at run time.</para>
-      
-      <para>Now that we&apos;ve explained the basics, let&apos;s take a look at the process method for
-        <literal>org.apache.uima.tutorial.ex4.MeetingAnnotator</literal>. Since we&apos;re looking for a
-        combination of a RoomNumber, a Date, and two Times, there are four nested iterators. (There&apos;s surely a
-        better algorithm for doing this, but to keep things simple we&apos;re just going to look at every combination
-        of the four items.)</para>
-      
-      <para>For each combination of the four annotations, we compute the span of text that includes all of them, and
-        then we check to see if that span is smaller than a <quote>window</quote> size, a configuration parameter.
-        There are also some checks to make sure that we don&apos;t annotate the same span of text multiple times. If all
-        the checks pass, we create a Meeting annotation over the whole span. There&apos;s really nothing to
-        it!</para>
-      
-      <para>The XML descriptor, located in
-        <literal>examples/descriptors/tutorial/ex4/MeetingAnnotator.xml</literal> , is also very
-        straightforward. An important difference from previous descriptors is that this is the first annotator
-        we&apos;ve discussed that has input requirements. This can be seen on the <quote>Capabilities</quote>
-        page of the Component Descriptor Editor:</para>
-      
-      
-      <screenshot>
-     <mediaobject>
-       <imageobject>
-         <imagedata width="5.7in" format="JPG" fileref="&imgroot;image032.jpg"/>
-       </imageobject>
-       <textobject><phrase>Screen shot of Capabilities page of the Component Descriptor Editor
-       </phrase></textobject>
-     </mediaobject>
-   </screenshot>
-      
-      <para>If we were to run the MeetingAnnotator on its own, it wouldn&apos;t detect anything because it
-        wouldn&apos;t have any input annotations to work with. The required input annotations can be produced by the
-        RoomNumber and DateTime annotators. So, we create an aggregate Analysis Engine containing these two
-        annotators, followed by the Meeting annotator. This aggregate is illustrated in <xref
-          linkend="ugr.tug.aae.fig.aggregate_for_meeting_annotator"/>. The descriptor for this is in
-        <literal>examples/descriptors/tutorial/ex4/MeetingDetectorAE.xml</literal> . Give it a try in the
-        Document Analyzer.
-        
-        <figure id="ugr.tug.aae.fig.aggregate_for_meeting_annotator">
-          <title>An Aggregate Analysis Engine where an internal component uses output from previous
-            engines</title>
-          <mediaobject>
-            <imageobject>
-              <imagedata width="5.7in" format="PNG" fileref="&imgroot;image034.png"/>
-            </imageobject>
-            <textobject><phrase>An Aggregate Analysis Engine where an internal component uses output from
-              previous engines. </phrase>
-            </textobject>
-          </mediaobject>
-        </figure> </para>
-      
-    </section>
-  </section>
-  
-  <section id="ugr.tug.aae.other_examples">
-    <title>Other examples</title>
-    
-    <para>The UIMA SDK include several other examples you may find interesting,
-      including</para>
-    
-    <itemizedlist spacing="compact">
-      <listitem><para>SimpleTokenAndSentenceAnnotator &ndash; a simple tokenizer and
-        sentence annotator.</para></listitem>
-      
-      <listitem><para>XmlDetagger &ndash; A multi-sofa annotator that does XML
-        detagging. Multiple Sofas (Subjects of Analysis) are described in a later &ndash;
-        see <olink targetdoc="&uima_docs_tutorial_guides;"
-          targetptr="ugr.tug.mvs"/>.  Reads XML data from the input Sofa
-        (named "xmlDocument"); this data can be stored in the CAS as a string or array, or it can
-        be a URI to a remote file. The XML is parsed using the JVM's default parser, and the
-        plain-text content is written to a new sofa called "plainTextDocument".</para>
-      </listitem>
-      
-      <listitem><para>PersonTitleDBWriterCasConsumer &ndash; a sample CAS Consumer
-        which populates a relational database with some annotations. It uses JDBC and in this
-        example, hooks up with the Open Source Apache Derby database. </para></listitem>
-    </itemizedlist>
-  </section>
-  
-  <section id="ugr.tug.aae.additional_topics">
-    <title>Additional Topics</title>
-    
-    <section id="ugr.tug.aae.contract_for_annotator_methods">
-      <title>Contract: Annotator Methods Called by the Framework</title>
-      <titleabbrev>Annotator Methods</titleabbrev>
-      
-      <para>The UIMA framework ensures that an Annotator instance is called by only one
-        thread at a time.  An instance never has to worry about running some method on one 
-        thread, and then asynchronously being called using another thread. This approach 
-        simplifies the design of annotators &ndash; they do not have to be designed to support
-        multi-threading. When multiple threading is wanted, for performance, multiple
-        instances of the Annotator are created, each one running on just one thread.</para>
-      
-      <para>The following table defines the methods called by the framework, when they are
-        called, and the requirements annotator implementations must follow.</para>
-      
-      <informaltable frame="all">
-        <tgroup cols="3" colsep="1" rowsep="1">
-          <colspec colname="c1" colwidth="1*"/>
-          <colspec colname="c2" colwidth="2*"/>
-          <colspec colname="c3" colwidth="2*"/>
-          <thead>
-            <row>
-              <entry align="center">Method</entry>
-              <entry align="center">When Called by Framework</entry>
-              <entry align="center">Requirements</entry>
-            </row>
-          </thead>
-          <tbody>
-            <row>
-              <entry>initialize</entry>
-              <entry>Typically only called once, when instance is created. Can be called
-                again if application does a reinitialize call and the default behavior
-                isn't overridden (the default behavior for reinitialize is to call
-                <literal>destroy</literal> followed by
-                <literal>initialize</literal></entry>
-              <entry>Normally does one-time initialization, including reading of
-                configuration parameters. If the application changes the parameters, it
-                can call initialize to have the annotator re-do its
-                initialization.</entry>
-            </row>
-            <row>
-              <entry>typeSystemInit</entry>
-              <entry>Called before <literal>process</literal> whenever the type system
-                in the CAS being passed in differs from what was previously passed in a
-                <literal>process</literal> call (and called for the first CAS passed in,
-                too). The Type System being passed to an annotator only changes in the case of
-                remote annotators that are active as servers, receiving possibly
-                different type systems to operate on.</entry>
-              <entry>Typically, users of JCas do not implement any method for this. An
-                annotator can use this call to read the CAS type system and setup any instance
-                variables that make accessing the types and features convenient.</entry>
-            </row>
-            <row>
-              <entry>process</entry>
-              <entry>Called once for each CAS. Called by the application if not using
-                Collection Processing Manager (CPM); the application calls the process
-                method on the analysis engine, which is then delegated by the framework to
-                all the annotators in the engine. For Collection Processing application,
-                the CPM calls the process method. If the application creates and manages
-                your own Collection Processing Engine via API calls (see Javadocs), the
-                application calls this on the Collection Processing Engine, and it is
-                delegated by the framework to the components.</entry>
-              <entry>Process the CAS, adding and/or modifying elements in it</entry>
-            </row>
-            <row>
-              <entry>destroy</entry>
-              <entry>This method can be called by applications, and is also called by the
-                Collection Processing Manager framework when the collection processing
-                completes. It is also called on Aggregate delegate components, if those 
-                components successfully complete their <literal>initialize</literal> call, if 
-                a subsequent delegate (or flow controller) in the aggregate fails to initialize.
-                This allows components which need to clean up things done during initialization 
-                to do so.  It is up to the component writer to use a try/finally construct during initialization
-                to cleanup from errors that occur during initialization within one component.
-                The <literal>destroy</literal> call on an aggregate is
-                propagated to all contained analysis engines.</entry>
-              <entry>An annotator should release all resources, close files, close
-                database connections, etc., and return to a state where another initialize
-                call could be received to restart. Typically, after a destroy call, no
-                further calls will be made to an annotator instance.</entry>
-            </row>
-            <row>
-              <entry>reconfigure</entry>
-              <entry><para>This method is never called by the framework, unless an
-                application calls it on the Engine object &ndash; in which case it the
-                framework propagates it to all annotators contained in the Engine.</para>
-                <para>Its purpose is to signal that the configuration parameters have
-                  changed.</para></entry>
-              <entry>A default implementation of this calls destroy, followed by
-                initialize. This is the only case where initialize would be called more than
-                once. Users should implement whatever logic is needed to return the
-                annotator to an initialized state, including re-reading the
-                configuration parameter data.</entry>
-            </row>
-          </tbody>
-        </tgroup>
-      </informaltable>
-      
-    </section>
-    
-    <section id="ugr.tug.aae.reporting_errors_from_annotators">
-      <title>Reporting errors from Annotators</title>
-      
-      <para>There are two broad classes of errors that can occur: recoverable and
-        unrecoverable. Because Annotators are often expected to process very large numbers
-        of artifacts (for example, text documents), they should be written to recover where
-        possible.</para>
-      
-      <para>For example, if an upstream annotator created some input for an annotator which
-        is invalid, the annotator may want to log this event, ignore the bad input and
-        continue. It may include a notification of this event in the CAS, for further
-        downstream annotators to consider. Or, it may throw an exception (see next section)
-        &ndash; but in this case, it cannot do any further processing on that
-        document.</para> <note><para>The choice of what to do can be made configurable,
-      using the configuration parameters. </para></note>
-      
-    </section>
-    
-    <section id="ugr.tug.aae.throwing_exceptions_from_annotators">
-      <title>Throwing Exceptions from Annotators</title>
-      
-      <para>Let&apos;s say an invalid regular expression was passed as a parameter to the
-        RoomNumberAnnotator. Because this is an error related to the overall
-        configuration, and not something we could expect to ignore, we should throw an
-        appropriate exception, and most Java programmers would expect to do so like
-        this:</para>
-      
-      
-      <programlisting>throw new ResourceInitializationException(
-    "The regular expression " + x + " is not valid.");</programlisting>
-      
-      <para>UIMA, however, does not do it this way. All UIMA exceptions are
-        <emphasis>internationalized</emphasis>, meaning that they support translation
-        into other languages. This is accomplished by eliminating hardcoded message
-        strings and instead using external message digests. Message digests are files
-        containing (key, value) pairs. The key is used in the Java code instead of the actual
-        message string. This allows the message string to be easily translated later by
-        modifying the message digest file, not the Java code. Also, message strings in the
-        digest can contain parameters that are filled in when the exception is thrown. The
-        format of the message digest file is described in the Javadocs for the Java class
-        <literal>java.util.PropertyResourceBundle</literal> and in the load method of
-        <literal>java.util.Properties</literal>.</para>
-      
-      <para>The first thing an annotator developer must choose is what Exception class to
-        use. There are three to choose from:
-        
-        <orderedlist><listitem><para>ResourceConfigurationException should be
-          thrown from the annotator&apos;s reconfigure() method if invalid configuration
-          parameter values have been specified. 
-          </para></listitem>
-          
-          <listitem><para>ResourceInitializationException should be thrown from the
-            annotator&apos;s initialize() method if initialization fails for any 
-            reason (including invalid configuration parameters).</para></listitem>
-          
-          <listitem><para>AnalysisEngineProcessException should be thrown from the
-            annotator&apos;s process() method if the processing of a particular document
-            fails for any reason. </para></listitem></orderedlist></para>
-      
-      <para>Generally you will not need to define your own custom exception classes, but if
-        you do they must extend one of these three classes, which are the only types of
-        Exceptions that the annotator interface permits annotators to throw.</para>
-      
-      <para>All of the UIMA Exception classes share common constructor varieties. There are
-        four possible arguments:</para>
-      
-      <para>The name of the message digest to use (optional &ndash; if not specified the
-        default UIMA message digest is used).</para>
-      
-      <para>The key string used to select the message in the message digest.</para>
-      
-      <para>An object array containing the parameters to include in the message. Messages
-        can have substitutable parts. When the message is given, the string representation
-        of the objects passed are substituted into the message. The object array is often
-        created using the syntax new Object[]{x, y}.</para>
-      
-      <para>Another exception which is the <quote>cause</quote> of the exception you are
-        throwing. This feature is commonly used when you catch another exception and rethrow
-        it. (optional)</para>
-      
-      <para>If you look at source file (folder: src in Eclipse)
-        <literal>org.apache.uima.tutorial.ex5.RoomNumberAnnotator</literal>, you
-        will see the following code:
-        
-        
-        <programlisting>try {
-  mPatterns[i] = Pattern.compile(patternStrings[i]);
-} 
-catch (PatternSyntaxException e) {
-  throw new ResourceInitializationException(
-     MESSAGE_DIGEST, "regex_syntax_error",
-     new Object[]{patternStrings[i]}, e);
-}</programlisting>
-        where the MESSAGE_DIGEST constant has the value <literal>
-        "org.apache.uima.tutorial.ex5.RoomNumberAnnotator_Messages". </literal>
-        </para>
-      
-      <para>Message digests are specified using a dotted name, just like Java classes. This
-        file, with the .properties extension, must be present in the class path. In Eclipse,
-        you find this file under the src folder, in the package
-        org.apache.uima.tutorial.ex5, with the name
-        RoomNumberAnnotator_Messages.properties. Outside of Eclipse, you can find this
-        in the <literal>uimaj-examples.jar</literal> with the name
-        <literal>org/apache/uima/tutorial/ex5/RoomNumberAnnotator_Messages.properties.</literal>
-        If you look in this file you will see the line:
-        
-        
-        <programlisting>regex_syntax_error = {0} is not a valid regular expression.</programlisting>
-        which is the error message for the example exception we showed above. The placeholder
-        {0} will be filled by the toString() value of the argument passed to the exception
-        constructor &ndash; in this case, the regular expression pattern that didn&apos;t
-        compile. If there were additional arguments, their locations in the message would be
-        indicated as {1}, {2}, and so on.</para>
-      
-      <para>If a message digest is not specified in the call to the exception constructor, the
-        default is <literal>UIMAException.STANDARD_MESSAGE_CATALOG</literal> (whose
-        value is <quote><literal>org.apache.uima.UIMAException_Messages</literal>
-        </quote> in the current release but may change). This message digest is located in the
-        <literal>uima-core.jar</literal> file at
-        <literal>org/apache/uima/UIMAException_messages.properties</literal>
-        &ndash; you can take a look to see if any of these exception messages are useful to
-        use.</para>
-      
-      <para>To try out the regex_syntax_error exception, just use the Document Analyzer to
-        run
-        <literal>examples/descriptors/tutorial/ex5/RoomNumberAnnotator.xml</literal>
-        , which happens to have an invalid regular expression in its configuration parameter
-        settings.</para>
-      
-      <para>To summarize, here are the steps to take if you want to define your own exception
-        message:</para>
-      
-      <para>Create a file with the .properties extension, where you declare message keys and
-        their associated messages, using the same syntax as shown above for the
-        regex_syntax_error exception. The properties file syntax is more completely
-        described in the Javadocs for the <ulink 
-          url="http://java.sun.com/j2se/1.5.0/docs/api/java/util/Properties.html#load(java.io.InputStream)">
-        load</ulink> method of the java.util.Properties class.</para>
-      
-      <para>Put your properties file somewhere in your class path (it can be in your
-        annotator&apos;s .jar file).</para>
-      
-      <para>Define a String constant (called MESSAGE_DIGEST for example) in your annotator
-        code whose value is the dotted name of this properties file. For example, if your
-        properties file is inside your jar file at the location
-        <literal>org/myorg/myannotator/Messages.properties</literal>, then this
-        String constant should have the value
-        <literal>org.myorg.myannotator.Messages</literal>. Do not include the
-        .properties extension. In Java Internationalization terminology, this is called
-        the Resource Bundle name. For more information see the Javadocs for the <ulink
-          url="http://java.sun.com/j2se/1.5.0/docs/api/java/util/PropertyResourceBundle.html">
-        PropertyResourceBundle</ulink> class.</para>
-      
-      <para>In your annotator code, throw an exception like this:
-        
-        <programlisting>throw new ResourceInitializationException(
-    MESSAGE_DIGEST, "your_message_name",
-    new Object[]{param1,param2,...});</programlisting></para>
-      
-      <para>You may also wish to look at the Javadocs for the UIMAException class.</para>
-      
-      <para>For more information on Java&apos;s internationalization features, see the 
-       <ulink url="http://java.sun.com/j2se/1.5.0/docs/guide/intl/index.html">
-        Java Internationalization Guide</ulink>.</para>
-    </section>
-    
-    <section id="ugr.tug.aae.accessing_external_resource_files">
-      <title>Accessing External Resources</title>
-      
-      <para>External Resources are Java objects that have a life cycle where they
-      are (optionally) initialized at startup time by reading external data from 
-      a file or via a URL (which can access information over the http protocol, for instance).
-      It is not <emphasis>required</emphasis> that Extermal Resource objects 
-      do any external data reading to initialize themselves.  However, this is such a 
-      common use case, that we will presume this mode of operation in the description below.</para>
-      
-      <para>Sometimes you may want an annotator to read from an external resource, 
-        such as a URL or a file &ndash; for
-        example, a long list of keys and values that you are going to build into a HashMap. You
-        could, of course, just introduce a configuration parameter that holds the absolute
-        path or URL to this resource, and build the HashMap in your annotator&apos;s
-        initialize method. However, this is not the best solution for three reasons:</para>
-      
-      <orderedlist><listitem><para>Including an absolute path in your descriptor to
-        specify the initialization data makes
-        your annotator difficult for others to use. Each user will need to edit this
-        descriptor and set the absolute path to a value appropriate for his or her
-        installation.</para></listitem>
-        
-        <listitem><para>You cannot share the created Java object(s), e.g., a HashMap, 
-          between multiple annotators. Also,
-          in some deployment scenarios there may be more than one instance of your annotator,
-          and you would like to have the option for them to share the same Java Object(s).</para></listitem>
-        
-        <listitem><para>Your annotator would become dependent on a particular 
-          implementation of the Java Object(s).  It would be better if there was 
-          a decoupling between the actual implementation, and the API used to
-          access it. </para></listitem></orderedlist>
-      
-      <para>A better way to create these sharable Java objects and initialize them 
-        via external disk or URL sources is through the ResourceManager
-        component. In this section we are going to show an example of how to use the Resource
-        Manager.</para>
-      
-      <para>This example annotator will annotate UIMA acronyms (e.g. UIMA, AE, CAS, JCas)
-        and store the acronym&apos;s expanded form as a feature of the annotation. The
-        acronyms and their expanded forms are stored in an external file.</para>
-      
-      <para>First, look at the
-        <literal>examples/descriptors/tutorial/ex6/UimaAcronymAnnotator.xml</literal>
-        descriptor.
-        
-        
-        <screenshot>
-       <mediaobject>
-       <imageobject>
-         <imagedata width="5.7in" format="JPG" fileref="&imgroot;image036.jpg"/>
-       </imageobject>
-       <textobject><phrase>Screen shot of Component Descriptor Editor page for configuring External Resources
-       </phrase></textobject>
-     </mediaobject>
-
-</screenshot></para>
-      
-      <para>The values of the rows in the two tables are longer than can be easily shown. You can
-        click the small button at the top right to shift the layout from two side-by-side
-        tables, to a vertically stacked layout. You can also click the small twisty on the
-        <quote>Imports for External Resources and Bindings</quote> to collapse this
-        section, because it&apos;s not used here. Then the same screen will appear like this:
-        
-        
-        <screenshot>
-       <mediaobject>
-       <imageobject>
-         <imagedata width="5.7in" format="JPG" fileref="&imgroot;image038.jpg"/>
-       </imageobject>
-       <textobject><phrase>Screen shot of Component Descriptor Editor page for configuring External Resources after
-         adjusting the layout
-       </phrase></textobject>
-     </mediaobject>
-</screenshot>
-        </para>
-      
-      <para>The top window has a scroll bar allowing you to see the rest of the line.</para>
-      
-      <section id="ugr.tug.aae.resources.declaring_dependencies">
-        <title>Declaring Resource Dependencies</title>
-        
-        <para>The bottom window is where an annotator declares an external resource
-          dependency. The XML for this is as follows:</para>
-        
-        
-        <programlisting><![CDATA[<externalResourceDependency>
-  <key>AcronymTable</key> 
-  <description>Table of acronyms and their expanded forms.</description> 
-  <interfaceName>
-    org.apache.uima.tutorial.ex6.StringMapResource
-  </interfaceName> 
-</externalResourceDependency>
-]]></programlisting>
-        
-        <para>The &lt;key&gt; value (AcronymTable) is the name by which the annotator
-          identifies this resource. The key must be unique for all resources that this
-          annotator accesses, but the same key could be used by different annotators to mean
-          different things. The interface name
-          (<literal>org.apache.uima.tutorial.ex6.StringMapResource</literal>) is
-          the Java interface through which the annotator accesses the data. Specifying an
-          interface name is optional.  If you do not specify an interface name, annotators
-          will instead get an interface which can provide direct access to the 
-          data resource (file or URL) that is 
-          associated with this external resource.</para>
-      </section>
-      
-      <section id="ugr.tug.aae.resources.accessing_from_uimacontext">
-        <title>Accessing the Resource from the UimaContext</title>
-        
-        <para> If you look at the
-          <literal>org.apache.uima.tutorial.ex6.UimaAcronymAnnotator</literal>
-          source, you will see that the annotator accesses this resource from the
-          UimaContext by calling:
-          
-          
-          <programlisting>StringMapResource mMap = 
-  (StringMapResource)getContext().getResourceObject("AcronymTable");</programlisting>
-          </para>
-        
-        <para>The object returned from the <literal>getResourceObject</literal> method
-          will implement the interface declared in the
-          <literal>&lt;interfaceName&gt;</literal> section of the descriptor,
-          <literal>StringMapResource</literal> in this case. The annotator code does not
-          need to know the location of external data that may be used to initilize this
-          object, nor the Java class that might be used to read the
-          data and implement the <literal>StringMapResource</literal>
-          interface.</para>
-        
-        <para>Note that if we did not specify a Java interface in our descriptor, our
-          annotator could directly access the resource data as follows:
-          
-          
-          <programlisting>InputStream stream = getContext().getResourceAsStream("AcronymTable");</programlisting></para>
-        
-        <para>If necessary, the annotator could also determine the location of the resource
-          file, by calling:
-          
-          
-          <programlisting>URI uri = getContext().getResourceURI("AcronymTable");</programlisting></para>
-        
-        <para>These last two options are only available in the case where the descriptor does
-          not declare a Java interface.</para>
-        
-        <note><para>The methods for getting access to resources include <literal>getResourceURL</literal>.  That 
-        method returns a URL, which may contain spaces encoded as %20.  url.getPath() would
-        return the path without decoding these %20 into spaces.  <literal>getResourceURI</literal>
-        on the other hand, returns a URI, and the uri.getPath() <emphasis>does</emphasis>
-        do the conversion of %20 into spaces.  See also <literal>getResourceFilePath</literal>,
-          which does a getResourceURI followed by uri.getPath().</para></note>
-        
-      </section>
-      
-      <section id="ugr.tug.aae.resources.declaring_and_bindings">
-        <title>Declaring Resources and Bindings</title>
-        
-        <para>Refer back to the top window in the Resources page of the Component Descriptor
-          Editor. This is where we specify the location of the resource data, and the Java
-          class used to read the data. For the example, this corresponds to the following
-          section of the descriptor:
-          
-          
-          <programlisting><![CDATA[<resourceManagerConfiguration>
-  <externalResources>
-    <externalResource>
-      <name>UimaAcronymTableFile</name> 
-      <description>
-         A table containing UIMA acronyms and their expanded forms.
-      </description> 
-      <fileResourceSpecifier>
-        <fileUrl>file:org/apache/uima/tutorial/ex6/uimaAcronyms.txt
-        </fileUrl> 
-      </fileResourceSpecifier>
-      <implementationName>
-         org.apache.uima.tutorial.ex6.StringMapResource_impl
-      </implementationName> 
-    </externalResource>
-  </externalResources>
-
-  <externalResourceBindings>
-    <externalResourceBinding>
-      <key>AcronymTable</key>    
-      <resourceName>UimaAcronymTableFile</resourceName> 
-    </externalResourceBinding>
-  </externalResourceBindings>
-</resourceManagerConfiguration>
-]]></programlisting></para>
-        
-        <para>The first section of this XML declares an externalResource, the
-          <literal>UimaAcronymTableFile</literal>. With this, the fileUrl element
-          specifies the path to the data file.  This can be a file on the file system,
-          but can also be a remote resource access via, e.g., the http protocol.
-          The fileUrl element doesn't have to be a "file", it can be a URL. 
-          This can be an absolute URL (e.g. one that starts
-          with file:/ or file:///, or file://my.host.org/), but that is not recommended
-          because it makes installation of your component more difficult, as noted earlier.
-          Better is a relative URL, which will be looked up within the classpath (and/or
-          datapath), as used in this example. In this case, the file
-          <literal>org/apache/uima/tutorial/ex6/uimaAcronyms.txt</literal> is
-          located in <literal>uimaj-examples.jar</literal>, which is in the classpath.
-          If you look in this file you will see the definitions of several UIMA
-          acronyms.</para>
-        
-        <para>The second section of the XML declares an externalResourceBinding, which
-          connects the key <literal>AcronymTable</literal>, declared in the
-          annotator&apos;s external resource dependency, to the actual resource name
-          <literal>UimaAcronymTableFile</literal>. This is rather trivial in this case;
-          for more on bindings see the example
-          <literal>UimaMeetingDetectorAE.xml</literal> below. There is no global
-          repository for external resources; it is up to the user to define each resource
-          needed by a particular set of annotators.</para>
-        
-        <para>In the Component Descriptor Editor, bindings are indicated below the
-          external resource. To create a new binding, you select an external resource (which
-          must have previously been defined), and an external resource dependency, and then
-          click the <literal>Bind</literal> button, which only enables if you have
-          selected two things to bind together.</para>
-        
-        <para>When the Analysis Engine is initialized, it creates a single instance of
-          <literal>StringMapResource_impl</literal> and loads it with the contents of
-          the data file.  This means that the framework calls the instance's <literal>load</literal>
-          method, passing it an instance of DataResource, from which you can obtain 
-          a stream or URI/URL of the external resource that was declared in the external resource; 
-          for resources where
-          loading does not make sense, you can implement a <literal>load</literal> method
-          which ignores its argument and just returns, or performes whatever
-          initialization is appropriate at startup time.  See the Javadocs for 
-          SharedResourceObject for details on this.</para>
-          
-          <para> 
-          The UimaAcronymAnnotator then accesses the data through the
-          <literal>StringMapResource</literal> interface. This single instance could
-          be shared among multiple annotators, as will be explained later.</para>
-          
-          <warning><para>
-          Because the implementation of the resource is shared, 
-          you should insure your implementation is thread-safe, as it 
-          could be called multiple times on multiple threads, simultaneously.</para></warning>
-        
-        <para>Note that all resource implementation classes (e.g.
-          StringMapResource_impl in the provided example) must be declared public
-          must not be declared abstract, and must have public, 0-argument constructors, so 
-          that they can be instantiated by the framework. (Although Java classes in which 
-          you do not define any constructor will, by default, have a 0-argument constructor
-          that doesn&apos;t do anything, a class in which you have defined at least one
-          constructor does not get a default 0-argument constructor.)</para>
-          
-        <para>All resource implementation classes that provide access to resource data
-          must also implement the interface org.apache.uima.resource.SharedResourceObject. 
-          The UIMA Framework
-          will invoke this interface's only method, <code>load</code>,  
-          after this object has been instantiated. The implementation of this method 
-          can then read data from the specified <code>DataResource</code> 
-          and use that data to initialize this object.  It can also do whatever
-          resource initialization might be appropriate to do at startup time.</para>
-        
-        <para>This annotator is illustrated in <xref
-            linkend="ugr.tug.aae.fig.external_resource_binding"/>. To see it in
-          action, just run it using the Document Analyzer. When it finishes, open up the
-          UIMA_Seminars document in the processed results window, (double-click it), and
-          then left-click on one of the highlighted terms, to see the expandedForm
-          feature&apos;s value.
-          <figure id="ugr.tug.aae.fig.external_resource_binding">
-            <title>External Resource Binding</title>
-            <mediaobject>
-              <imageobject>
-                <imagedata width="3.7in" format="PNG"
-                  fileref="&imgroot;image040.png"/>
-              </imageobject>
-              <textobject><phrase>External Resource Binding</phrase></textobject>
-            </mediaobject>
-          </figure> </para>
-        
-        <para>By designing our annotator in this way, we have gained some flexibility. We can
-          freely replace the StringMapResource_impl class with any other implementation
-          that implements the simple StringMapResource interface. (For example, for very
-          large resources we might not be able to have the entire map in memory.) We have also
-          made our external resource dependencies explicit in the descriptor, which will
-          help others to deploy our annotator.</para>
-      </section>
-      <section id="ugr.tug.aae.resources.sharing_among_annotators">
-        <title>Sharing Resources among Annotators</title>
-        
-        <para>Another advantage of the Resource Manager is that it allows our data to be
-          shared between annotators. To demonstrate this we have developed another
-          annotator that will use the same acronym table. The UimaMeetingAnnotator will
-          iterate over Meeting annotations discovered by the Meeting Detector we
-          previously developed and attempt to determine whether the topic of the meeting is
-          related to UIMA. It will do this by looking for occurrences of UIMA acronyms in close
-          proximity to the meeting annotation. We could implement this by using the
-          UimaAcronymAnnotator, of course, but for the sake of this example we will have the
-          UimaMeetingAnnotator access the acronym map directly.</para>
-        
-        <para>The Java code for the UimaMeetingAnnotator in example 6 creates a new type,
-          UimaMeeting, if it finds a meeting within 50 characters of the UIMA
-          acronym.</para>
-        
-        <para>We combine three analysis engines, the UimaAcronymAnnotator to annotate
-          UIMA acronyms, the MeetingDectector from example 4 to find meetings and finally
-          the UimaMeetingAnnotator to annotate just meetings about UIMA. Together these
-          are assembled to form the new aggregate analysis engine, UimaMeetingDectector.
-          This aggregate and the sharing of a common resource are illustrated in <xref
-            linkend="ugr.tug.aae.fig.sharing_common_resource"/>.
-          <figure id="ugr.tug.aae.fig.sharing_common_resource">
-            <title>Component engines of an aggregate share a common resource</title>
-            <mediaobject>
-              <imageobject>
-                <imagedata width="5.7in" format="PNG"
-                  fileref="&imgroot;image042.png"/>
-              </imageobject>
-              <textobject><phrase>Picture of Component engines of an aggregate sharing a
-                common resource</phrase></textobject>
-            </mediaobject>
-          </figure> The important thing to notice is in the
-          <literal>UimaMeetingDetectorAE.xml</literal> aggregate descriptor. It
-          includes both the UimaMeetingAnnotator and the UimaAcronymAnnotator, and
-          contains a single declaration of the UimaAcronymTableFile resource. (The actual
-          example has the order of the first two annotators reversed versus the above
-          picture, which is OK since they do not depend on one another).</para>
-        
-        <para>It also binds the resources as follows:
-          
-          
-          <screenshot>
-     <mediaobject>
-      <imageobject>
-        <imagedata width="5.7in" format="JPG" fileref="&imgroot;image044.jpg"/>
-      </imageobject>
-      <textobject><phrase>UimaMeetingDetectorAE.xml binding a common resource</phrase></textobject>
-    </mediaobject>
-  </screenshot>
-          
-          
-          <programlisting><![CDATA[<externalResourceBindings>
-  <externalResourceBinding>
-    <key>UimaAcronymAnnotator/AcronymTable</key> 
-    <resourceName>UimaAcronymTableFile</resourceName> 
-  </externalResourceBinding>
-
-  <externalResourceBinding>
-    <key>UimaMeetingAnnotator/UimaTermTable</key> 
-    <resourceName>UimaAcronymTableFile</resourceName> 
-  </externalResourceBinding>
-</externalResourceBindings>
-]]></programlisting>
-          </para>
-        
-        <para>This binds the resource dependencies of both the UimaAcronymAnnotator
-          (which uses the name AcronymTable) and UimaMeetingAnnotator (which uses
-          UimaTermTable) to the single declared resource named UimaAcronymFile.
-          Therefore they will share the same instance. Resource bindings in the aggregate
-          descriptor <emphasis role="bold-italic">override</emphasis> any resource
-          declarations in individual annotator descriptors.</para>
-        
-        <para>If we wanted to have the annotators use different acronym tables, we could
-          easily do that. We would simply have to change the resourceName elements in the
-          bindings so that they referred to two different resources. The Resource Manager
-          gives us the flexibility to make this decision at deployment time, without
-          changing any Java code.</para>
-        
-      </section>
-      
-      <section id="ugr.tug.aae.resources.threading">
-        <title>Threading and Shared Resources</title>
-        <para>Sharing can also occur when multiple instances of an annotator are 
-        created by the framework in response to run-time deployment specifications.
-        If an implementation class is specified in the external resource, 
-        only one instance of that implementation class  
-          is created for a given binding, and is shared among all
-        annotators.  Because of this, the implementation of that shared instance must be written to be
-        thread-safe - that is, to operate correctly when called at arbitrary times
-        by multiple threads.  Writing thread-safe code in Java is addressed in several
-        books, such as Brian Goetz's <emphasis>Java Concurrency in Practice</emphasis>.</para>
-        
-        <para>
-          If no implementation class is specified, then the getResource method returns a
-          DataResource object, from which each annotator instance can obtain their
-          own (non-shared) input stream; so threading is not an issue in this case.
-        </para>
-        
-      </section>
-    </section>
-    <section id="ugr.tug.aae.result_specification_setting">
-      <title>Result Specifications</title>
-      
-      <para>Annotators often are written to do a lot of computation and produce a lot of different outputs.
-      For example, a tokenizer can, in addition to identifying tokens, look them up in dictionaries, create 
-      lemma forms (dropping suffexes and prefixes), etc.  Result Specifications provide a way to dynamically
-      specify what results are desired for a particular CAS being processed.</para>
-      
-      <para>It is up to the annotator writer to take advantage of the result specification; using it is optional.
-      If it is used, the annotator writer checks if a particular output is wanted, by asking the result specification
-      if it contains a specific Type and/or Feature.  If it does, then the annotator produces that type/feature; if not,
-      it skips the computations for producing that type/feature.</para>
-      
-      <para>The Result Specification querying may 
-      include the language.  A typical use case:  The CAS contains a document written in some language, and some
-      upstream Annotator has discovered what this language is.  
-      The Annotator extracts the previously discovered language specification from the CAS and 
-      then includes it when querying the Result Specification.  The exact method of encoding 
-      language specifications in the CAS is left up to annotator developers; however,
-      the framework provides a commonly used type for this - the org.apache.uima.tcas.DocumentAnnotation
-      type.</para>
-      
-      <para>The Result Specification is passed to the annotator instance by calling its
-        setResultSpecificaiton method (this call is typically done by the framework, based on Capability specifications). 
-        When called, the default implementation saves the
-        result specification in an instance variable of the Annotator instance, which can be
-        accessed by the annotator using the protected
-        <literal>getResultSpecification()</literal> method.</para>
-      
-      <para>A Result Specification is a list of output types and / or type:feature
-        names, catagorized by language(s), which are expected to be output from (produced by) the
-        annotator. Annotators may use this to optimize their operations, when possible, for
-        those cases where only particular outputs are wanted. The interface to the Result
-        Specification object (see the Javadocs) allows querying both types and particular
-        features of types.</para>
-      
-      <para>The languages specifications used by Result Specifications are the same that are
-      specifiable in Capability Specifications; examples include "en" for English, "en-uk" for
-      British English, etc.  There is also a language type, "x-unspecified", which is presumed
-      if no language specification(s) are given.</para>
-           
-      <para>If a query of the Result Specification doesn't include a language, it is treated as if the 
-      language "x-unspecified" was specified.  Language matching is hierarchically defaulted,
-      in one direction: if a query includes the language "en-uk", meaning that the document
-      being processed is in that language, it will match
-        Result Specifications whose languages "en-uk", "en", or "x-unspecified".  In other words, if the 
-        Result Specifications say to produce output if the actual document's language
-        is en-uk, or en, or x-unspecified, then having the actual document's language be
-        en-uk would "match" any of these Result Specifications. However the reverse is not true:
-        If the query asks about producing output if the actual document's language is "x-unspecified", 
-        then it would not match if the Result Specification said to produce output only if the 
-        actual document is en-uk or en;  the Result Specification would need to say to 
-        produce output for "x-unspecified).
-        </para>
-      
-      <para>If the Result Specification indicates it wants output
-      produced for "en-uk", but the annotator is given a language which is unknown, 
-        or one that is known, but isn't "en-uk", then the query (using the language 
-        of the document) will return false.   This is true even if the language is "en".  
-        However, if the Result Specification indicates it wants output for "en", 
-      and the query is for a document whose language is "en-uk" then the query will return true.
-    </para>      
-      
-      <para>Sometimes you can specify the Result Specification; othertimes, you cannot
-        (for instance, inside a Collection Processing Engine, you cannot). When you cannot
-        specify it, or choose not to specify it (for example, using the form of the
-        process(...) call on an Analysis Engine that doesn&apos;t include the Result
-        Specification), a <quote>Default</quote> Result Specification is used.</para>
-          
-      <section id="ugr.tug.aae.result_spec.default">
-        <title>Default ResultSpecification</title>
-        
-        <para>The default Result Specification is taken from the Engine&apos;s output
-          Capability Specification. Remember that a Capability Specification has both
-          inputs and outputs, can specify types and / or features, and there can be more than one
-          Capability Set. If there is more than one set, the logical union by language of these sets is used.
-          Each set can have a different "language(s)" specified; the default Result Specification 
-          will have the outputs by language(s), so that the annotator can query which outputs 
-          should be provided for particular languages.  The methods to query the Result Specification
-          take a type and (optionally) a feature, and optionally, a language.  If the queried type is
-          a subtype of some otherwise matching type in the Result Specification, it will match the query.  
-          See the Javadocs for more details on this.
-          </para>
-        
-      </section>
-      
-      <section id="ugr.tug.aae.result_spec.passing_to_annotators">
-        <title>Passing Result Specifications to Annotators</title>
-        
-        <para>If you are not using a Collection Processing Engine, you can specify a Result
-          Specification for your AnalysisEngine(s) by calling the
-          <literal>AnalysisEngine.setResultSpecification(ResultSpecification)</literal>
-          method.</para>
-        <para>It is also possible to pass a Result Specification on each call to
-          <literal>AnalysisEngine.process(CAS, ResultSpecification)</literal>. However,
-          this is not recommended if your Result Specification will stay constant across
-          multiple calls to
-          <literal>process</literal>. In that case it will be more efficient to call
-          <literal>AnalysisEngine.setResultSpecification(ResultSpecification)</literal>
-          only when the Result Specification changes.</para>
-        <para> For primitive Analysis Engines, whatever Result Specification you pass in is
-          passed along to the annotator's
-          <literal>setResultSpecification(ResultSpecification)</literal> method. For
-          aggregate Analysis Engines, see below.</para>
-      </section>
-      
-      <section id="ugr.tug.aae.result_spec.aggregates">
-        <title>Aggregates</title>
-        
-        <para>For aggregate engines, the Result Specification passed to the
-          <code>AnalysisEngine.setResultSpecification(ResultSpecification)</code>
-          method is intended to specify the set of output types/features that the aggregate
-          should produce. This is not necessarily equivalent to the set of output
-          types/features that each annotator should produce. For example, an annotator may
-          need to produce an intermediate type that is then consumed by a downstream annotator,
-          even though that intermediate type is not part of the Result Specification.</para>
-        <para>To handle this situation, when
-          <code>AnalysisEngine.setResultSpecification(ResultSpecification)</code>
-          is called on an aggregate, the framework computes the union of the passed Result
-          Specification with the set of
-          <emphasis>all</emphasis> input types and features of
-          <emphasis>all</emphasis> component AnalysisEngines within that aggregate. This forms the
-          complete set of types and features that any component of the aggregate might need to
-          produce. This derived Result Specification is then intersected with the 
-          delegate's output capabilities, and the result is passed to the
-          <code>AnalysisEngine.setResultSpecification(ResultSpecification)</code>
-          of each component AnalysisEngine. In the case of nested aggregates, this procedure
-          is applied recursively.</para>
-      </section>  
-      <section id="ugr.tug.aae.result_spec.aggregates.cpes">
-        <title>Collection Proessing Engines</title>
-          
-        <para>The Default Result Specification is always used for all components of a
-          Collection Processing Engine.</para>        
-      </section>
-    </section>
-    
-    <section id="ugr.tug.aae.classpath_when_using_jcas">
-      <title>Class path setup when using JCas</title>
-      
-      <para>JCas provides Java classes that correspond to each CAS type in an application.
-        These classes are generated by the JCasGen utility (which can be automatically
-        invoked from the Component Descriptor Editor).</para>
-      
-      <para>The Java source classes generated by the JCasGen utility are typically compiled
-        and packaged into a JAR file. This JAR file must be present in the classpath of the UIMA
-        application.</para>
-      
-      <para>For more details on issues around setting up this class path, including
-        deployment issues where class loaders are being used to isolate multiple UIMA
-        applications inside a single running Java Virtual Machine, please see 
-        <olink targetdoc="&uima_docs_ref;"/>
-        <olink targetdoc="&uima_docs_ref;" targetptr="ugr.ref.jcas.class_loaders"/>
-        .</para>
-      
-    </section>
-    <section id="ugr.tug.aae.using_shell_scripts">
-      <title>Using the Shell Scripts</title>
-      
-      <para>The SDK includes a <literal>/bin</literal> subdirectory containing shell
-        scripts, for Windows (.bat files) and Unix (.sh files). Many of these scripts invoke
-        sample Java programs which require a class path; they call a common shell script,
-        <literal>setUimaClassPath</literal> to set up the UIMA required files and
-        directories on the class path.</para>
-      
-      <para>If you need to include files on the class path, the scripts will add anything you
-        specify in the environment variables CLASSPATH or UIMA_CLASSPATH to the classpath. So, for
-        example, if you are running the document analyzer, and wanted it to find a Java class
-        file named (on Windows) c:\a\b\c\myProject\myJarFile.jar, you could first issue a
-        <literal>set</literal> command to set the UIMA_CLASSPATH to this file, followed by
-        the documentAnalyzer script:
-        
-        
-        <programlisting>set UIMA_CLASSPATH=c:\a\b\c\myProject\myJarFile.jar
-documentAnalyzer</programlisting>
-      </para>
-      
-      <para>Other environment variables are used by the shell scripts, as follows:
-        
-        <table frame="all" id="ugr.aae.tbl.env_vars_used_by_shell_scripts">
-          <title>Environment variables used by the shell scripts</title>
-          <tgroup cols="2" rowsep="1" colsep="1">
-            <colspec colname="c1"/>
-            <colspec colname="c2"/>
-            <thead>
-              <row>
-                <entry align="center">Environment Variable</entry>
-                <entry align="center">Description</entry>
-              </row>
-            </thead>
-            <tbody>
-              <row>
-                <entry>UIMA_HOME</entry>
-                <entry>Path where the UIMA SDK was installed.</entry>
-              </row>
-              <row>
-                <entry>JAVA_HOME</entry>
-                <entry>(Optional) Path to a Java Runtime Environment. If not set, the Java
-                  JRE that is in your system PATH is used.</entry>
-              </row>
-              <row>
-                <entry>UIMA_CLASSPATH</entry>
-                <entry>(Optional) if specified, a path specification to use as the default
-                  ClassPath.  You can also set the CLASSPATH variable.  If you set both, they
-                  will be concatenated.</entry>
-              </row>
-              <row>
-                <entry>UIMA_DATAPATH</entry>
-                <entry>(Optional) if specified, a path specification to use as the default
-                  DataPath (see <olink targetdoc="&uima_docs_ref;"/>
-                  <olink targetdoc="&uima_docs_ref;"
-                    targetptr="ugr.ref.xml.component_descriptor.datapath"/>)</entry>
-              </row>
-              <row>
-                <entry>UIMA_LOGGER_CONFIG_FILE</entry>
-                <entry>(Optional) if specified, a path to a Java Logger properties file
-                  (see <xref linkend="ugr.tug.aae.configuration_logging"/>)</entry>
-              </row>
-              <row>
-                <entry>UIMA_JVM_OPTS</entry>
-                <entry>(Optional) if specified, the JVM arguments to be used when the Java
-                  process is started.  This can be used for example to set the maximum Java
-                  heap size or to define system properties.</entry>
-              </row>
-              <row>
-                <entry>VNS_PORT</entry>
-                <entry>(Optional) if specified, the network IP port number of the Vinci
-                  Name Server (VNS) (see <olink
-                    targetdoc="&uima_docs_tutorial_guides;"
-                    targetptr="ugr.tug.application.vns"/>)</entry>
-              </row>
-              <row>
-                <entry>ECLIPSE_HOME</entry>
-                <entry>(Optional) Needs to be set to the root of your Eclipse installation
-                  when using shell scripts that invoke Eclipse (e.g.
-                  jcasgen_merge)</entry>
-              </row>
-            </tbody>
-          </tgroup>
-          
-        </table> </para>
-      
-    </section>
-  </section>
-  
-  <section id="ugr.tug.aae.common_pitfalls">
-    <title>Common Pitfalls</title>
-    
-    <para>Here are some things to avoid doing in your annotator code:</para>
-    
-    <para><emphasis role="bold">Do not retain references to JCas objects between calls to
-      process() for different CASes</emphasis></para>
-    
-    <para>The JCas will be cleared between calls to your annotator&apos;s process() method
-      for each new CAS.
-      All of the analysis results related to the previous document will be deleted to make way
-      for analysis of a new document. Therefore, you should never save a reference to a JCas
-      Feature Structure object (i.e. an instance of a class created using JCasGen) and
-      attempt to reuse it in a future invocation of the process() method. If you do so, the
-      results will be undefined.</para>
-    
-    <para><emphasis role="bold">Careless use of static data</emphasis></para>
-    
-    <para>Always keep in mind that an application that uses your annotator may create
-      multiple instances of your annotator class. A multithreaded application may attempt
-      to use two instances of your annotator to process two different documents
-      simultaneously. This will generally not cause any problems as long as your annotator
-      instances do not share static data.</para>
-    
-    <para>In general, you should not use static variables other than static final constants
-      of primitive data types (String, int, float, etc). Other types of static variables may
-      allow one annotator instance to set a value that affects another annotator instance,
-      which can lead to unexpected effects. Also, static references to classes that
-      aren&apos;t thread-safe are likely to cause errors in multithreaded
-      applications.</para>
-    
-  </section>
-  <section id="ugr.tug.aae.viewing_UIMA_objects_in_eclipse_debugger">
-    <title>Viewing UIMA objects in the Eclipse debugger</title>
-    <titleabbrev>UIMA Objects in Eclipse Debugger</titleabbrev>
-    
-    <para>Eclipse has a feature for viewing Java Logical
-      Structures. When enabled, it will permit you to see a view of UIMA objects (such as
-      feature structure instances, CAS or JCas instances, etc.) which displays the logical
-      subparts. For example, here is a view of a feature structure for the RoomNumber
-      annotation, from the tutorial example 1:
-      
-      
-      <screenshot>
-     <mediaobject>
-      <imageobject>
-        <imagedata width="5.7in" format="JPG" fileref="&imgroot;image046.jpg"/>
-      </imageobject>
-      <textobject><phrase>Screenshot of Eclipse debugger showing non-logical-structure display of 
-      a feature structure</phrase></textobject>
-    </mediaobject>
-  </screenshot></para>
-    
-    <para>The <quote>annotation</quote> object in Java shows the internals of the JCas object, not very
-      convenient for seeing the features or the part of the input that is being annotated. But
-      if you turn on the Java Logical Structure mode by pushing this button:
-      
-      
-      <screenshot>
-     <mediaobject>
-      <imageobject>
-        <imagedata width="5.6in" format="JPG" fileref="&imgroot;image048.jpg"/>
-      </imageobject>
-      <textobject><phrase>Screenshot of Eclipse debugger showing button to push to 
-        enable viewing logical structures</phrase></textobject>
-    </mediaobject>
-  </screenshot>
-      the features of the FeatureStructure instance will be shown:
-      
-      
-      <screenshot>
-     <mediaobject>
-      <imageobject>
-        <imagedata width="5.7in" format="JPG" fileref="&imgroot;image050.jpg"/>
-      </imageobject>
-      <textobject><phrase>Screenshot of Eclipse debugger showing logical structure display of 
-      an annotation</phrase></textobject>
-    </mediaobject>
-  </screenshot></para>
-    
-  </section>
-  
-  <section id="ugr.tug.aae.xml_intro_ae_descriptor">
-    <title>Introduction to Analysis Engine Descriptor XML Syntax</title>
-    <titleabbrev>Analysis Engine XML Descriptor</titleabbrev>
-    
-    <para>This section is an introduction to the syntax used for Analysis Engine
-      Descriptors. Most users do not need to understand these details; they can use the
-      Component Descriptor Editor Eclipse plugin to edit Analysis Engine Descriptors
-      rather than editing the XML directly.</para>
-    
-    <para>This section walks through the actual XML descriptor for the RoomNumberAnnotator
-      example introduced in section <xref linkend="ugr.tug.aae.getting_started"/>. The
-      discussion is divided into several logical sections of the descriptor.</para>
-    
-    <para>The full specification for Analysis Engine Descriptors is defined in 
-    <olink targetdoc="&uima_docs_ref;"/>
-    <olink targetdoc="&uima_docs_ref;" targetptr="ugr.ref.xml.component_descriptor"/>
-      .</para>
-    
-    <section id="ugr.tug.aae.header_annotator_class_identification">
-      <title>Header and Annotator Class Identification</title>
-      
-      
-      <programlisting><?db-font-size 80% ?><![CDATA[<?xml version="1.0" encoding="UTF-8" ?> 
-<!--  Descriptor for the example RoomNumberAnnotator. --> 
-<analysisEngineDescription xmlns="http://uima.apache.org/resourceSpecifier">
-  <frameworkImplementation>org.apache.uima.java</frameworkImplementation> 
-  <primitive>true</primitive> 
-  <annotatorImplementationName>
-    org.apache.uima.tutorial.ex1.RoomNumberAnnotator
-  </annotatorImplementationName>
-]]></programlisting>
-      
-      <para>The document begins with a standard XML header and a comment. The root element of
-        the document is named <literal>&lt;analysisEngineDescription&gt;,</literal>
-        and must specify the XML namespace
-        <literal>http://uima.apache.org/resourceSpecifier</literal>.</para>
-      
-      <para>The first subelement,
-        <literal>&lt;frameworkImplementation&gt;</literal>, must contain the value
-        <literal>org.apache.uima.java</literal>. The second subelement,
-        <literal>&lt;primitive&gt;</literal>, contains the Boolean value true,
-        indicating that this XML document describes a <emphasis>Primitive</emphasis>
-        Analysis Engine. A Primitive Analysis Engine is comprised of a single annotator. It
-        is also possible to construct XML descriptors for non-primitive or
-        <emphasis>Aggregate</emphasis> Analysis Engines; this is covered later.</para>
-      
-      <para>The next element,
-        <literal>&lt;annotatorImplementationName&gt;</literal>, contains the
-        fully-qualified class name of our annotator class. This is how the UIMA framework
-        determines which annotator class to instantiate.</para>
-    </section>
-    
-    <section id="ugr.tug.aae.xml_intro_simple_metadata_attributes">
-      <title>Simple Metadata Attributes</title>
-      
-      
-      <programlisting><![CDATA[<analysisEngineMetaData>
-  <name>Room Number Annotator</name> 
-  <description>An example annotator that searches for room numbers in
-     the IBM Watson research buildings.</description> 
-  <version>1.0</version> 
-  <vendor>The Apache Software Foundation</vendor></para>
-]]></programlisting>
-      
-      <para>Here are shown four simple metadata fields &ndash; name, description, version,
-        and vendor. Providing values for these fields is optional, but recommended.</para>
-      
-    </section>
-    
-    <section id="ugr.tug.aae.xml_intro_type_system_definition">
-      <title>Type System Definition</title>
-      
-      
-      <programlisting><![CDATA[<typeSystemDescription>
-  <imports>
-    <import location="TutorialTypeSystem.xml"/>
-  </imports>
-</typeSystemDescription>
-]]></programlisting>
-      
-      <para>This section of the XML descriptor defines which types the annotator works with.
-        The recommended way to do this is to <emphasis>import</emphasis> the type system
-        definition from a separate file, as shown here. The location specified here should be
-        a relative path, and it will be resolved relative to the location of the aggregate
-        descriptor. It is also possible to define types directly in the Analysis Engine
-        descriptor, but these types will not be easily shareable by others.</para>
-      
-    </section>
-    
-    <section id="ugr.tug.aae.xml_intro_capabilities">
-      <title>Capabilities</title>
-      
-      
-      <programlisting><![CDATA[<capabilities>
-  <capability>
-    <inputs /> 
-    <outputs>
-      <type>org.apache.uima.tutorial.RoomNumber</type> 
-      <feature>org.apache.uima.tutorial.RoomNumber:building</feature> 
-    </outputs>
-  </capability>
-</capabilities>
-]]></programlisting>
-      
-      <para>The last section of the descriptor describes the
-        <emphasis>Capabilities</emphasis> of the annotator &ndash; the Types/Features
-        it consumes (input) and the Types/Features that it produces (output). These must be
-        the names of types and features that exist in the ANALYSIS ENGINE descriptor&apos;s
-        type system definition.</para>
-      
-      <para>Our annotator outputs only one Type, RoomNumber and one feature,
-        RoomNumber:building. The fully-qualified names (including namespace) are
-        needed.</para>
-      
-      <para>The building feature is listed separately here, but clearly specifying every
-        feature for a complex type would be cumbersome. Therefore, a shortcut syntax exists.
-        The &lt;outputs&gt; section above could be replaced with the equivalent section:
-        
-        
-        <programlisting><![CDATA[<outputs>
-  <type allAnnotatorFeatures ="true">
-     org.apache.uima.tutorial.RoomNumber
-  </type> 
-</outputs>]]></programlisting></para>
-      
-    </section>
-    
-    <section id="ugr.tug.aae.xml_intro.configuration_parameters">
-      <title>Configuration Parameters (Optional)</title>
-      
-      <section id="ugr.tug.aae.xml_intro.configuration_parameters_declarations">
-        <title>Configuration Parameter Declarations</title>
-        
-        
-        <programlisting><![CDATA[<configurationParameters>
-  <configurationParameter>
-    <name>Patterns</name> 
-    <description>List of room number regular expression patterns.
-    </description> 
-    <type>String</type> 
-    <multiValued>true</multiValued> 
-    <mandatory>true</mandatory> 
-  </configurationParameter>
-  <configurationParameter>
-    <name>Locations</name> 
-    <description>List of locations corresponding to the room number
-       expressions specified by the Patterns parameter.
-    </description> 
-    <type>String</type> 
-    <multiValued>true</multiValued> 
-    <mandatory>true</mandatory> 
-  </configurationParameter>
-</configurationParameters>]]></programlisting>
-        
-        <para>The <literal>&lt;configurationParameters&gt;</literal> element
-          contains the definitions of the configuration parameters that our annotator
-          accepts. We have declared two parameters. For each configuration parameter, the
-          following are specified:
-          
-          <itemizedlist><listitem><para><emphasis role="bold">name</emphasis>
-            &ndash; the name that the annotator code uses to refer to the parameter</para>
-            </listitem>
-            
-            <listitem><para><emphasis role="bold">description</emphasis>
-              &ndash; a natural language description of the intent of the parameter</para>
-            </listitem>
-            
-            <listitem><para><emphasis role="bold">type</emphasis> &ndash; the data
-              type of the parameter&apos;s value &ndash; must be one of String, Integer,
-              Float, or Boolean.</para></listitem>
-            
-            <listitem><para><emphasis role="bold">multiValued</emphasis>
-              &ndash; true if the parameter can take multiple-values (an array), false if
-              the parameter takes only a single value. </para></listitem>
-            
-            <listitem><para><emphasis role="bold">mandatory</emphasis> &ndash; true
-              if a value must be provided for the parameter </para></listitem>
-          </itemizedlist></para>
-        
-        <para>Both of our parameters are mandatory and accept an array of Strings as their
-          value.</para>
-      </section>
-      
-      <section id="ugr.tug.aae.xml_intro_configuration_parameter_settings">
-        <title>Configuration Parameter Settings</title>
-        
-        
-        <programlisting><![CDATA[<configurationParameterSettings>
-  <nameValuePair>
-    <name>Patterns</name> 
-    <value>
-      <array>
-        <string>b[0-4]d-[0-2]ddb</string> 
-        <string>b[G1-4][NS]-[A-Z]ddb</string> 
-        <string>bJ[12]-[A-Z]ddb</string> 
-      </array>
-    </value>
-  </nameValuePair>
-  <nameValuePair>
-    <name>Locations</name> 
-    <value>
-      <array>
-        <string>Watson - Yorktown</string> 
-        <string>Watson - Hawthorne I</string> 
-        <string>Watson - Hawthorne II</string> 
-      </array>
-    </value>
-  </nameValuePair>
-</configurationParameterSettings>]]></programlisting>
-        
-      </section>
-      
-      <section id="ugr.tug.aae.xml_intro.aggregate">
-        <title>Aggregate Analysis Engine Descriptor</title>
-        
-        
-        <programlisting><?db-font-size 80% ?><![CDATA[<?xml version="1.0" encoding="UTF-8" ?> 
-<analysisEngineDescription xmlns="http://uima.apache.org/resourceSpecifier">
-  <frameworkImplementation>org.apache.uima.java</frameworkImplementation> 
-  <primitive>false</primitive> 
-
-  <delegateAnalysisEngineSpecifiers>
-    <delegateAnalysisEngine key="RoomNumber">
-      <import location="../ex2/RoomNumberAnnotator.xml"/> 
-    </delegateAnalysisEngine>
-    <delegateAnalysisEngine key="DateTime">
-      <import location="TutorialDateTime.xml" /> 
-    </delegateAnalysisEngine>
-  </delegateAnalysisEngineSpecifiers>]]></programlisting>
-        
-        <para>The first difference between this descriptor and an individual
-          annotator&apos;s descriptor is that the
-          <literal>&lt;primitive&gt;</literal> element contains the value
-          <literal>false</literal>. This indicates that this Analysis Engine (AE) is an
-          aggregate AE rather than a primitive AE.</para>
-        
-        <para>Then, instead of a single annotator class name, we have a list of
-          <literal>delegateAnalysisEngineSpecifiers</literal>. Each specifies one of
-          the components that constitute our Aggregate . We refer to each component by the
-          relative path from this XML descriptor to the component AE&apos;s XML
-          descriptor.</para>
-        
-        <para>This list of component AEs does not imply an ordering of them in the execution
-          pipeline. Ordering is done by another section of the descriptor:
-          
-          
-          <programlisting><![CDATA[<analysisEngineMetaData>
-  <name>Aggregate AE - Room Number and DateTime Annotators</name> 
-  <description>Detects Room Numbers, Dates, and Times</description> 
-  <flowConstraints>
-    <fixedFlow>
-      <node>RoomNumber</node> 
-      <node>DateTime</node> 
-    </fixedFlow>
-  </flowConstraints>]]></programlisting></para>
-        
-        <para>Here, a fixedFlow is adequate, and we specify the exact ordering in which the
-          AEs will be executed. In this case, it doesn&apos;t really matter, since the
-          RoomNumber and DateTime annotators do not have any dependencies on one
-          another.</para>
-        
-        <para>Finally, the descriptor has a capabilities section, which has exactly the
-          same syntax as a primitive AE&apos;s capabilities section:
-          
-          
-          <programlisting><![CDATA[<capabilities>
-  <capability>
-    <inputs /> 
-    <outputs>
-      <type allAnnotatorFeatures="true">
-        org.apache.uima.tutorial.RoomNumber
-      </type> 
-      <type allAnnotatorFeatures="true">
-        org.apache.uima.tutorial.DateAnnot
-      </type> 
-      <type allAnnotatorFeatures="true">
-        org.apache.uima.tutorial.TimeAnnot
-      </type> 
-    </outputs>
-    <languagesSupported>
-      <language>en</language> 
-    </languagesSupported>
-  </capability>
-</capabilities>]]></programlisting>
-          </para>
-        
-      </section>
-      
-    </section>
-  </section>
-</chapter>
+<?xml version="1.0" encoding="UTF-8"?>
+<!DOCTYPE chapter PUBLIC "-//OASIS//DTD DocBook XML V4.4//EN"
+"http://www.oasis-open.org/docbook/xml/4.4/docbookx.dtd"[
+<!ENTITY imgroot "images/tutorials_and_users_guides/tug.aae/">
+<!ENTITY % uimaents SYSTEM "../../target/docbook-shared/entities.ent">  
+%uimaents;
+]>
+<!--
+Licensed to the Apache Software Foundation (ASF) under one
+or more contributor license agreements.  See the NOTICE file
+distributed with this work for additional information
+regarding copyright ownership.  The ASF licenses this file
+to you under the Apache License, Version 2.0 (the
+"License"); you may not use this file except in compliance
+with the License.  You may obtain a copy of the License at
+
+   http://www.apache.org/licenses/LICENSE-2.0
+
+Unless required by applicable law or agreed to in writing,
+software distributed under the License is distributed on an
+"AS IS" BASIS, WITHOUT WARRANTIES OR CONDITIONS OF ANY
+KIND, either express or implied.  See the License for the
+specific language governing permissions and limitations
+under the License.
+-->
+<chapter id="ugr.tug.aae">
+  <title>Annotator and Analysis Engine Developer&apos;s Guide</title>
+  <titleabbrev>Annotator &amp; AE Developer&apos;s Guide</titleabbrev>
+  
+  <para>This chapter describes how to develop UIMA <emphasis>type systems</emphasis>,
+    <emphasis>Annotators</emphasis> and <emphasis>Analysis Engines</emphasis> using
+    the UIMA SDK. It is helpful to read the UIMA Conceptual Overview chapter for a review on
+    these concepts.</para>
+  
+  <para>An <emphasis>Analysis Engine (AE)</emphasis> is a program that analyzes artifacts
+    (e.g. documents) and infers information from them.</para>
+  
+  <para>Analysis Engines are constructed from building blocks called
+    <emphasis>Annotators</emphasis>. An annotator is a component that contains analysis
+    logic. Annotators analyze an artifact (for example, a text document) and create
+    additional data (metadata) about that artifact. It is a goal of UIMA that annotators need
+    not be concerned with anything other than their analysis logic &ndash; for example the
+    details of their deployment or their interaction with other annotators.</para>
+  
+  <para>An Analysis Engine (AE) may contain a single annotator (this is referred to as a
+    <emphasis>Primitive AE)</emphasis>, or it may be a composition of others and therefore
+    contain multiple annotators (this is referred to as an <emphasis>Aggregate
+    AE</emphasis>). Primitive and aggregate AEs implement the same interface and can be used
+    interchangeably by applications.</para>
+  
+  <para>Annotators produce their analysis results in the form of typed <emphasis>Feature
+    Structures</emphasis>, which are simply data structures that have a type and a set of
+    (attribute, value) pairs. An <emphasis>annotation</emphasis> is a particular type of
+    Feature Structure that is attached to a region of the artifact being analyzed (a span of
+    text in a document, for example).</para>
+  
+  <para>For example, an annotator may produce an Annotation over the span of text
+    <literal>President Bush</literal>, where the type of the Annotation is
+    <literal>Person</literal> and the attribute <literal>fullName</literal> has the
+    value <literal>George W. Bush</literal>, and its position in the artifact is character
+    position 12 through character position 26.</para>
+  
+  <para>It is also possible for annotators to record information associated with the entire
+    document rather than a particular span (these are considered Feature Structures but not
+    Annotations).</para>
+  
+  <para>All feature structures, including annotations, are represented in the UIMA
+    <emphasis>Common Analysis Structure(CAS)</emphasis>. The CAS is the central data
+    structure through which all UIMA components communicate. Included with the UIMA SDK is an
+    easy-to-use, native Java interface to the CAS called the <emphasis>JCas</emphasis>.
+    The JCas represents each feature structure as a Java object; the example feature
+    structure from the previous paragraph would be an instance of a Java class Person with
+    getFullName() and setFullName() methods. 
+  </para>
+  
+  <para>The CAS interface for accessing feature structures uses UIMA Type an Feature object instances,
+    which are computed at run time, depending on the type system being used.  This interface supports
+    writing general annotators which can work for all type systems.  It is used, for example, internally,
+    in the CasCopier implementation, to copy the content of one CAS to another.
+  </para>
+  
+  <para>The JCas interface can take advantage of knowing ahead of time the particular Types and Features
+    a pipeline is using.  The JCas Classes correspond to a particular UIMA type, and the class includes 
+    special setters and getters whose names match the features.
+  </para>
+    
+  <para>The remainder of this chapter will refer to the analysis of text documents and the
+    creation of annotations that are attached to spans of text in those documents. Keep in mind
+    that the CAS can represent arbitrary types of feature structures, and feature structures
+    can refer to other feature structures. For example, you can use the CAS to represent a parse
+    tree for a document. Also, the artifact that you are analyzing need not be a text
+    document.</para>
+  
+  <para>This guide is organized as follows:</para>
+  
+  <itemizedlist>
+    <listitem>
+      <para><emphasis role="bold-italic"><xref linkend="ugr.tug.aae.getting_started"/></emphasis> is a
+        tutorial with step-by-step instructions for how to develop and test a simple UIMA annotator.</para>
+    </listitem>
+    <listitem>
+      <para><emphasis role="bold-italic"><xref linkend="ugr.tug.aae.configuration_logging"/>
+        </emphasis> discusses how to make your UIMA annotator configurable, and how it can write messages to the UIMA
+        log file.</para>
+    </listitem>
+    <listitem>
+      <para> <emphasis role="bold-italic"><xref linkend="ugr.tug.aae.building_aggregates"/></emphasis>
+        describes how annotators can be combined into aggregate analysis engines. It also describes how one
+        annotator can make use of the analysis results produced by an annotator that has run previously.</para>
+    </listitem>
+    <listitem>
+      <para><emphasis role="bold-italic"><xref linkend="ugr.tug.aae.other_examples"/></emphasis>
+        describes several other examples you may find interesting, including</para>
+      
+      <itemizedlist spacing="compact">
+        <listitem>
+          <para>SimpleTokenAndSentenceAnnotator
+            &ndash; a simple tokenizer and sentence annotator.</para>
+        </listitem>
+        
+        <listitem>
+          <para>PersonTitleDBWriterCasConsumer &ndash; a sample CAS Consumer which populates a relational
+            database with some annotations. It uses JDBC and in this example, hooks up with the Open Source Apache
+            Derby database. </para>
+        </listitem>
+      </itemizedlist>
+    </listitem>
+    <listitem>
+      <para><emphasis role="bold-italic"><xref linkend="ugr.tug.aae.additional_topics"/></emphasis>
+        describes additional features of the UIMA SDK that may help you in building your own annotators and analysis
+        engines.</para>
+    </listitem>
+    <listitem>
+      <para><emphasis role="bold-italic"><xref linkend="ugr.tug.aae.common_pitfalls"/> </emphasis>
+        contains some useful guidelines to help you ensure that your annotators will work correctly in any UIMA
+        application.</para>
+    </listitem>
+  </itemizedlist>
+  
+  <para>This guide does not discuss how to build UIMA Applications, which are programs that
+    use Analysis Engines, along with other components, e.g. a search engine, document store,
+    and user interface, to deliver a complete package of functionality to an end-user. For
+    information on application development, see <olink
+      targetdoc="&uima_docs_tutorial_guides;" targetptr="ugr.tug.application"
+       xrefstyle="select: label quotedtitle"/>
+    .</para>
+  
+  <section id="ugr.tug.aae.getting_started">
+    <title>Getting Started</title>
+    
+    <para>This section is a step-by-step tutorial that will get you started developing UIMA
+      annotators. All of the files referred to by the examples in this chapter are in the
+      <literal>examples</literal> directory of the UIMA SDK. This directory is designed to
+      be imported into your Eclipse workspace; see <olink targetdoc="&uima_docs_overview;"/>
+      <olink targetdoc="&uima_docs_overview;"
+        targetptr="ugr.ovv.eclipse_setup.example_code"/> for instructions on how to do
+      this. 
+      See <olink targetdoc="&uima_docs_overview;"/> <olink  targetdoc="&uima_docs_overview;"
+        targetptr="ugr.ovv.eclipse_setup.linking_uima_javadocs"/> for how to attach the UIMA 
+        Javadocs to the jar files.
+      Also you may wish to refer to the UIMA SDK Javadocs located in the <ulink
+        url="api/index.html">docs/api/index.html</ulink> directory.</para>
+    
+        <note><para>If you hover over a UIMA class or method defined in the UIMA SDK
+    Javadocs, the Javadocs appear after a short delay. </para></note>
+    <note><para>If you downloaded the source distribution for UIMA, you can attach that as
+    well to the library Jar files; for information on how to do this, see
+    <olink targetdoc="&uima_docs_ref;"/>
+    <olink targetdoc="&uima_docs_ref;" targetptr="ugr.ref.javadocs"/>.</para></note>
+
+    <para>The example annotator that we are going to walk through will detect room numbers for
+      rooms where the room numbering scheme follows some simple conventions. In our example,
+      there are two kinds of patterns we want to find; here are some examples, together with
+      their corresponding regular expression patterns:
+      <variablelist>
+        <varlistentry>
+          <term>Yorktown patterns:</term>
+          <listitem><para>20-001, 31-206, 04-123(Regular Expression Pattern:
+            ##-[0-2]##)</para></listitem>
+        </varlistentry>
+        <varlistentry>
+          <term>Hawthorne patterns:</term>
+          <listitem><para>GN-K35, 1S-L07, 4N-B21 (Regular Expression Pattern:
+            [G1-4][NS]-[A-Z]##)</para></listitem>
+        </varlistentry>
+      </variablelist> </para>
+    
+    <para>There are several steps to develop and test a simple UIMA annotator.</para>
+    
+    <orderedlist spacing="compact"><listitem><para>Define the CAS types that the
+      annotator will use.</para></listitem>
+      
+      <listitem><para>Generate the Java classes for these types.</para></listitem>
+      
+      <listitem><para>Write the actual annotator Java code.</para></listitem>
+      
+      <listitem><para>Create the Analysis Engine descriptor.</para></listitem>
+      
+      <listitem><para>Test the annotator. </para></listitem></orderedlist>
+    
+    <para>These steps are discussed in the next sections.</para>
+    
+    <section id="ugr.tug.aae.defining_types">
+      <title>Defining Types</title>
+      
+      <para>The first step in developing an annotator is to define the CAS Feature Structure
+        types that it creates. This is done in an XML file called a <emphasis>Type System
+        Descriptor</emphasis>. UIMA defines basic primitive types such as
+        Boolean, Byte, Short, Integer, Long, Float, and Double, as well as Arrays of these primitive
+        types.  UIMA also defines the built-in types <literal>TOP</literal>, which is the root 
+        of the type system, analogous to Object in Java; <literal>FSArray</literal>, which is 
+        an array of Feature Structures (i.e. an array of instances of TOP); and
+        <literal>Annotation</literal>, which we will discuss in more detail in this section.</para>
+      
+      <para>UIMA includes an Eclipse plug-in that will help you edit Type System
+        Descriptors, so if you are using Eclipse you will not need to worry about the details of
+        the XML syntax. See <olink targetdoc="&uima_docs_overview;"/> <olink targetdoc="&uima_docs_overview;"
+          targetptr="ugr.ovv.eclipse_setup"/> for instructions on setting up Eclipse and
+        installing the plugin.</para>
+      
+      <para>The Type System Descriptor for our annotator is located in the file
+        <literal>descriptors/tutorial/ex1/TutorialTypeSystem.xml.</literal> (This
+        and all other examples are located in the <literal>examples</literal> directory of
+        the installation of the UIMA SDK, which can be imported into an Eclipse project for
+        your convenience, as described in <olink targetdoc="&uima_docs_overview;"/>
+        <olink targetdoc="&uima_docs_overview;"
+          targetptr="ugr.ovv.eclipse_setup.example_code"/>.)</para>
+      
+      <para>In Eclipse, expand the <literal>uimaj-examples</literal> project in the
+        Package Explorer view, and browse to the file
+        <literal>descriptors/tutorial/ex1/TutorialTypeSystem.xml</literal>.
+        Right-click on the file in the navigator and select Open With &rarr; Component
+        Descriptor Editor. Once the editor opens, click on the <quote>Type System</quote>
+        tab at the bottom of the editor window. You should see a view such as the
+        following:</para>
+      
+      
+      <screenshot>
+ <mediaobject>
+        <imageobject>
+          <imagedata scale="100" format="JPG" fileref="&imgroot;image002.jpg"/>
+        </imageobject>
+        <textobject><phrase>Screenshot of editor for Type System Definitions</phrase></textobject>
+      </mediaobject>
+  </screenshot>
+      
+      <para>Our annotator will need only one type &ndash;
+        <literal>org.apache.uima.tutorial.RoomNumber</literal>. (We use the same
+        namespace conventions as are used for Java classes.) Just as in Java, types have
+        supertypes. The supertype is listed in the second column of the left table. In this
+        case our RoomNumber annotation extends from the built-in type
+        <literal>uima.tcas.Annotation</literal>.</para>
+      
+      <para>Descriptions can be included with types and features. In this example, there is a
+        description associated with the <literal>building</literal> feature. To see it,
+        hover the mouse over the feature.</para>
+      
+      <para>The bottom tab labeled <quote>Source</quote> will show you the XML source file
+        associated with this descriptor.</para>
+      
+      <para>The built-in Annotation type declares three fields (called
+        <emphasis>Features</emphasis> in CAS terminology).  The features <literal>begin</literal>
+        and <literal>end</literal> store the character offsets of the span of text to which the 
+        annotation refers.  The feature <literal>sofa</literal> (Subject of Analysis) indicates
+        which document the begin and end offsets point into.  The <literal>sofa</literal> feature
+        can be ignored for now since we assume in this tutorial that the CAS contains only one
+        subject of analysis (document).</para>
+      <para>Our RoomNumber type will inherit these three features from
+        <literal>uima.tcas.Annotation</literal>, its supertype; they are not visible in
+        this view because inherited features are not shown. One additional feature,
+        <literal>building</literal>, is declared. It takes a String as its value. Instead
+        of String, we could have declared the range-type of our feature to be any other CAS type
+        (defined or built-in).</para>
+      
+      <para>If you are not using Eclipse, if you need to edit the type system, do so using any XML
+        or text editor, directly. The following is the actual XML representation of the Type
+        System displayed above in the editor:</para>
+      
+      
+      <programlisting><![CDATA[<?xml version="1.0" encoding="UTF-8" ?>
+  <typeSystemDescription xmlns="http://uima.apache.org/resourceSpecifier">
+    <name>TutorialTypeSystem</name>
+    <description>Type System Definition for the tutorial examples - 
+        as of Exercise 1</description>
+    <vendor>Apache Software Foundation</vendor>
+    <version>1.0</version>
+    <types>
+      <typeDescription>
+        <name>org.apache.uima.tutorial.RoomNumber</name>
+        <description></description>
+        <supertypeName>uima.tcas.Annotation</supertypeName>
+        <features>
+          <featureDescription>
+            <name>building</name>
+            <description>Building containing this room</description>
+            <rangeTypeName>uima.cas.String</rangeTypeName>
+          </featureDescription>
+        </features>
+      </typeDescription>
+    </types>
+  </typeSystemDescription>]]></programlisting>
+      
+    </section>
+    
+    <section id="ugr.tug.aae.generating_jcas_sources">
+      <title>Generating Java Source Files for CAS Types</title>
+      
+      <para>When you save a descriptor that you have modified, the Component Descriptor
+        Editor will automatically generate Java classes corresponding to the types that are
+        defined in that descriptor (unless this has been disabled), using a utility called
+        JCasGen. These Java classes will have the same name (including package) as the CAS
+        types, and will have get and set methods for each of the features that you have
+        defined.</para>
+      
+      <para>This feature is enabled/disabled using the UIMA menu pulldown (or the Eclipse
+        Preferences &rarr; UIMA). If automatic running of JCasGen is not happening, please
+        make sure the option is checked:</para>
+      
+      
+      <screenshot>
+      <mediaobject>
+        <imageobject>
+          <imagedata width="5.7in" format="JPG" fileref="&imgroot;image004.jpg"/>
+        </imageobject>
+        <textobject><phrase>Screenshot of enabling automatic running of JCasGen</phrase></textobject>
+      </mediaobject>
+  </screenshot>
+      
+      <para>The Java class for the example org.apache.uima.tutorial.RoomNumber type can
+        be found in <literal>src/org/apache/uima/tutorial/RoomNumber.java</literal>
+        . You will see how to use these generated classes in the next section.</para>
+      
+      <para>If you are not using the Component Descriptor Editor, you will need to generate
+        these Java classes by using the <emphasis>JCasGen</emphasis> tool. JCasGen reads a
+        Type System Descriptor XML file and generates the corresponding Java classes that
+        you can then use in your annotator code. To launch JCasGen, run the jcasgen shell
+        script located in the <literal>/bin</literal> directory of the UIMA SDK
+        installation. This should launch a GUI that looks something like this:</para>
+      
+      
+      <screenshot>
+        <mediaobject>
+        <imageobject>
+          <imagedata width="5.7in" format="JPG" fileref="&imgroot;image006.jpg"/>
+        </imageobject>
+        <textobject><phrase>Screenshot of JCasGen</phrase></textobject>
+      </mediaobject>
+</screenshot>
+      
+      <para>Use the <quote>Browse</quote> buttons to select your input file
+        (TutorialTypeSystem.xml) and output directory (the root of the source tree into
+        which you want the generated files placed). Then click the <quote>Go</quote>
+        button. If the Type System Descriptor has no errors, new Java source files will be
+        generated under the specified output directory.</para>
+      
+      <para>There are some additional options to choose from when running JCasGen; please
+        refer to the <olink targetdoc="&uima_docs_tools;"/> <olink targetdoc="&uima_docs_tools;"
+          targetptr="ugr.tools.jcasgen"/> for details.</para>
+    </section>
+    
+    <section id="ugr.tug.aae.developing_annotator_code">
+      <title>Developing Your Annotator Code</title>
+      
+      <para>Annotator implementations all implement a standard interface (AnalysisComponent), having several
+        methods, the most important of which are:
+        
+        <itemizedlist spacing="compact">
+          <listitem>
+            <para><literal>initialize</literal>, </para>
+          </listitem>
+          
+          <listitem>
+            <para><literal>process</literal>, and </para>
+          </listitem>
+          
+          <listitem>
+            <para><literal>destroy</literal>. </para>
+          </listitem>
+        </itemizedlist></para>
+      
+      <para><literal>initialize</literal> is called by the framework once when it first creates an instance of the
+        annotator class. <literal>process</literal> is called once per item being processed.
+        <literal>destroy</literal> may be called by the application when it is done using your annotator. There is a 
+        default implementation of this interface for annotators using the JCas, called JCasAnnotator_ImplBase, which 
+        has implementations of all required methods except for the process method.</para>
+      
+      <para>Our annotator class extends the JCasAnnotator_ImplBase; most annotators that use the JCas will extend
+        from this class, so they only have to implement the process method. This class is not restricted to handling
+        just text; see <olink targetdoc="&uima_docs_tutorial_guides;" targetptr="ugr.tug.aas"/>.</para>
+      
+      <para>Annotators are not required to extend from the JCasAnnotator_ImplBase class; they may instead
+        directly implement the AnalysisComponent interface, and provide all method implementations themselves.
+        <footnote>
+        <para>Note that AnalysisComponent is not specific to JCAS. There is a method getRequiredCasInterface()
+          which the user would have to implement to return <literal>JCas.class</literal>. Then in the
+          <literal>process(AbstractCas cas)</literal> method, they would need to typecast
+          <literal>cas</literal> to type <literal>JCas</literal>.</para></footnote> This allows you to have
+        your annotator inherit from some other superclass if necessary. If you would like to do this, see the Javadocs
+        for JCasAnnotator for descriptions of the methods you must implement.</para>
+      
+      <para>Annotator classes need to be public, cannot be declared abstract, and must have public, 0-argument 
+        constructors, so that they can be instantiated by the framework. <footnote>
+        <para> Although Java classes in which you do not define any constructor will, by default, have a 0-argument
+          constructor that doesn&apos;t do anything, a class in which you have defined at least one constructor does
+          not get a default 0-argument constructor.</para> </footnote> .</para>
+      
+      <para>The class definition for our RoomNumberAnnotator implements the process method, and is shown here. You
+        can find the source for this in the
+        <literal>uimaj-examples/src/org/apache/uima/tutorial/ex1/RoomNumberAnnotator.java</literal> .
+        <note>
+        <para>In Eclipse, in the <quote>Package Explorer</quote> view, this will appear by default in the project
+          <literal>uimaj-examples</literal>, in the folder <literal>src</literal>, in the package
+          <literal>org.apache.uima.tutorial.ex1</literal>.</para></note> In Eclipse, open the
+        RoomNumberAnnotator.java in the uimaj-examples project, under the src directory.</para>
+      
+      
+      <programlisting>package org.apache.uima.tutorial.ex1;
+
+import java.util.regex.Matcher;
+import java.util.regex.Pattern;
+
+import org.apache.uima.analysis_component.JCasAnnotator_ImplBase;
+import org.apache.uima.jcas.JCas;
+import org.apache.uima.tutorial.RoomNumber;
+
+/**
+ * Example annotator that detects room numbers using 
+ * Java 1.4 regular expressions.
+ */
+public class RoomNumberAnnotator extends JCasAnnotator_ImplBase {
+  private Pattern mYorktownPattern = 
+        Pattern.compile("\\b[0-4]\\d-[0-2]\\d\\d\\b");
+
+  private Pattern mHawthornePattern = 
+        Pattern.compile("\\b[G1-4][NS]-[A-Z]\\d\\d\\b");
+
+  public void process(JCas aJCas) {
+    // Discussed Later
+  }
+}</programlisting>
+      
+      <para>The two Java class fields, mYorktownPattern and mHawthornePattern, hold regular expressions that
+        will be used in the process method. Note that these two fields are part of the Java implementation of the
+        annotator code, and not a part of the CAS type system. We are using the regular expression facility that is
+        built into Java 1.4. It is not critical that you know the details of how this works, but if you are curious the
+        details can be found in the Java API docs for the java.util.regex package.</para>
+      
+      <para>The only method that we are required to implement is <literal>process</literal>. This method is typically 
+        called once for each document that is being analyzed. This method takes one argument, which is a JCas instance; 
+        this holds the document to be analyzed and all of the analysis results. <footnote>
+        <para>Version 1 of UIMA specified an additional parameter, the ResultSpecification. This provides a
+          specification of which types and features are desired to be computed and "output" from this annotator. Its
+          use is optional; many annotators ignore it.</para>
+        <para> This parameter has been replaced by specific set/getResultSpecification() methods, which allow
+          the annotator to receive a signal (a method call) when the result specification changes.</para>
+        </footnote></para>
+      
+      
+      <programlisting>public void process(JCas aJCas) {
+  // get document text
+  String docText = aJCas.getDocumentText();
+  // search for Yorktown room numbers
+  Matcher m = mYorktownPattern.matcher(docText);
+  int pos = 0;
+  while (m.find(pos)) {
+    // found one - create annotation, with the begin/end positions
+    RoomNumber annotation = new RoomNumber(aJCas, m.start(), m.end());
+    annotation.setBuilding("Yorktown");
+    annotation.addToIndexes();
+    pos = m.end();
+  }
+  
+  // search for Hawthorne room numbers
+  m = mHawthornePattern.matcher(docText);
+  pos = 0;
+  while (m.find(pos)) {
+    // found one - create annotation, with the begin/end positions
+    RoomNumber annotation = new RoomNumber(aJCas, m.start(), m.end());
+    annotation.setBuilding("Hawthorne");
+    annotation.addToIndexes();
+    pos = m.end();
+  }
+}</programlisting>
+      
+      <para>The Matcher class is part of the java.util.regex package and is used to find the room numbers in the
+        document text. When we find one, recording the annotation is as simple as creating a new Java object and
+        calling some set methods:</para>
+      
+      
+      <programlisting>RoomNumber annotation = new RoomNumber(aJCas, m.start(), m.end());
+annotation.setBuilding("Yorktown");</programlisting>
+      
+      <para>The <literal>RoomNumber</literal> class was generated from the type system description by the
+        Component Descriptor Editor or the JCasGen tool, as discussed in the previous section.</para>
+      
+      <para>Finally, we call <literal>annotation.addToIndexes()</literal> to add the new annotation to the
+        indexes maintained in the CAS. By default, the CAS implementation used for analysis of text documents keeps
+        an index of all annotations in their order from beginning to end of the document. Subsequent annotators or
+        applications use the indexes to iterate over the annotations. </para>
+      
+      <note>
+      <para> If you don&apos;t add the instance to the indexes, it cannot be retrieved by down-stream annotators,
+        using the indexes. </para></note>
+      
+      <note>
+      <para>You can also call <literal>addToIndexes()</literal> on Feature Structures that are not subtypes of
+        <literal>uima.tcas.Annotation</literal>, but these will not be sorted in any particular way. If you want
+        to specify a sort order, you can define your own custom indexes in the CAS: see 
+        <olink targetdoc="&uima_docs_ref;"/> <olink
+          targetdoc="&uima_docs_ref;" targetptr="ugr.ref.cas"/> and <olink targetdoc="&uima_docs_ref;"
+          targetptr="ugr.ref.xml.component_descriptor.aes.index"/> for details.</para></note>
+      
+      <para>We&apos;re almost ready to test the RoomNumberAnnotator. There is just one more step
+        remaining.</para>
+    </section>
+    <section id="ugr.tug.aae.creating_xml_descriptor">
+      <title>Creating the XML Descriptor</title>
+      
+      <para>The UIMA architecture requires that descriptive information about an
+        annotator be represented in an XML file and provided along with the annotator class
+        file(s) to the UIMA framework at run time. This XML file is called an
+        <emphasis>Analysis Engine Descriptor</emphasis>. The descriptor includes:
+        
+        <itemizedlist><listitem><para>Name, description, version, and vendor</para>
+          </listitem>
+          
+          <listitem><para>The annotator&apos;s inputs and outputs, defined in terms of
+            the types in a Type System Descriptor</para></listitem>
+          
+          <listitem><para>Declaration of the configuration parameters that the
+            annotator accepts </para></listitem></itemizedlist> </para>
+      
+      <para>The <emphasis>Component Descriptor Editor</emphasis> plugin, which we
+        previously used to edit the Type System descriptor, can also be used to edit Analysis
+        Engine Descriptors.</para>
+      
+      <para>A descriptor for our RoomNumberAnnotator is provided with the UIMA
+        distribution under the name
+        <literal>descriptors/tutorial/ex1/RoomNumberAnnotator.xml.</literal> To
+        edit it in Eclipse, right-click on that file in the navigator and select Open With
+        &rarr; Component Descriptor Editor.</para> <tip><para>In Eclipse, you can double
+      click on the tab at the top of the Component Descriptor Editor&apos;s window
+      identifying the currently selected editor, and the window will
+      <quote>Maximize</quote>. Double click it again to restore the original size.</para>
+      </tip>
+      
+      <para>If you are not using Eclipse, you will need to edit Analysis Engine descriptors
+        manually. See <xref linkend="ugr.tug.aae.xml_intro_ae_descriptor"/> for an
+        introduction to the Analysis Engine descriptor XML syntax. The remainder of this
+        section assumes you are using the Component Descriptor Editor plug-in to edit the
+        Analysis Engine descriptor.</para>
+      
+      <para>The Component Descriptor Editor consists of several tabbed pages; we will only
+        need to use a few of them here. For more information on using this editor, see <olink
+          targetdoc="&uima_docs_tools;" targetptr="ugr.tools.cde"/>.</para>
+      
+      <para>The initial page of the Component Descriptor Editor is the Overview page, which
+        appears as follows:</para>
+      
+      
+      <screenshot>
+  <mediaobject>
+    <imageobject>
+      <imagedata width="5.7in" format="JPG" fileref="&imgroot;image008.jpg"/>
+    </imageobject>
+    <textobject><phrase>Screenshot of Component Descriptor Editor overview page</phrase>      
+    </textobject>
+  </mediaobject>
+</screenshot>
+      
+      <para>This presents an overview of the RoomNumberAnnotator Analysis Engine (AE). The
+        left side of the page shows that this descriptor is for a
+        <emphasis>Primitive</emphasis> AE (meaning it consists of a single annotator),
+        and that the annotator code is developed in Java. Also, it specifies the Java class
+        that implements our logic (the code which was discussed in the previous section).
+        Finally, on the right side of the page are listed some descriptive attributes of our
+        annotator.</para>
+      
+      <para>The other two pages that need to be filled out are the Type System page and the
+        Capabilities page. You can switch to these pages using the tabs at the bottom of the
+        Component Descriptor Editor. In the tutorial, these are already filled out for
+        you.</para>
+      
+      <para>The RoomNumberAnnotator will be using the TutorialTypeSystem we looked at in
+        Section <xref linkend="ugr.tug.aae.defining_types"/>. To specify this, we add
+        this type system to the Analysis Engine&apos;s list of Imported Type Systems, using
+        the Type System page&apos;s right side panel, as shown here:</para>
+      
+      
+      <screenshot>
+   <mediaobject>
+     <imageobject>
+       <imagedata width="5.7in" format="JPG" fileref="&imgroot;image010.jpg"/>
+     </imageobject>
+     <textobject><phrase>Screenshot of CDE Type System page</phrase></textobject>
+   </mediaobject>
+ </screenshot>
+      
+      <para>On the Capabilities page, we define our annotator&apos;s inputs and outputs, in
+        terms of the types in the type system. The Capabilities page is shown below:</para>
+      
+      
+      <screenshot>
+   <mediaobject>
+     <imageobject>
+       <imagedata width="5.3in" format="JPG" fileref="&imgroot;image012.jpg"/>
+     </imageobject>
+     <textobject><phrase>Screenshot of CDE Capabilities page</phrase></textobject>
+   </mediaobject>
+ </screenshot>
+      
+      <para>Although capabilities come in sets, having multiple sets is deprecated; here
+        we&apos;re just using one set. The RoomNumberAnnotator is very simple. It requires
+        no input types, as it operates directly on the document text -- which is supplied as a
+        part of the CAS initialization (and which is always assumed to be present). It
+        produces only one output type (RoomNumber), and it sets the value of the
+        <literal>building</literal> feature on that type. This is all represented on the
+        Capabilities page.</para>
+      
+      <para>The Capabilities page has two other parts for specifying languages and Sofas.
+        The languages section allows you to specify which languages your Analysis Engine
+        supports. The RoomNumberAnnotator happens to be language-independent, so we can
+        leave this blank. The Sofas section allows you to specify the names of additional
+        subjects of analysis. This capability and the Sofa Mappings at the bottom are
+        advanced topics, described in <olink targetdoc="&uima_docs_tutorial_guides;"
+          targetptr="ugr.tug.aas"/>. </para>
+      
+      <para>This is all of the information we need to provide for a simple annotator. If you
+        want to peek at the XML that this tool saves you from having to write, click on the
+        <quote>Source</quote> tab at the bottom to view the generated XML.</para>
+    </section>
+    
+    <section id="ugr.tug.aae.testing_your_annotator">
+      <title>Testing Your Annotator</title>
+      
+      <para>Having developed an annotator, we need a way to try it out on some example
+        documents. The UIMA SDK includes a tool called the Document Analyzer that will allow
+        us to do this. To run the Document Analyzer, execute the documentAnalyzer shell
+        script that is in the <literal>bin</literal> directory of your UIMA SDK
+        installation, or, if you are using the example Eclipse project, execute the
+        <quote>UIMA Document Analyzer</quote> run configuration supplied with that
+        project. (To do this, click on the menu bar Run &rarr; Run ... &rarr; and under Java
+        Applications in the left box, click on UIMA Document Analyzer.)</para>
+      
+      <para>You should see a screen that looks like this:</para>
+      
+      
+      <screenshot>
+   <mediaobject>
+     <imageobject>
+       <imagedata width="5.7in" format="JPG" fileref="&imgroot;image014.jpg"/>
+     </imageobject>
+     <textobject><phrase>Screenshot of UIMA Document Analyzer GUI</phrase></textobject>
+   </mediaobject>       
+      </screenshot>
+      
+      <para>There are six options on this screen:</para>
+      
+      <orderedlist><listitem><para>Directory containing documents to analyze</para>
+        </listitem>
+        
+        <listitem><para>Directory where analysis results will be written</para>
+        </listitem>
+        
+        <listitem><para>The XML descriptor for the Analysis Engine (AE) you want to
+          run</para></listitem>
+        
+        <listitem><para>(Optional) an XML tag, within the input documents, that contains
+          the text to be analyzed. For example, the value TEXT would cause the AE to only
+          analyze the portion of the document enclosed within
+          &lt;TEXT&gt;...&lt;/TEXT&gt; tags.</para></listitem>
+        
+        <listitem><para>Language of the document </para></listitem>
+        
+        <listitem><para>Character encoding </para></listitem></orderedlist>
+      
+      <para>Use the Browse button next to the third item to set the <quote>Location of AE XML
+        Descriptor</quote> field to the descriptor we&apos;ve just been discussing
+        &mdash;
+        <literal>&lt;where-you-installed-uima-e.g.UIMA_HOME&gt; 
+          /examples/descriptors/tutorial/ex1/RoomNumberAnnotator.xml</literal>
+        . Set the other fields to the values shown in the screen shot above (which should be the
+        default values if this is the first time you&apos;ve run the Document Analyzer). Then
+        click the <quote>Run</quote> button to start processing.</para>
+      
+      <para>When processing completes, an <quote>Analysis Results</quote> window should
+        appear.</para>
+      
+      
+      <screenshot>
+   <mediaobject>
+     <imageobject>
+       <imagedata width="3.5in" format="JPG" fileref="&imgroot;image016.jpg"/>
+     </imageobject>
+     <textobject><phrase>Screenshot of UIMA Document Analyzer Results GUI</phrase></textobject>
+   </mediaobject>       
+      </screenshot>
+      
+      <para>Make sure <quote>Java Viewer</quote> is selected as the Results Display
+        Format, and <emphasis role="bold">double-click</emphasis> on the document
+        UIMASummerSchool2003.txt to view the annotations that were discovered. The view
+        should look something like this:</para>
+      
+      
+      <screenshot>
+   <mediaobject>
+     <imageobject>
+       <imagedata width="5.7in" format="JPG" fileref="&imgroot;image018.jpg"/>
+     </imageobject>
+     <textobject><phrase>Screenshot of UIMA CAS Annotation Viewer GUI</phrase></textobject>
+   </mediaobject>       
+      </screenshot>
+      
+      <para>You can click the mouse on one of the highlighted annotations to see a list of all
+        its features in the frame on the right.</para> <note><para>The legend will only show
+      those types which have at least one instance in the CAS, and are declared as outputs in the
+      capabilities section of the descriptor (see <xref
+        linkend="ugr.tug.aae.creating_xml_descriptor"/>. </para></note>
+      
+      <para>You can use the DocumentAnalyzer to test any UIMA annotator
+        &mdash; just make sure that the annotator&apos;s classes are in the class
+        path.</para>
+    </section>
+  </section>
+  
+  <section id="ugr.tug.aae.configuration_logging">
+    <title>Configuration and Logging</title>
+    
+    <section id="ugr.tug.aae.configuration_parameters">
+      <title>Configuration Parameters</title>
+      
+      <para>The example RoomNumberAnnotator from the previous section used hardcoded
+        regular expressions and location names, which is obviously not very flexible. For
+        example, you might want to have the patterns of room numbers be supplied by a
+        configuration parameter, rather than having to redo the annotator&apos;s Java code
+        to add additional patterns. Rather than add a new hardcoded regular expression for a
+        new pattern, a better solution is to use configuration parameters.</para>
+      
+      <para>UIMA allows annotators to declare configuration parameters in their
+        descriptors. The descriptor also specifies default values for the parameters,
+        though these can be overridden at runtime.</para>
+      
+      <section id="ugr.tug.aae.declaring_parameters_in_the_descriptor">
+        <title>Declaring Parameters in the Descriptor</title>
+        
+        <para>The example descriptor
+          <literal>descriptors/tutorial/ex2/RoomNumberAnnotator.xml</literal> is
+          the same as the descriptor from the previous section except that information has
+          been filled in for the Parameters and Parameter Settings pages of the Component
+          Descriptor Editor.</para>
+        
+        <para>First, in Eclipse, open example two&apos;s RoomNumberAnnotator in the
+          Component Descriptor Editor, and then go to the Parameters page (click on the
+          parameters tab at the bottom of the window), which is shown below:</para>
+        
+        
+        <screenshot>
+   <mediaobject>
+     <imageobject>
+       <imagedata width="5.7in" format="JPG" fileref="&imgroot;image020.jpg"/>
+     </imageobject>
+     <textobject><phrase>Screenshot of UIMA Component Descriptor Editor (CDE) Parameters page</phrase></textobject>
+   </mediaobject>       
+      </screenshot>
+        
+        <para>Two parameters &ndash; Patterns and Locations -- have been declared. In this
+          screen shot, the mouse (not shown) is hovering over Patterns to show its
+          description in the small popup window. Every parameter has the following
+          information associated with it:</para>
+        
+        <itemizedlist><listitem><para>name &ndash; the name by which the annotator code
+          refers to the parameter</para></listitem>
+          
+          <listitem><para>description &ndash; a natural language description of the
+            intent of the parameter</para></listitem>
+          
+          <listitem><para>type &ndash; the data type of the parameter&apos;s value
+            &ndash; must be one of String, Integer, Float, or Boolean.</para></listitem>
+          
+          <listitem><para>multiValued &ndash; true if the parameter can take
+            multiple-values (an array), false if the parameter takes only a single value.
+            Shown above as <literal>Multi</literal>.</para></listitem>
+          
+          <listitem><para>mandatory &ndash; true if a value must be provided for the
+            parameter. Shown above as <literal>Req</literal> (for required). </para>
+          </listitem></itemizedlist>
+        
+        <para>Both of our parameters are mandatory and accept an array of Strings as their
+          value.</para>
+        
+        <para>Next, default values are assigned to the parameters on the Parameter Settings
+          page:</para>
+        
+        
+        <screenshot>
+   <mediaobject>
+     <imageobject>
+       <imagedata width="5.7in" format="JPG" fileref="&imgroot;image022.jpg"/>
+     </imageobject>
+     <textobject><phrase>Screenshot of UIMA Component Descriptor Editor (CDE) Parameter Settings page</phrase></textobject>
+   </mediaobject>       
+      </screenshot>
+        
+        <para>Here the <quote>Patterns</quote> parameter is selected, and the right pane
+          shows the list of values for this parameter, in this case the regular expressions
+          that match particular room numbering conventions. Notice the third pattern is
+          new, for matching the style of room numbers in the third building, which has room
+          numbers such as <literal>J2-A11</literal>.</para>
+      </section>
+      <section id="ugr.tug.aae.accessing_parameter_values_from_annotator">
+        <title>Accessing Parameter Values from the Annotator Code</title>
+        
+        <para>The class
+          <literal>org.apache.uima.tutorial.ex2.RoomNumberAnnotator</literal> has
+          overridden the initialize method. The initialize method is called by the UIMA
+          framework when the annotator is instantiated, so it is a good place to read
+          configuration parameter values. The default initialize method does nothing with
+          configuration parameters, so you have to override it. To see the code in Eclipse,
+          switch to the src folder, and open
+          <literal>org.apache.uima.tutorial.ex2</literal>. Here is the method
+          body:</para>
+        
+        
+        <programlisting>/**
+* @see AnalysisComponent#initialize(UimaContext)
+*/
+public void initialize(UimaContext aContext) 
+        throws ResourceInitializationException {
+  super.initialize(aContext);
+  
+  // Get config. parameter values  
+  String[] patternStrings = 
+        (String[]) aContext.getConfigParameterValue("Patterns");
+  mLocations = 
+        (String[]) aContext.getConfigParameterValue("Locations");
+
+  // compile regular expressions
+  mPatterns = new Pattern[patternStrings.length];
+  for (int i = 0; i &lt; patternStrings.length; i++) {
+    mPatterns[i] = Pattern.compile(patternStrings[i]);
+  }
+}</programlisting>
+        
+        <para>Configuration parameter values are accessed through the UimaContext. As you
+          will see in subsequent sections of this chapter, the UimaContext is the
+          annotator&apos;s access point for all of the facilities provided by the UIMA
+          framework &ndash; for example logging and external resource access.</para>
+        
+        <para>The UimaContext&apos;s <literal>getConfigParameterValue</literal>
+          method takes the name of the parameter as an argument; this must match one of the
+          parameters declared in the descriptor. The return value of this method is a Java
+          Object, whose type corresponds to the declared type of the parameter. It is up to the
+          annotator to cast it to the appropriate type, String[] in this case.</para>
+        
+        <para>If there is a problem retrieving the parameter values, the framework throws an
+          exception. Generally annotators don&apos;t handle these, and just let them
+          propagate up.</para>
+        
+        <para>To see the configuration parameters working, run the Document Analyzer
+          application and select the descriptor
+          <literal>examples/descriptors/tutorial/ex2/RoomNumberAnnotator.xml</literal>
+          . In the example document <literal>WatsonConferenceRooms.txt</literal>, you
+          should see some examples of Hawthorne II room numbers that would not have been
+          detected by the ex1 version of RoomNumberAnnotator.</para>
+      </section>
+      
+      <section id="ugr.tug.aae.supporting_reconfiguration">
+        <title>Supporting Reconfiguration</title>
+        
+        <para>If you take a look at the Javadocs (located in the <ulink
+            url="api/index.html">docs/api</ulink> directory) for
+          <literal>org.apache.uima.analysis_component.AnaysisComponent</literal>
+          (which our annotator implements indirectly through JCasAnnotator_ImplBase),
+          you will see that there is a reconfigure() method, which is called by the containing
+          application through the UIMA framework, if the configuration parameter values
+          are changed.</para>
+        
+        <para>The AnalysisComponent_ImplBase class provides a default implementation
+          that just calls the annotator&apos;s destroy method followed by its initialize
+          method. This works fine for our annotator. The only situation in which you might
+          want to override the default reconfigure() is if your annotator has very expensive
+          initialization logic, and you don&apos;t want to reinitialize everything if just
+          one configuration parameter has changed. In that case, you can provide a more
+          intelligent implementation of reconfigure() for your annotator.</para>
+        
+      </section>
+      
+      <section id="ugr.tug.aae.configuration_parameter_groups">
+        <title>Configuration Parameter Groups</title>
+        
+        <para>For annotators with many sets of configuration parameters, UIMA supports
+          organizing them into groups. It is possible to define a parameter with the same name
+          in multiple groups; one common use for this is for annotators that can process
+          documents in several languages and which want to have different parameter
+          settings for the different languages.</para>
+        
+        <para>The syntax for defining parameter groups in your descriptor is fairly
+          straightforward &ndash; see <olink targetdoc="&uima_docs_ref;"/>
+          <olink targetdoc="&uima_docs_ref;"
+            targetptr="ugr.ref.xml.component_descriptor"/> for details. Values of
+          parameters defined within groups are accessed through the two-argument version
+          of <literal>UimaContext.getConfigParameterValue</literal>, which takes
+          both the group name and the parameter name as its arguments.</para>
+      </section>
+
+      <section id="ugr.tug.aae.configuration_parameter_overrides">
+        <title>Overriding Configuration Parameter Settings</title>
+
+        <para>There are two ways that the value assigned to a configuration parameter can be
+        overridden. An aggregate may declare a parameter that overrides one or more of the
+        parameters in one or more of its delegates.  The aggregate must also define a value for the
+        parameter, unless the parameter is itself overridden by a setting in the parent
+        aggregate.</para>
+
+        <para>An alternative method that avoids these strict hierarchical override constraints is to
+        associate an external global name with a parameter and to assign values to these external
+        names in an external properties file.  With this approach a particular parameter setting can
+        be easily shared by multiple descriptors, even across different applications.  For applications
+        with many levels of descriptor nesting it avoids the need to edit aggregate override
+        definitions when the location of an annotator in the hierarchy is changed.
+
+        For details see
+          <olink targetdoc="&uima_docs_ref;"/>
+          <olink targetdoc="&uima_docs_ref;" 
+          targetptr="ugr.ref.xml.component_descriptor.aes.external_configuration_parameter_overrides"/>
+        </para> 
+      </section>
+    </section>
+    
+    <section id="ugr.tug.aae.logging">
+      <title>Logging</title>
+      
+      <para>The UIMA SDK provides a logging facility, which is very similar to the
+        java.util.logging.Logger class that was introduced in Java 1.4.
+        In addition, it includes the SLF4j framework <ulink url="https://www.slf4j.org/"/>
+        and all the methods in that framework's <code>Logger</code> API, plus
+        the Java 8 specific API extensions that take <code>Supplier</code> parameters.</para>
+      
+      <para>Each logger instance is associated with a name. By
+        convention, this name is usually a hierarchy of simple names connected with periods, 
+        often the fully qualified class name of the component
+        issuing the logging call. The name (or any of its parents - starting prefixes up to a period) 
+        can be referenced in a configuration file which can then configure for each logger
+        various things such as the logging level and where messages should go.</para>
+      
+      <para>The UIMA framework supports this convention using the
+        <literal>UimaContext</literal> object. If you access a logger instance using
+        <literal>getContext().getLogger()</literal> or the shorter, but equivalent
+        <literal>getLogger()</literal>
+        within an Annotator, the logger
+        name will be the fully qualified name of the Annotator implementation class.</para>
+              
+      <para>Here is an example from the process method of
+        <literal>org.apache.uima.tutorial.ex2.RoomNumberAnnotator</literal>:
+        
+        <programlisting>getLogger().trace("Found: {}", () -> annotation.toString());</programlisting>
+      </para>
+
+      <para>The <code>trace</code> call 
+        indicates that this is a tracing message. This is useful for tracing program flow, but it is a low level which
+        is not usually enabled. 
+      </para>
+        
+      <para>
+        The first parameter is the message, with substitutable parts.  The convention for where those parts go is
+        written as either {} or {n}, where "n" is an integer, specifying the argument number.  
+        The modern logging APIs use the {} style, with API calls such as 
+        <code>logger.**level**( msg-using-{}-convention, substitutable-arguments)</code>, while the older
+        java.util.logger framework uses <code>logger.log(**level**, msg-using-{n} convention, substitutable-arguments)</code>.
+      </para>
+        
+      <para>
+        UIMA supports both styles.  
+        For new code, it is recommended to use the first style, together with the Java 8 lambda method for the arguments, which 
+        insures that the work of turning the <code>annotation</code>
+        argument into a printable string only will happen if tracing is enabled.
+      </para>
+         
+      <para>Log statements are "filtered" according to the logging configuration, by Level, and sometimes by
+        additional indicators, such as Markers.  Levels work in a hierarchy.  A given level of 
+        filtering passes that level and all higher levels.  Some levels have two names, due to the 
+        way the different logger back ends name things.  Most levels are also used as method names on 
+        the logger, to indicate logging for that level.  For example, you could say <code>aLogger.log(Level.INFO, message)</code>
+        but you can also say <code>aLogger.info(message)</code>). The level ordering, highest to lowest, 
+        and the associated method names are as follows:
+        <itemizedlist spacing="compact">
+          <listitem><para>SEVERE or ERROR; error(...)</para></listitem>
+          <listitem><para>WARN or WARNING; warn(...)</para></listitem>
+          <listitem><para>INFO; info(...)</para></listitem>
+          <listitem><para>CONFIG; info(UIMA_MARKER_CONFIG, ...)</para></listitem>
+          <listitem><para>FINE or DEBUG; debug(...)</para></listitem>
+          <listitem><para>FINER or TRACE; trace(...)</para></listitem>
+          <listitem><para>FINEST; trace(UIMA_MARKER_FINEST, ...)</para></listitem>
+        </itemizedlist>
+        </para>
+        
+        <para>The CONFIG and FINEST levels are merged with other levels, but are distinguished by having 
+        <code>Markers</code>.  If the filtering is configured to pass CONFIG level, then it will pass also the
+        INFO/WARN/ERROR  (or their alternative names WARNING/SEVERE) levels as well.
+        </para>
+       
+      
+      <para>Each logging backend has its own documentation for how 
+        to configure loggers at run time, via configuration files or APIs in some cases.
+        Some backends even allow dynamic reconfiguration
+        while running, just by updating the configuration file (it is re-loaded every so often, if changed).
+      </para>
+      
+      <para>For the built-in-to-Java logging back end, if no logging configuration file is provided (see next section), 
+        the Java Virtual Machine defaults would be used, which typically set the level to INFO and
+        higher messages, and direct output to the console.</para>
+                
+      <para>The UIMA logger is by default implemented using an SLF4J implementation; this (in turn) connects to
+        a logging back end, determined via a search of the classpath for a connector.  If none can be found,
+        then a message to that effect will be printed to System.err, and no logging will be done.
+        The binary distribution for UIMA includes, in its <code>lib</code> directory, the 
+        Jar which connects SLF4j to the Java-built-in logger to use as
+        its back end, so if you use the standard launchers, you will get this logging back end. 
+        </para>
+        
+      <para>Assuming you are using the Java-built-in-logger as the back-end, 
+        if you specify the configuration using the standard UIMA SDK <literal>Logger.properties</literal>
+        (found in <code>UIMA_HOME/config/</code>),
+        the output will be directed to a file named uima.log, in the current working directory
+        (often the <quote>project</quote> directory when running from Eclipse, for
+        instance).</para> 
+        
+        <note><para>When using Eclipse, the uima.log file, if written
+      into the Eclipse workspace in the project uimaj-examples, for example, may not appear
+      in the Eclipse package explorer view until you right-click the uimaj-examples project
+      with the mouse, and select <quote>Refresh</quote>. This operation refreshes the
+      Eclipse display to conform to what may have changed on the file system. Also, you can set
+      the Eclipse preferences for the workspace to automatically refresh (Window &rarr;
+      Preferences &rarr; General &rarr; Workspace, then click the <quote>refresh
+      automatically</quote> checkbox.</para></note>
+      
+      <para>The next several sections mainly describe how to configure the built-in
+        Java logger.  See the documentation for other logging back ends for 
+        details on how to configure those.</para>
+         
+      <section id="ugr.tug.aae.logging.configuring">
+        <title>Specifying the Logging Configuration when using Java's built-in logger</title>
+        
+        <para>The
+          standard Java built-in logging initialization mechanisms will look for a Java System
+          Property named <literal>java.util.logging.config.file</literal> and if
+          found, will use the value of this property as the name of a standard
+          <quote>properties</quote> file, for setting the logging level. Please refer to
+          the Java 1.4. documentation for more information on the format and use of this
+          file.</para>
+        
+        <para>Two sample logging specification property files can be found in the UIMA_HOME
+          directory where the UIMA SDK is installed:
+          <literal>config/Logger.properties</literal>, and
+          <literal>config/FileConsoleLogger.properties</literal>. These specify the same
+          logging, except the first logs just to a file, while the second logs both to a file and
+          to the console. You can edit these files, or create additional ones, as described
+          below, to change the logging behavior.</para>
+        
+        <para>When running your own Java application, you can specify the location of this
+          logging configuration file on your Java command line by setting the Java system
+          property <literal>java.util.logging.config.file</literal> to be the logging
+          configuration filename. This file specification can be either absolute or
+          relative to the working directory. For example:
+          
+          
+          <programlisting><?db-font-size 65% ?>java "-Djava.util.logging.config.file=C:/Program Files/apache-uima/config/Logger.properties"</programlisting>
+          <note><para>In a shell script, you can use environment variables such as
+          UIMA_HOME if convenient.</para></note> </para>
+               
+        <para>If you are using Eclipse to launch your application, you can set this property
+          in the VM arguments section of the Arguments tab of the run configuration screen. If
+          you&apos;ve set an environment variable UIMA_HOME, you could for example, use the
+          string:
+          <literal>"-Djava.util.logging.config.file=${env_var:UIMA_HOME}/config/Logger.properties".</literal>
+          </para>
+        
+        <para>If you running the .bat or .sh files in the UIMA SDK's <literal>bin</literal> directory, you can specify the location of your
+           logger configuration file by setting the <literal>UIMA_LOGGER_CONFIG_FILE</literal> environment variable prior to running the script,
+           for example (on Windows): 
+
+           <programlisting><?db-font-size 70% ?>set UIMA_LOGGER_CONFIG_FILE=C:/myapp/MyLogger.properties</programlisting>        
+        </para>        
+      </section>
+      
+      <section id="ugr.tug.aae.logging.setting_logging_levels">
+        <title>Setting Logging Levels when using Java's built-in logger</title>
+        
+        <para>Within the logging control file, the default global logging level specifies
+          which kinds of events are logged across all loggers. For any given facility this
+          global level can be overridden by a facility specific level. Multiple handlers are
+          supported. This allows messages to be directed to a log file, as well as to a
+          <quote>console</quote>. Note that the ConsoleHandler also has a separate level
+          setting to limit messages printed to the console. For example: <literal>.level=
+          INFO</literal> </para>
+        
+        <para>The properties file can change where the log is written, as well.</para>
+        
+        <para>Facility specific properties allow different logging for each class, as
+          well. For example, to set the com.xyz.foo logger to only log SEVERE messages:
+          <literal>com.xyz.foo.level = SEVERE</literal></para>
+        
+        <para>If you have a sample annotator in the package
+          <literal>org.apache.uima.SampleAnnotator</literal> you can set the log level
+          by specifying: <literal>org.apache.uima.SampleAnnotator.level =
+          ALL</literal></para>
+        
+        <para>There are other logging controls; for a full discussion, please read the
+          contents of the <literal>Logger.properties</literal> file and the Java
+          specification for logging in Java 1.4.</para>
+      </section>
+      
+      <section id="ugr.tug.aae.logging.output_format">
+        <title>Configuring the format of logging output when using Java's built-in logger</title>
+        
+        <para>The logging output is formatted by handlers specified in the properties file
+          for configuring logging, described above. The default formatter that comes with
+          the UIMA SDK formats logging output as follows:</para>
+        
+        <para><literal>Timestamp - threadID: sourceInfo: Message level:
+          message</literal></para>
+        
+        <para> Here&apos;s an example:</para>
+        
+        <para><literal>7/12/04 2:15:35 PM - 10:
+          org.apache.uima.util.TestClass.main(62): INFO: You are not logged
+          in!</literal></para>
+      </section>
+      
+      <section id="ugr.tug.aae.logging.meaning_of_severity_levels">
+        <title>Meaning of the logging severity levels used by the UIMA logger</title>
+        
+        <para>These levels are defined by the Java logging framework, which was
+          incorporated into Java as of the 1.4 release level. The levels are defined in the
+          Javadocs for java.util.logging.Level, and include both logging and tracing
+          levels:
+          <itemizedlist spacing="compact">
+            <listitem><para>OFF is a special level that can be used to turn off
+              logging.</para></listitem>
+            
+            <listitem><para>ALL indicates that all messages should be logged. </para>
+            </listitem>
+            
+            <listitem><para>CONFIG is a message level for configuration messages. These
+              would typically occur once (during configuration) in methods like
+              <literal>initialize()</literal>. </para></listitem>
+            
+            <listitem><para>INFO is a message level for informational messages, for
+              example, connected to server IP: 192.168.120.12 </para></listitem>
+            
+            <listitem><para>WARNING is a message level indicating a potential
+              problem.</para></listitem>
+            
+            <listitem><para>SEVERE is a message level indicating a serious
+              failure.</para></listitem>
+          </itemizedlist></para>
+        
+        <para> Tracing levels, typically used for debugging:
+          <itemizedlist>
+            
+            <listitem><para>FINE is a message level providing tracing information,
+              typically at a collection level (messages occurring once per collection).
+              </para></listitem>
+            
+            <listitem><para>FINER indicates a fairly detailed tracing message,
+              typically at a document level (once per document).</para></listitem>
+            
+            <listitem><para>FINEST indicates a highly detailed tracing message. </para>
+            </listitem></itemizedlist></para>
+      </section>
+      
+      <section id="ugr.tug.aae.logging.using_outside_of_an_annotator">
+        <title>Using loggers outside of an annotator</title>
+        
+        <para>An application using UIMA may want to log its messages using the same logging
+          framework. This can be done by getting a reference to the UIMA logger, as follows:                  
+          <programlisting>Logger logger = UIMAFramework.getLogger(TestClass.class);</programlisting>.
+        </para>
+          
+        <para>You can also simply get a direct reference to an Slf4j logger using the standard approach:
+          <programlisting>org.slf4j.Logger logger = org.slf4j.LogFactory.getLogger(TestClass.class);</programlisting>
+        </para>
+        
+        <para>The class argument specifies the name of the logger, using the fully qualified class name. 
+          For UIMA loggers, if not specified, the name of the returned logger instance is
+          <quote>org.apache.uima</quote>.</para>
+      </section>
+      
+      <section id="ugr.tug.aae.logging.change_logger_implementation">
+        <title>Changing the underlying UIMA logging implementation</title>
+        
+        <para>By default the UIMA framework uses, under the hood of the UIMA Logger interface, the 
+        SLF4J logging framework to do logging. This allows UIMA, when running embedded inside other frameworks,
+        to defer the choice of back-end logging frameworks to those applications.
+        </para>
+        
+        <para>For backwards compatibility with Version 2, the older methods (prior to Slf4j) for switching the
+        logger implementation remains.     
+        You do this by specifying the system property  
+          <programlisting>-Dorg.apache.uima.logger.class=&lt;loggerClass></programlisting>
+        when the UIMA framework is started.  
+        </para>
+        <para>
+          The specified logger class must be available in the classpath and has to subclass the 
+          <code>org.apache.uima.util.Logger_common_impl</code> class. 
+        </para>
+
+        <para>For backwards compatibility, V3 continues to provide the class
+           <code>org.apache.uima.util.impl.Log4jLogger_impl</code> as an alternative
+           which can be specified this way by this JVM argument:
+           <programlisting><?db-font-size 80% ?>-Dorg.apache.uima.logger.class=org.apache.uima.util.impl.Log4jLogger_impl</programlisting>
+           to switch to the log4j back end.  This has been updated in V3 to <code>log4j 2</code>
+           (see <ulink url="https://logging.apache.org/log4j"/>).
+           If you use this, you must provide the required <code>Log4j 2</code> jars in the classpath.
+         </para>        
+                 
+      </section>
+      
+      <section id="uv3.logging.suppress_annotator_logging">
+        <title>Throttling excessive logging from Annotators</title>
+        
+        <para>Sometimes, in production, you may find annotators are logging excessively, and you wish to throttle 
+          this. But you may not have access to logging settings to control this,
+          perhaps because UIMA is running as a library component within another framework. 
+          For this special case,
+          you can limit logging done by Annotators by passing an additional parameter to the UIMA Framework's 
+          produceAnalysisEngine API, using the key name 
+          <code>AnalysisEngine.PARAM_THROTTLE_EXCESSIVE_ANNOTATOR_LOGGING</code>
+          and setting the value to an Integer object equal to the the limit.  Using 0 will suppress all logging.
+          Any positive number allows that many log records to be logged, per level.  A limit of 10 would allow 
+          10 Errors, 10 Warnings, etc.  The limit is enforced separately, per logger instance.</para>
+          
+          <note><para>This only works if the logger used by Annotators is obtained from the 
+          Annotator base implementation class via the <code>getLogger()</code> method.</para></note>
+            
+      </section>  
+      
+    </section>
+  </section>  
+  <section id="ugr.tug.aae.building_aggregates">
+    <title>Building Aggregate Analysis Engines</title>
+    
+    <section id="ugr.tug.aae.combining_annotators">
+      <title>Combining Annotators</title>
+      
+      <para>The UIMA SDK makes it very easy to combine any sequence of Analysis Engines to
+        form an <emphasis>Aggregate Analysis Engine</emphasis>. This is done through an
+        XML descriptor; no Java code is required!</para>
+      
+      <para>If you go to the <literal>examples/descriptors/tutorial/ex3</literal>
+        folder (in Eclipse, it&apos;s in your uimaj-examples project, under the
+        <literal>descriptors/tutorial/ex3</literal> folder), you will find a
+        descriptor for a TutorialDateTime annotator. This annotator detects dates and
+        times. To see what this annotator can do, try it out
+        using the Document Analyzer. If you are curious as to how this annotator works, the
+        source code is included, but it is not necessary to understand the code at this
+        time.</para>
+      
+      <para>We are going to combine the TutorialDateTime annotator with the
+        RoomNumberAnnotator to create an aggregate Analysis Engine. This is illustrated
+        in the following figure:
+        
+        <figure id="ugr.tug.aae.fig.combining_annotators">
+          <title>Combining Annotators to form an Aggregate Analysis Engine</title>
+          <mediaobject>
+            <imageobject>
+              <imagedata width="5.7in" format="PNG"
+                fileref="&imgroot;image024.png"/>
+            </imageobject>
+            <textobject> <phrase>Combining Annotators to form an Aggregate Analysis
+              Engine</phrase>
+            </textobject>
+          </mediaobject>
+        </figure> </para>
+      
+      <para>The descriptor that does this is named
+        <literal>RoomNumberAndDateTime.xml</literal>, which you can open in the
+        Component Descriptor Editor plug-in. This is in the uimaj-examples project in the
+        folder <literal>descriptors/tutorial/ex3</literal>. </para>
+      
+      <para>The <quote>Aggregate</quote> page of the Component Descriptor Editor is
+        used to define which components make up the aggregate. A screen shot is shown below.
+        (If you are not using Eclipse, see <xref
+          linkend="ugr.tug.aae.xml_intro_ae_descriptor"/> for the actual XML syntax
+        for Aggregate Analysis Engine Descriptors.)</para>
+      
+      
+        <screenshot>
+  <mediaobject>
+    <imageobject>
+      <imagedata width="5.7in" format="JPG" fileref="&imgroot;image026.jpg"/>
+    </imageobject>
+    <textobject>
+      <phrase>Aggregate page of the Component Descriptor Editor (CDE)</phrase>
+    </textobject>
+  </mediaobject>
+</screenshot>
+        
+      <para>On the left side of the screen is the list of component engines that make up the
+        aggregate &ndash; in this case, the TutorialDateTime annotator and the
+        RoomNumberAnnotator. To add a component, you can click the <quote>Add</quote>
+        button and browse to its descriptor. You can also click the <quote>Find AE</quote>
+        button and search for an Analysis Engine in your Eclipse workspace.
+        <note><para>The <quote>AddRemote</quote> button is used for adding components
+        which run remotely (for example, on another machine using a remote networking
+        connection). This capability is described in section <olink
+          targetdoc="&uima_docs_tutorial_guides;"
+          targetptr="ugr.tug.application.how_to_call_a_uima_service"/>,</para>
+        </note> </para>
+      
+      <para>The order of the components in the left pane does not imply an order of
+        execution. The order of execution, or <quote>flow</quote> is determined in the
+        <quote>Component Engine Flow</quote> section on the right. UIMA supports
+        different types of algorithms (including user-definable) for determining the
+        flow. Here we pick the simplest: <literal>FixedFlow</literal>. We have chosen to
+        have the RoomNumberAnnotator execute first, although in this case it
+        doesn&apos;t really matter, since the RoomNumber and DateTime annotators do not
+        have any dependencies on one another.</para>
+      
+      <para>If you look at the <quote>Type System</quote> page of the Component
+        Descriptor Editor, you will see that it displays the type system but is not
+        editable. The Type System of an Aggregate Analysis Engine is automatically
+        computed by merging the Type Systems of all of its components.</para>
+      
+      <warning><para>If the components have different definitions for the same type name,
+        The Component Descriptor Editor will show a warning.  It is possible to continue past
+        this warning, in which case your aggregate's type system will have the correct
+        <quote>merged</quote>
+        type definition that contains all of the features defined on that type by all of your
+        components.  However, it is not recommended to use this feature in conjunction with JCAS,
+        since the JCAS Java Class definitions cannot be so easily merged.  See
+        <olink targetdoc="&uima_docs_ref;"/>
+        <olink
+          targetdoc="&uima_docs_ref;"
+          targetptr="ugr.ref.jcas.merging_types_from_other_specs"/> for more information.
+      </para></warning>
+      
+      <para>The Capabilities page is where you explicitly declare the aggregate Analysis
+        Engine&apos;s inputs and outputs. Sofas and Languages are described later.
+        
+          
+          <screenshot>
+     <mediaobject>
+       <imageobject>
+         <imagedata width="5.7in" format="JPG" fileref="&imgroot;image028.jpg"/>
+       </imageobject>
+       <textobject><phrase>Screen shot of the Capabilities page of the Component Descriptor Editor
+       </phrase></textobject>
+     </mediaobject>
+   </screenshot>
+          </para>
+        <para>Note that it is not automatically assumed that all outputs of each component
+          Analysis Engine (AE) are passed through as outputs of the aggregate AE. If, for example,
+          the TutorialDateTime annotator also produced Word and Sentence annotations, 
+          but those were not of interest as output in this case, we can exclude them from the 
+          list of outputs.</para>
+        
+        <para>You can run this AE using the Document Analyzer in the same way that you run any
+          other AE. Just select the <literal>examples/descriptors/tutorial/ex3/
+          RoomNumberAndDateTime.xml</literal> descriptor and click the Run button. You
+          should see that RoomNumbers, Dates, and Times are all shown:</para>
+        
+        <screenshot>
+     <mediaobject>
+       <imageobject>
+         <imagedata width="5.7in" format="JPG" fileref="&imgroot;image030.jpg"/>
+       </imageobject>
+       <textobject><phrase>Screen shot results of running the Document Analyzer
+       </phrase></textobject>
+     </mediaobject>
+   </screenshot>
+        
+    </section>
+    
+    <section id="ugr.tug.aae.aaes_can_contain_cas_consumers">
+      <title>AAEs can also contain CAS Consumers</title>
+      
+      <para>In addition to aggregating Analysis Engines, Aggregates can also contain CAS
+        Consumers (see <olink targetdoc="&uima_docs_tutorial_guides;"
+          targetptr="ugr.tug.cpe"/>, or even a mixture of these components with regular
+        Analysis Engines. The UIMA Examples has an example of an Aggregate which contains
+        both an analysis engine and a CAS consumer, in
+        <literal>examples/descriptors/MixedAggregate.xml.</literal></para>
+      
+      <para>Analysis Engines support the <literal>collectionProcessComplete</literal>
+        method, which is particularly important for many CAS Consumers.  If
+        an application (or a Collection Processing Engine) calls 
+        <literal>collectionProcessComplete</literal> on an aggregate, the framework
+        will deliver that call to all of the components of the aggregate.  If you use
+        one of the built-in flow types (fixedFlow or capabilityLanguageFlow), then the
+        order specified in that flow will be the same order in which the
+        <literal>collectionProcessComplete</literal> calls are made to the components.
+        If a custom flow is used, then the calls will be made in arbitrary order.
+      </para>
+    </section>
+    
+    <section id="ugr.tug.aae.reading_results_previous_annotators">
+      <title>Reading the Results of Previous Annotators</title>
+      
+      <para>So far, we have been looking at annotators that look directly at the document text. However, annotators
+        can also use the results of other annotators. One useful thing we can do at this point is look for the
+        co-occurrence of a Date, a RoomNumber, and two Times &ndash; and annotate that as a Meeting.</para>
+        
+      <para>The <code>select</code> API, available on the CAS, JCas, and individual UIMA indexes, 
+        is the preferred way to get 
+        feature structures from the CAS and work with them.</para>  
+      
+      <para>The CAS maintains <emphasis>indexes</emphasis> of annotations, and from an index you can obtain an
+        iterator that allows you to step through all annotations of a particular type in that index.
+        Indexes are optional; they allow you to specify a sorting order or can specify set-inclusion
+        criteria.  One built-in index is the Annotation index; this contains sorted instances of type Annotation 
+        or its subtypes.
+      </para> 
+      
+      <para>
+        Here&apos;s some example code
+        that would iterate over all of the TimeAnnot annotations in the JCas, in some unspecified order:
+        
+        <programlisting>for (TimeAnnot : aJCas.select(TimeAnnot.class)) {
+  //do something
+}</programlisting></para>
+      
+      <para>
+        The same code, but using the Annotation index to specify an ordering (assuming that
+        TimeAnnot is a subtype of Annotation):
+        
+        <programlisting>for (TimeAnnot : aJCas.getAnnotationIndex().select(TimeAnnot.class)) {
+  //do something
+}
+  // or
+for (TimeAnnot : aJCas.getAnnotationIndex(TimeAnnot.class).select()) {
+  //do something
+}
+</programlisting></para>
+        
+      <para>Also, if you've defined your own custom index as described in <olink targetdoc="&uima_docs_ref;"/>
+        <olink targetdoc="&uima_docs_ref;"
+          targetptr="ugr.ref.xml.component_descriptor.aes.index"/>, you can get an iterator over that
+        specific index by calling <literal>aJCas.getIndex(label, clazz)</literal>.
+        The <literal>getIndex(...)</literal> method's second argument 
+      specialized the index to subtype of the type the index was declared to index.  For instance,
+      if you defined an index called "allEvents" over the type <literal>Event</literal>, and wanted 
+      to get an index over just a particular subtype of event, say, <literal>TimeEvent</literal>,
+      you can ask for that index using 
+        <literal>aJCas.getIndex("allEvents", TimeEvent.class)</literal>.</para>
+      
+      
+      <para>Whereever the type is specified by TimeEvent.class, the APIs also allow the non-JCas 
+        specification of the type by passing an instance of a UIMA Type class. This alternative enables
+        writing code that can be used for any type, discovered at run time.</para>
+      
+      <para>Now that we&apos;ve explained the basics, let&apos;s take a look at the process method for
+        <literal>org.apache.uima.tutorial.ex4.MeetingAnnotator</literal>. Since we&apos;re looking for a
+        combination of a RoomNumber, a Date, and two Times, there are four nested iterators. (There&apos;s surely a
+        better algorithm for doing this, but to keep things simple we&apos;re just going to look at every combination
+        of the four items.)</para>
+      
+      <para>For each combination of the four annotations, we compute the span of text that includes all of them, and
+        then we check to see if that span is smaller than a <quote>window</quote> size, a configuration parameter.
+        There are also some checks to make sure that we don&apos;t annotate the same span of text multiple times. If all
+        the checks pass, we create a Meeting annotation over the whole span. There&apos;s really nothing to
+        it!</para>
+      
+      <para>The XML descriptor, located in
+        <literal>examples/descriptors/tutorial/ex4/MeetingAnnotator.xml</literal> , is also very
+        straightforward. An important difference from previous descriptors is that this is the first annotator
+        we&apos;ve discussed that has input requirements. This can be seen on the <quote>Capabilities</quote>
+        page of the Component Descriptor Editor:</para>
+      
+      
+      <screenshot>
+     <mediaobject>
+       <imageobject>
+         <imagedata width="5.7in" format="JPG" fileref="&imgroot;image032.jpg"/>
+       </imageobject>
+       <textobject><phrase>Screen shot of Capabilities page of the Component Descriptor Editor
+       </phrase></textobject>
+     </mediaobject>
+   </screenshot>
+      
+      <para>If we were to run the MeetingAnnotator on its own, it wouldn&apos;t detect anything because it
+        wouldn&apos;t have any input annotations to work with. The required input annotations can be produced by the
+        RoomNumber and DateTime annotators. So, we create an aggregate Analysis Engine containing these two
+        annotators, followed by the Meeting annotator. This aggregate is illustrated in <xref
+          linkend="ugr.tug.aae.fig.aggregate_for_meeting_annotator"/>. The descriptor for this is in
+        <literal>examples/descriptors/tutorial/ex4/MeetingDetectorAE.xml</literal> . Give it a try in the
+        Document Analyzer.
+        
+        <figure id="ugr.tug.aae.fig.aggregate_for_meeting_annotator">
+          <title>An Aggregate Analysis Engine where an internal component uses output from previous
+            engines</title>
+          <mediaobject>
+            <imageobject>
+              <imagedata width="5.7in" format="PNG" fileref="&imgroot;image034.png"/>
+            </imageobject>
+            <textobject><phrase>An Aggregate Analysis Engine where an internal component uses output from
+              previous engines. </phrase>
+            </textobject>
+          </mediaobject>
+        </figure> </para>
+      
+    </section>
+  </section>
+  
+  <section id="ugr.tug.aae.other_examples">
+    <title>Other examples</title>
+    
+    <para>The UIMA SDK include several other examples you may find interesting,
+      including</para>
+    
+    <itemizedlist spacing="compact">
+      <listitem><para>SimpleTokenAndSentenceAnnotator &ndash; a simple tokenizer and
+        sentence annotator.</para></listitem>
+      
+      <listitem><para>XmlDetagger &ndash; A multi-sofa annotator that does XML
+        detagging. Multiple Sofas (Subjects of Analysis) are described in a later &ndash;
+        see <olink targetdoc="&uima_docs_tutorial_guides;"
+          targetptr="ugr.tug.mvs"/>.  Reads XML data from the input Sofa
+        (named "xmlDocument"); this data can be stored in the CAS as a string or array, or it can
+        be a URI to a remote file. The XML is parsed using the JVM's default parser, and the
+        plain-text content is written to a new sofa called "plainTextDocument".</para>
+      </listitem>
+      
+      <listitem><para>PersonTitleDBWriterCasConsumer &ndash; a sample CAS Consumer
+        which populates a relational database with some annotations. It uses JDBC and in this
+        example, hooks up with the Open Source Apache Derby database. </para></listitem>
+    </itemizedlist>
+  </section>
+  
+  <section id="ugr.tug.aae.additional_topics">
+    <title>Additional Topics</title>
+    
+    <section id="ugr.tug.aae.contract_for_annotator_methods">
+      <title>Contract: Annotator Methods Called by the Framework</title>
+      <titleabbrev>Annotator Methods</titleabbrev>
+      
+      <para>The UIMA framework ensures that an Annotator instance is called by only one
+        thread at a time.  An instance never has to worry about running some method on one 
+        thread, and then asynchronously being called using another thread. This approach 
+        simplifies the design of annotators &ndash; they do not have to be designed to support
+        multi-threading. When multiple threading is wanted, for performance, multiple
+        instances of the Annotator are created, each one running on just one thread.</para>
+      
+      <para>The following table defines the methods called by the framework, when they are
+        called, and the requirements annotator implementations must follow.</para>
+      
+      <informaltable frame="all">
+        <tgroup cols="3" colsep="1" rowsep="1">
+          <colspec colname="c1" colwidth="1*"/>
+          <colspec colname="c2" colwidth="2*"/>
+          <colspec colname="c3" colwidth="2*"/>
+          <thead>
+            <row>
+              <entry align="center">Method</entry>
+              <entry align="center">When Called by Framework</entry>
+              <entry align="center">Requirements</entry>
+            </row>
+          </thead>
+          <tbody>
+            <row>
+              <entry>initialize</entry>
+              <entry>Typically only called once, when instance is created. Can be called
+                again if application does a reinitialize call and the default behavior
+                isn't overridden (the default behavior for reinitialize is to call
+                <literal>destroy</literal> followed by
+                <literal>initialize</literal></entry>
+              <entry>Normally does one-time initialization, including reading of
+                configuration parameters. If the application changes the parameters, it
+                can call initialize to have the annotator re-do its
+                initialization.</entry>
+            </row>
+            <row>
+              <entry>typeSystemInit</entry>
+              <entry>Called before <literal>process</literal> whenever the type system
+                in the CAS being passed in differs from what was previously passed in a
+                <literal>process</literal> call (and called for the first CAS passed in,
+                too). The Type System being passed to an annotator only changes in the case of
+                remote annotators that are active as servers, receiving possibly
+                different type systems to operate on.</entry>
+              <entry>Typically, users of JCas do not implement any method for this. An
+                annotator can use this call to read the CAS type system and setup any instance
+                variables that make accessing the types and features convenient.</entry>
+            </row>
+            <row>
+              <entry>process</entry>
+              <entry>Called once for each CAS. Called by the application if not using
+                Collection Processing Manager (CPM); the application calls the process
+                method on the analysis engine, which is then delegated by the framework to
+                all the annotators in the engine. For Collection Processing application,
+                the CPM calls the process method. If the application creates and manages
+                your own Collection Processing Engine via API calls (see Javadocs), the
+                application calls this on the Collection Processing Engine, and it is
+                delegated by the framework to the components.</entry>
+              <entry>Process the CAS, adding and/or modifying elements in it</entry>
+            </row>
+            <row>
+              <entry>destroy</entry>
+              <entry>This method can be called by applications, and is also called by the
+                Collection Processing Manager framework when the collection processing
+                completes. It is also called on Aggregate delegate components, if those 
+                components successfully complete their <literal>initialize</literal> call, if 
+                a subsequent delegate (or flow controller) in the aggregate fails to initialize.
+                This allows components which need to clean up things done during initialization 
+                to do so.  It is up to the component writer to use a try/finally construct during initialization
+                to cleanup from errors that occur during initialization within one component.
+                The <literal>destroy</literal> call on an aggregate is
+                propagated to all contained analysis engines.</entry>
+              <entry>An annotator should release all resources, close files, close
+                database connections, etc., and return to a state where another initialize
+                call could be received to restart. Typically, after a destroy call, no
+                further calls will be made to an annotator instance.</entry>
+            </row>
+            <row>
+              <entry>reconfigure</entry>
+              <entry><para>This method is never called by the framework, unless an
+                application calls it on the Engine object &ndash; in which case it the
+                framework propagates it to all annotators contained in the Engine.</para>
+                <para>Its purpose is to signal that the configuration parameters have
+                  changed.</para></entry>
+              <entry>A default implementation of this calls destroy, followed by
+                initialize. This is the only case where initialize would be called more than
+                once. Users should implement whatever logic is needed to return the
+                annotator to an initialized state, including re-reading the
+                configuration parameter data.</entry>
+            </row>
+          </tbody>
+        </tgroup>
+      </informaltable>
+      
+    </section>
+    
+    <section id="ugr.tug.aae.reporting_errors_from_annotators">
+      <title>Reporting errors from Annotators</title>
+      
+      <para>There are two broad classes of errors that can occur: recoverable and
+        unrecoverable. Because Annotators are often expected to process very large numbers
+        of artifacts (for example, text documents), they should be written to recover where
+        possible.</para>
+      
+      <para>For example, if an upstream annotator created some input for an annotator which
+        is invalid, the annotator may want to log this event, ignore the bad input and
+        continue. It may include a notification of this event in the CAS, for further
+        downstream annotators to consider. Or, it may throw an exception (see next section)
+        &ndash; but in this case, it cannot do any further processing on that
+        document.</para> <note><para>The choice of what to do can be made configurable,
+      using the configuration parameters. </para></note>
+      
+    </section>
+    
+    <section id="ugr.tug.aae.throwing_exceptions_from_annotators">
+      <title>Throwing Exceptions from Annotators</title>
+      
+      <para>Let&apos;s say an invalid regular expression was passed as a parameter to the
+        RoomNumberAnnotator. Because this is an error related to the overall
+        configuration, and not something we could expect to ignore, we should throw an
+        appropriate exception, and most Java programmers would expect to do so like
+        this:</para>
+      
+      
+      <programlisting>throw new ResourceInitializationException(
+    "The regular expression " + x + " is not valid.");</programlisting>
+      
+      <para>UIMA, however, does not do it this way. All UIMA exceptions are
+        <emphasis>internationalized</emphasis>, meaning that they support translation
+        into other languages. This is accomplished by eliminating hardcoded message
+        strings and instead using external message digests. Message digests are files
+        containing (key, value) pairs. The key is used in the Java code instead of the actual
+        message string. This allows the message string to be easily translated later by
+        modifying the message digest file, not the Java code. Also, message strings in the
+        digest can contain parameters that are filled in when the exception is thrown. The
+        format of the message digest file is described in the Javadocs for the Java class
+        <literal>java.util.PropertyResourceBundle</literal> and in the load method of
+        <literal>java.util.Properties</literal>.</para>
+      
+      <para>The first thing an annotator developer must choose is what Exception class to
+        use. There are three to choose from:
+        
+        <orderedlist><listitem><para>ResourceConfigurationException should be
+          thrown from the annotator&apos;s reconfigure() method if invalid configuration
+          parameter values have been specified. 
+          </para></listitem>
+          
+          <listitem><para>ResourceInitializationException should be thrown from the
+            annotator&apos;s initialize() method if initialization fails for any 
+            reason (including invalid configuration parameters).</para></listitem>
+          
+          <listitem><para>AnalysisEngineProcessException should be thrown from the
+            annotator&apos;s process() method if the processing of a particular document
+            fails for any reason. </para></listitem></orderedlist></para>
+      
+      <para>Generally you will not need to define your own custom exception classes, but if
+        you do they must extend one of these three classes, which are the only types of
+        Exceptions that the annotator interface permits annotators to throw.</para>
+      
+      <para>All of the UIMA Exception classes share common constructor varieties. There are
+        four possible arguments:</para>
+      
+      <para>The name of the message digest to use (optional &ndash; if not specified the
+        default UIMA message digest is used).</para>
+      
+      <para>The key string used to select the message in the message digest.</para>
+      
+      <para>An object array containing the parameters to include in the message. Messages
+        can have substitutable parts. When the message is given, the string representation
+        of the objects passed are substituted into the message. The object array is often
+        created using the syntax new Object[]{x, y}.</para>
+      
+      <para>Another exception which is the <quote>cause</quote> of the exception you are
+        throwing. This feature is commonly used when you catch another exception and rethrow
+        it. (optional)</para>
+      
+      <para>If you look at source file (folder: src in Eclipse)
+        <literal>org.apache.uima.tutorial.ex5.RoomNumberAnnotator</literal>, you
+        will see the following code:
+        
+        
+        <programlisting>try {
+  mPatterns[i] = Pattern.compile(patternStrings[i]);
+} 
+catch (PatternSyntaxException e) {
+  throw new ResourceInitializationException(
+     MESSAGE_DIGEST, "regex_syntax_error",
+     new Object[]{patternStrings[i]}, e);
+}</programlisting>
+        where the MESSAGE_DIGEST constant has the value <literal>
+        "org.apache.uima.tutorial.ex5.RoomNumberAnnotator_Messages". </literal>
+        </para>
+      
+      <para>Message digests are specified using a dotted name, just like Java classes. This
+        file, with the .properties extension, must be present in the class path. In Eclipse,
+        you find this file under the src folder, in the package
+        org.apache.uima.tutorial.ex5, with the name
+        RoomNumberAnnotator_Messages.properties. Outside of Eclipse, you can find this
+        in the <literal>uimaj-examples.jar</literal> with the name
+        <literal>org/apache/uima/tutorial/ex5/RoomNumberAnnotator_Messages.properties.</literal>
+        If you look in this file you will see the line:
+        
+        
+        <programlisting>regex_syntax_error = {0} is not a valid regular expression.</programlisting>
+        which is the error message for the example exception we showed above. The placeholder
+        {0} will be filled by the toString() value of the argument passed to the exception
+        constructor &ndash; in this case, the regular expression pattern that didn&apos;t
+        compile. If there were additional arguments, their locations in the message would be
+        indicated as {1}, {2}, and so on.</para>
+      
+      <para>If a message digest is not specified in the call to the exception constructor, the
+        default is <literal>UIMAException.STANDARD_MESSAGE_CATALOG</literal> (whose
+        value is <quote><literal>org.apache.uima.UIMAException_Messages</literal>
+        </quote> in the current release but may change). This message digest is located in the
+        <literal>uima-core.jar</literal> file at
+        <literal>org/apache/uima/UIMAException_messages.properties</literal>
+        &ndash; you can take a look to see if any of these exception messages are useful to
+        use.</para>
+      
+      <para>To try out the regex_syntax_error exception, just use the Document Analyzer to
+        run
+        <literal>examples/descriptors/tutorial/ex5/RoomNumberAnnotator.xml</literal>
+        , which happens to have an invalid regular expression in its configuration parameter
+        settings.</para>
+      
+      <para>To summarize, here are the steps to take if you want to define your own exception
+        message:</para>
+      
+      <para>Create a file with the .properties extension, where you declare message keys and
+        their associated messages, using the same syntax as shown above for the
+        regex_syntax_error exception. The properties file syntax is more completely
+        described in the Javadocs for the <ulink 
+          url="http://java.sun.com/j2se/1.5.0/docs/api/java/util/Properties.html#load(java.io.InputStream)">
+        load</ulink> method of the java.util.Properties class.</para>
+      
+      <para>Put your properties file somewhere in your class path (it can be in your
+        annotator&apos;s .jar file).</para>
+      
+      <para>Define a String constant (called MESSAGE_DIGEST for example) in your annotator
+        code whose value is the dotted name of this properties file. For example, if your
+        properties file is inside your jar file at the location
+        <literal>org/myorg/myannotator/Messages.properties</literal>, then this
+        String constant should have the value
+        <literal>org.myorg.myannotator.Messages</literal>. Do not include the
+        .properties extension. In Java Internationalization terminology, this is called
+        the Resource Bundle name. For more information see the Javadocs for the <ulink
+          url="http://java.sun.com/j2se/1.5.0/docs/api/java/util/PropertyResourceBundle.html">
+        PropertyResourceBundle</ulink> class.</para>
+      
+      <para>In your annotator code, throw an exception like this:
+        
+        <programlisting>throw new ResourceInitializationException(
+    MESSAGE_DIGEST, "your_message_name",
+    new Object[]{param1,param2,...});</programlisting></para>
+      
+      <para>You may also wish to look at the Javadocs for the UIMAException class.</para>
+      
+      <para>For more information on Java&apos;s internationalization features, see the 
+       <ulink url="http://java.sun.com/j2se/1.5.0/docs/guide/intl/index.html">
+        Java Internationalization Guide</ulink>.</para>
+    </section>
+    
+    <section id="ugr.tug.aae.accessing_external_resource_files">
+      <title>Accessing External Resources</title>
+      
+      <para>External Resources are Java objects that have a life cycle where they
+      are (optionally) initialized at startup time by reading external data from 
+      a file or via a URL (which can access information over the http protocol, for instance).
+      It is not <emphasis>required</emphasis> that Extermal Resource objects 
+      do any external data reading to initialize themselves.  However, this is such a 
+      common use case, that we will presume this mode of operation in the description below.</para>
+      
+      <para>Sometimes you may want an annotator to read from an external resource, 
+        such as a URL or a file &ndash; for
+        example, a long list of keys and values that you are going to build into a HashMap. You
+        could, of course, just introduce a configuration parameter that holds the absolute
+        path or URL to this resource, and build the HashMap in your annotator&apos;s
+        initialize method. However, this is not the best solution for three reasons:</para>
+      
+      <orderedlist><listitem><para>Including an absolute path in your descriptor to
+        specify the initialization data makes
+        your annotator difficult for others to use. Each user will need to edit this
+        descriptor and set the absolute path to a value appropriate for his or her
+        installation.</para></listitem>
+        
+        <listitem><para>You cannot share the created Java object(s), e.g., a HashMap, 
+          between multiple annotators. Also,
+          in some deployment scenarios there may be more than one instance of your annotator,
+          and you would like to have the option for them to share the same Java Object(s).</para></listitem>
+        
+        <listitem><para>Your annotator would become dependent on a particular 
+          implementation of the Java Object(s).  It would be better if there was 
+          a decoupling between the actual implementation, and the API used to
+          access it. </para></listitem></orderedlist>
+      
+      <para>A better way to create these sharable Java objects and initialize them 
+        via external disk or URL sources is through the ResourceManager
+        component. In this section we are going to show an example of how to use the Resource
+        Manager.</para>
+      
+      <para>This example annotator will annotate UIMA acronyms (e.g. UIMA, AE, CAS, JCas)
+        and store the acronym&apos;s expanded form as a feature of the annotation. The
+        acronyms and their expanded forms are stored in an external file.</para>
+      
+      <para>First, look at the
+        <literal>examples/descriptors/tutorial/ex6/UimaAcronymAnnotator.xml</literal>
+        descriptor.
+        
+        
+        <screenshot>
+       <mediaobject>
+       <imageobject>
+         <imagedata width="5.7in" format="JPG" fileref="&imgroot;image036.jpg"/>
+       </imageobject>
+       <textobject><phrase>Screen shot of Component Descriptor Editor page for configuring External Resources
+       </phrase></textobject>
+     </mediaobject>
+
+</screenshot></para>
+      
+      <para>The values of the rows in the two tables are longer than can be easily shown. You can
+        click the small button at the top right to shift the layout from two side-by-side
+        tables, to a vertically stacked layout. You can also click the small twisty on the
+        <quote>Imports for External Resources and Bindings</quote> to collapse this
+        section, because it&apos;s not used here. Then the same screen will appear like this:
+        
+        
+        <screenshot>
+       <mediaobject>
+       <imageobject>
+         <imagedata width="5.7in" format="JPG" fileref="&imgroot;image038.jpg"/>
+       </imageobject>
+       <textobject><phrase>Screen shot of Component Descriptor Editor page for configuring External Resources after
+         adjusting the layout
+       </phrase></textobject>
+     </mediaobject>
+</screenshot>
+        </para>
+      
+      <para>The top window has a scroll bar allowing you to see the rest of the line.</para>
+      
+      <section id="ugr.tug.aae.resources.declaring_dependencies">
+        <title>Declaring Resource Dependencies</title>
+        
+        <para>The bottom window is where an annotator declares an external resource
+          dependency. The XML for this is as follows:</para>
+        
+        
+        <programlisting><![CDATA[<externalResourceDependency>
+  <key>AcronymTable</key> 
+  <description>Table of acronyms and their expanded forms.</description> 
+  <interfaceName>
+    org.apache.uima.tutorial.ex6.StringMapResource
+  </interfaceName> 
+</externalResourceDependency>
+]]></programlisting>
+        
+        <para>The &lt;key&gt; value (AcronymTable) is the name by which the annotator
+          identifies this resource. The key must be unique for all resources that this
+          annotator accesses, but the same key could be used by different annotators to mean
+          different things. The interface name
+          (<literal>org.apache.uima.tutorial.ex6.StringMapResource</literal>) is
+          the Java interface through which the annotator accesses the data. Specifying an
+          interface name is optional.  If you do not specify an interface name, annotators
+          will instead get an interface which can provide direct access to the 
+          data resource (file or URL) that is 
+          associated with this external resource.</para>
+      </section>
+      
+      <section id="ugr.tug.aae.resources.accessing_from_uimacontext">
+        <title>Accessing the Resource from the UimaContext</title>
+        
+        <para> If you look at the
+          <literal>org.apache.uima.tutorial.ex6.UimaAcronymAnnotator</literal>
+          source, you will see that the annotator accesses this resource from the
+          UimaContext by calling:
+          
+          
+          <programlisting>StringMapResource mMap = 
+  (StringMapResource)getContext().getResourceObject("AcronymTable");</programlisting>
+          </para>
+        
+        <para>The object returned from the <literal>getResourceObject</literal> method
+          will implement the interface declared in the
+          <literal>&lt;interfaceName&gt;</literal> section of the descriptor,
+          <literal>StringMapResource</literal> in this case. The annotator code does not
+          need to know the location of external data that may be used to initilize this
+          object, nor the Java class that might be used to read the
+          data and implement the <literal>StringMapResource</literal>
+          interface.</para>
+        
+        <para>Note that if we did not specify a Java interface in our descriptor, our
+          annotator could directly access the resource data as follows:
+          
+          
+          <programlisting>InputStream stream = getContext().getResourceAsStream("AcronymTable");</programlisting></para>
+        
+        <para>If necessary, the annotator could also determine the location of the resource
+          file, by calling:
+          
+          
+          <programlisting>URI uri = getContext().getResourceURI("AcronymTable");</programlisting></para>
+        
+        <para>These last two options are only available in the case where the descriptor does
+          not declare a Java interface.</para>
+        
+        <note><para>The methods for getting access to resources include <literal>getResourceURL</literal>.  That 
+        method returns a URL, which may contain spaces encoded as %20.  url.getPath() would
+        return the path without decoding these %20 into spaces.  <literal>getResourceURI</literal>
+        on the other hand, returns a URI, and the uri.getPath() <emphasis>does</emphasis>
+        do the conversion of %20 into spaces.  See also <literal>getResourceFilePath</literal>,
+          which does a getResourceURI followed by uri.getPath().</para></note>
+        
+      </section>
+      
+      <section id="ugr.tug.aae.resources.declaring_and_bindings">
+        <title>Declaring Resources and Bindings</title>
+        
+        <para>Refer back to the top window in the Resources page of the Component Descriptor
+          Editor. This is where we specify the location of the resource data, and the Java
+          class used to read the data. For the example, this corresponds to the following
+          section of the descriptor:
+          
+          
+          <programlisting><![CDATA[<resourceManagerConfiguration>
+  <externalResources>
+    <externalResource>
+      <name>UimaAcronymTableFile</name> 
+      <description>
+         A table containing UIMA acronyms and their expanded forms.
+      </description> 
+      <fileResourceSpecifier>
+        <fileUrl>file:org/apache/uima/tutorial/ex6/uimaAcronyms.txt
+        </fileUrl> 
+      </fileResourceSpecifier>
+      <implementationName>
+         org.apache.uima.tutorial.ex6.StringMapResource_impl
+      </implementationName> 
+    </externalResource>
+  </externalResources>
+
+  <externalResourceBindings>
+    <externalResourceBinding>
+      <key>AcronymTable</key>    
+      <resourceName>UimaAcronymTableFile</resourceName> 
+    </externalResourceBinding>
+  </externalResourceBindings>
+</resourceManagerConfiguration>
+]]></programlisting></para>
+        
+        <para>The first section of this XML declares an externalResource, the
+          <literal>UimaAcronymTableFile</literal>. With this, the fileUrl element
+          specifies the path to the data file.  This can be a file on the file system,
+          but can also be a remote resource access via, e.g., the http protocol.
+          The fileUrl element doesn't have to be a "file", it can be a URL. 
+          This can be an absolute URL (e.g. one that starts
+          with file:/ or file:///, or file://my.host.org/), but that is not recommended
+          because it makes installation of your component more difficult, as noted earlier.
+          Better is a relative URL, which will be looked up within the classpath (and/or
+          datapath), as used in this example. In this case, the file
+          <literal>org/apache/uima/tutorial/ex6/uimaAcronyms.txt</literal> is
+          located in <literal>uimaj-examples.jar</literal>, which is in the classpath.
+          If you look in this file you will see the definitions of several UIMA
+          acronyms.</para>
+        
+        <para>The second section of the XML declares an externalResourceBinding, which
+          connects the key <literal>AcronymTable</literal>, declared in the
+          annotator&apos;s external resource dependency, to the actual resource name
+          <literal>UimaAcronymTableFile</literal>. This is rather trivial in this case;
+          for more on bindings see the example
+          <literal>UimaMeetingDetectorAE.xml</literal> below. There is no global
+          repository for external resources; it is up to the user to define each resource
+          needed by a particular set of annotators.</para>
+        
+        <para>In the Component Descriptor Editor, bindings are indicated below the
+          external resource. To create a new binding, you select an external resource (which
+          must have previously been defined), and an external resource dependency, and then
+          click the <literal>Bind</literal> button, which only enables if you have
+          selected two things to bind together.</para>
+        
+        <para>When the Analysis Engine is initialized, it creates a single instance of
+          <literal>StringMapResource_impl</literal> and loads it with the contents of
+          the data file.  This means that the framework calls the instance's <literal>load</literal>
+          method, passing it an instance of DataResource, from which you can obtain 
+          a stream or URI/URL of the external resource that was declared in the external resource; 
+          for resources where
+          loading does not make sense, you can implement a <literal>load</literal> method
+          which ignores its argument and just returns, or performes whatever
+          initialization is appropriate at startup time.  See the Javadocs for 
+          SharedResourceObject for details on this.</para>
+          
+          <para> 
+          The UimaAcronymAnnotator then accesses the data through the
+          <literal>StringMapResource</literal> interface. This single instance could
+          be shared among multiple annotators, as will be explained later.</para>
+          
+          <warning><para>
+          Because the implementation of the resource is shared, 
+          you should insure your implementation is thread-safe, as it 
+          could be called multiple times on multiple threads, simultaneously.</para></warning>
+        
+        <para>Note that all resource implementation classes (e.g.
+          StringMapResource_impl in the provided example) must be declared public
+          must not be declared abstract, and must have public, 0-argument constructors, so 
+          that they can be instantiated by the framework. (Although Java classes in which 
+          you do not define any constructor will, by default, have a 0-argument constructor
+          that doesn&apos;t do anything, a class in which you have defined at least one
+          constructor does not get a default 0-argument constructor.)</para>
+          
+        <para>All resource implementation classes that provide access to resource data
+          must also implement the interface org.apache.uima.resource.SharedResourceObject. 
+          The UIMA Framework
+          will invoke this interface's only method, <code>load</code>,  
+          after this object has been instantiated. The implementation of this method 
+          can then read data from the specified <code>DataResource</code> 
+          and use that data to initialize this object.  It can also do whatever
+          resource initialization might be appropriate to do at startup time.</para>
+        
+        <para>This annotator is illustrated in <xref
+            linkend="ugr.tug.aae.fig.external_resource_binding"/>. To see it in
+          action, just run it using the Document Analyzer. When it finishes, open up the
+          UIMA_Seminars document in the processed results window, (double-click it), and
+          then left-click on one of the highlighted terms, to see the expandedForm
+          feature&apos;s value.
+          <figure id="ugr.tug.aae.fig.external_resource_binding">
+            <title>External Resource Binding</title>
+            <mediaobject>
+              <imageobject>
+                <imagedata width="3.7in" format="PNG"
+                  fileref="&imgroot;image040.png"/>
+              </imageobject>
+              <textobject><phrase>External Resource Binding</phrase></textobject>
+            </mediaobject>
+          </figure> </para>
+        
+        <para>By designing our annotator in this way, we have gained some flexibility. We can
+          freely replace the StringMapResource_impl class with any other implementation
+          that implements the simple StringMapResource interface. (For example, for very
+          large resources we might not be able to have the entire map in memory.) We have also
+          made our external resource dependencies explicit in the descriptor, which will
+          help others to deploy our annotator.</para>
+      </section>
+      <section id="ugr.tug.aae.resources.sharing_among_annotators">
+        <title>Sharing Resources among Annotators</title>
+        
+        <para>Another advantage of the Resource Manager is that it allows our data to be
+          shared between annotators. To demonstrate this we have developed another
+          annotator that will use the same acronym table. The UimaMeetingAnnotator will
+          iterate over Meeting annotations discovered by the Meeting Detector we
+          previously developed and attempt to determine whether the topic of the meeting is
+          related to UIMA. It will do this by looking for occurrences of UIMA acronyms in close
+          proximity to the meeting annotation. We could implement this by using the
+          UimaAcronymAnnotator, of course, but for the sake of this example we will have the
+          UimaMeetingAnnotator access the acronym map directly.</para>
+        
+        <para>The Java code for the UimaMeetingAnnotator in example 6 creates a new type,
+          UimaMeeting, if it finds a meeting within 50 characters of the UIMA
+          acronym.</para>
+        
+        <para>We combine three analysis engines, the UimaAcronymAnnotator to annotate
+          UIMA acronyms, the MeetingDectector from example 4 to find meetings and finally
+          the UimaMeetingAnnotator to annotate just meetings about UIMA. Together these
+          are assembled to form the new aggregate analysis engine, UimaMeetingDectector.
+          This aggregate and the sharing of a common resource are illustrated in <xref
+            linkend="ugr.tug.aae.fig.sharing_common_resource"/>.
+          <figure id="ugr.tug.aae.fig.sharing_common_resource">
+            <title>Component engines of an aggregate share a common resource</title>
+            <mediaobject>
+              <imageobject>
+                <imagedata width="5.7in" format="PNG"
+                  fileref="&imgroot;image042.png"/>
+              </imageobject>
+              <textobject><phrase>Picture of Component engines of an aggregate sharing a
+                common resource</phrase></textobject>
+            </mediaobject>
+          </figure> The important thing to notice is in the
+          <literal>UimaMeetingDetectorAE.xml</literal> aggregate descriptor. It
+          includes both the UimaMeetingAnnotator and the UimaAcronymAnnotator, and
+          contains a single declaration of the UimaAcronymTableFile resource. (The actual
+          example has the order of the first two annotators reversed versus the above
+          picture, which is OK since they do not depend on one another).</para>
+        
+        <para>It also binds the resources as follows:
+          
+          
+          <screenshot>
+     <mediaobject>
+      <imageobject>
+        <imagedata width="5.7in" format="JPG" fileref="&imgroot;image044.jpg"/>
+      </imageobject>
+      <textobject><phrase>UimaMeetingDetectorAE.xml binding a common resource</phrase></textobject>
+    </mediaobject>
+  </screenshot>
+          
+          
+          <programlisting><![CDATA[<externalResourceBindings>
+  <externalResourceBinding>
+    <key>UimaAcronymAnnotator/AcronymTable</key> 
+    <resourceName>UimaAcronymTableFile</resourceName> 
+  </externalResourceBinding>
+
+  <externalResourceBinding>
+    <key>UimaMeetingAnnotator/UimaTermTable</key> 
+    <resourceName>UimaAcronymTableFile</resourceName> 
+  </externalResourceBinding>
+</externalResourceBindings>
+]]></programlisting>
+          </para>
+        
+        <para>This binds the resource dependencies of both the UimaAcronymAnnotator
+          (which uses the name AcronymTable) and UimaMeetingAnnotator (which uses
+          UimaTermTable) to the single declared resource named UimaAcronymFile.
+          Therefore they will share the same instance. Resource bindings in the aggregate
+          descriptor <emphasis role="bold-italic">override</emphasis> any resource
+          declarations in individual annotator descriptors.</para>
+        
+        <para>If we wanted to have the annotators use different acronym tables, we could
+          easily do that. We would simply have to change the resourceName elements in the
+          bindings so that they referred to two different resources. The Resource Manager
+          gives us the flexibility to make this decision at deployment time, without
+          changing any Java code.</para>
+        
+      </section>
+      
+      <section id="ugr.tug.aae.resources.threading">
+        <title>Threading and Shared Resources</title>
+        <para>Sharing can also occur when multiple instances of an annotator are 
+        created by the framework in response to run-time deployment specifications.
+        If an implementation class is specified in the external resource, 
+        only one instance of that implementation class  
+          is created for a given binding, and is shared among all
+        annotators.  Because of this, the implementation of that shared instance must be written to be
+        thread-safe - that is, to operate correctly when called at arbitrary times
+        by multiple threads.  Writing thread-safe code in Java is addressed in several
+        books, such as Brian Goetz's <emphasis>Java Concurrency in Practice</emphasis>.</para>
+        
+        <para>
+          If no implementation class is specified, then the getResource method returns a
+          DataResource object, from which each annotator instance can obtain their
+          own (non-shared) input stream; so threading is not an issue in this case.
+        </para>
+        
+      </section>
+    </section>
+    <section id="ugr.tug.aae.result_specification_setting">
+      <title>Result Specifications</title>
+      
+      <para>Annotators often are written to do a lot of computation and produce a lot of different outputs.
+      For example, a tokenizer can, in addition to identifying tokens, look them up in dictionaries, create 
+      lemma forms (dropping suffexes and prefixes), etc.  Result Specifications provide a way to dynamically
+      specify what results are desired for a particular CAS being processed.</para>
+      
+      <para>It is up to the annotator writer to take advantage of the result specification; using it is optional.
+      If it is used, the annotator writer checks if a particular output is wanted, by asking the result specification
+      if it contains a specific Type and/or Feature.  If it does, then the annotator produces that type/feature; if not,
+      it skips the computations for producing that type/feature.</para>
+      
+      <para>The Result Specification querying may 
+      include the language.  A typical use case:  The CAS contains a document written in some language, and some
+      upstream Annotator has discovered what this language is.  
+      The Annotator extracts the previously discovered language specification from the CAS and 
+      then includes it when querying the Result Specification.  The exact method of encoding 
+      language specifications in the CAS is left up to annotator developers; however,
+      the framework provides a commonly used type for this - the org.apache.uima.tcas.DocumentAnnotation
+      type.</para>
+      
+      <para>The Result Specification is passed to the annotator instance by calling its
+        setResultSpecificaiton method (this call is typically done by the framework, based on Capability specifications). 
+        When called, the default implementation saves the
+        result specification in an instance variable of the Annotator instance, which can be
+        accessed by the annotator using the protected
+        <literal>getResultSpecification()</literal> method.</para>
+      
+      <para>A Result Specification is a list of output types and / or type:feature
+        names, catagorized by language(s), which are expected to be output from (produced by) the
+        annotator. Annotators may use this to optimize their operations, when possible, for
+        those cases where only particular outputs are wanted. The interface to the Result
+        Specification object (see the Javadocs) allows querying both types and particular
+        features of types.</para>
+      
+      <para>The languages specifications used by Result Specifications are the same that are
+      specifiable in Capability Specifications; examples include "en" for English, "en-uk" for
+      British English, etc.  There is also a language type, "x-unspecified", which is presumed
+      if no language specification(s) are given.</para>
+           
+      <para>If a query of the Result Specification doesn't include a language, it is treated as if the 
+      language "x-unspecified" was specified.  Language matching is hierarchically defaulted,
+      in one direction: if a query includes the language "en-uk", meaning that the document
+      being processed is in that language, it will match
+        Result Specifications whose languages "en-uk", "en", or "x-unspecified".  In other words, if the 
+        Result Specifications say to produce output if the actual document's language
+        is en-uk, or en, or x-unspecified, then having the actual document's language be
+        en-uk would "match" any of these Result Specifications. However the reverse is not true:
+        If the query asks about producing output if the actual document's language is "x-unspecified", 
+        then it would not match if the Result Specification said to produce output only if the 
+        actual document is en-uk or en;  the Result Specification would need to say to 
+        produce output for "x-unspecified).
+        </para>
+      
+      <para>If the Result Specification indicates it wants output
+      produced for "en-uk", but the annotator is given a language which is unknown, 
+        or one that is known, but isn't "en-uk", then the query (using the language 
+        of the document) will return false.   This is true even if the language is "en".  
+        However, if the Result Specification indicates it wants output for "en", 
+      and the query is for a document whose language is "en-uk" then the query will return true.
+    </para>      
+      
+      <para>Sometimes you can specify the Result Specification; othertimes, you cannot
+        (for instance, inside a Collection Processing Engine, you cannot). When you cannot
+        specify it, or choose not to specify it (for example, using the form of the
+        process(...) call on an Analysis Engine that doesn&apos;t include the Result
+        Specification), a <quote>Default</quote> Result Specification is used.</para>
+          
+      <section id="ugr.tug.aae.result_spec.default">
+        <title>Default ResultSpecification</title>
+        
+        <para>The default Result Specification is taken from the Engine&apos;s output
+          Capability Specification. Remember that a Capability Specification has both
+          inputs and outputs, can specify types and / or features, and there can be more than one
+          Capability Set. If there is more than one set, the logical union by language of these sets is used.
+          Each set can have a different "language(s)" specified; the default Result Specification 
+          will have the outputs by language(s), so that the annotator can query which outputs 
+          should be provided for particular languages.  The methods to query the Result Specification
+          take a type and (optionally) a feature, and optionally, a language.  If the queried type is
+          a subtype of some otherwise matching type in the Result Specification, it will match the query.  
+          See the Javadocs for more details on this.
+          </para>
+        
+      </section>
+      
+      <section id="ugr.tug.aae.result_spec.passing_to_annotators">
+        <title>Passing Result Specifications to Annotators</title>
+        
+        <para>If you are not using a Collection Processing Engine, you can specify a Result
+          Specification for your AnalysisEngine(s) by calling the
+          <literal>AnalysisEngine.setResultSpecification(ResultSpecification)</literal>
+          method.</para>
+        <para>It is also possible to pass a Result Specification on each call to
+          <literal>AnalysisEngine.process(CAS, ResultSpecification)</literal>. However,
+          this is not recommended if your Result Specification will stay constant across
+          multiple calls to
+          <literal>process</literal>. In that case it will be more efficient to call
+          <literal>AnalysisEngine.setResultSpecification(ResultSpecification)</literal>
+          only when the Result Specification changes.</para>
+        <para> For primitive Analysis Engines, whatever Result Specification you pass in is
+          passed along to the annotator's
+          <literal>setResultSpecification(ResultSpecification)</literal> method. For
+          aggregate Analysis Engines, see below.</para>
+      </section>
+      
+      <section id="ugr.tug.aae.result_spec.aggregates">
+        <title>Aggregates</title>
+        
+        <para>For aggregate engines, the Result Specification passed to the
+          <code>AnalysisEngine.setResultSpecification(ResultSpecification)</code>
+          method is intended to specify the set of output types/features that the aggregate
+          should produce. This is not necessarily equivalent to the set of output
+          types/features that each annotator should produce. For example, an annotator may
+          need to produce an intermediate type that is then consumed by a downstream annotator,
+          even though that intermediate type is not part of the Result Specification.</para>
+        <para>To handle this situation, when
+          <code>AnalysisEngine.setResultSpecification(ResultSpecification)</code>
+          is called on an aggregate, the framework computes the union of the passed Result
+          Specification with the set of
+          <emphasis>all</emphasis> input types and features of
+          <emphasis>all</emphasis> component AnalysisEngines within that aggregate. This forms the
+          complete set of types and features that any component of the aggregate might need to
+          produce. This derived Result Specification is then intersected with the 
+          delegate's output capabilities, and the result is passed to the
+          <code>AnalysisEngine.setResultSpecification(ResultSpecification)</code>
+          of each component AnalysisEngine. In the case of nested aggregates, this procedure
+          is applied recursively.</para>
+      </section>  
+      <section id="ugr.tug.aae.result_spec.aggregates.cpes">
+        <title>Collection Proessing Engines</title>
+          
+        <para>The Default Result Specification is always used for all components of a
+          Collection Processing Engine.</para>        
+      </section>
+    </section>
+    
+    <section id="ugr.tug.aae.classpath_when_using_jcas">
+      <title>Class path setup when using JCas</title>
+      
+      <para>JCas provides Java classes that correspond to each CAS type in an application.
+        These classes are generated by the JCasGen utility (which can be automatically
+        invoked from the Component Descriptor Editor).</para>
+      
+      <para>The Java source classes generated by the JCasGen utility are typically compiled
+        and packaged into a JAR file. This JAR file must be present in the classpath of the UIMA
+        application.</para>
+      
+      <para>For more details on issues around setting up this class path, including
+        deployment issues where class loaders are being used to isolate multiple UIMA
+        applications inside a single running Java Virtual Machine, please see 
+        <olink targetdoc="&uima_docs_ref;"/>
+        <olink targetdoc="&uima_docs_ref;" targetptr="ugr.ref.jcas.class_loaders"/>
+        .</para>
+      
+    </section>
+    <section id="ugr.tug.aae.using_shell_scripts">
+      <title>Using the Shell Scripts</title>
+      
+      <para>The SDK includes a <literal>/bin</literal> subdirectory containing shell
+        scripts, for Windows (.bat files) and Unix (.sh files). Many of these scripts invoke
+        sample Java programs which require a class path; they call a common shell script,
+        <literal>setUimaClassPath</literal> to set up the UIMA required files and
+        directories on the class path.</para>
+      
+      <para>If you need to include files on the class path, the scripts will add anything you
+        specify in the environment variables CLASSPATH or UIMA_CLASSPATH to the classpath. So, for
+        example, if you are running the document analyzer, and wanted it to find a Java class
+        file named (on Windows) c:\a\b\c\myProject\myJarFile.jar, you could first issue a
+        <literal>set</literal> command to set the UIMA_CLASSPATH to this file, followed by
+        the documentAnalyzer script:
+        
+        
+        <programlisting>set UIMA_CLASSPATH=c:\a\b\c\myProject\myJarFile.jar
+documentAnalyzer</programlisting>
+      </para>
+      
+      <para>Other environment variables are used by the shell scripts, as follows:
+        
+        <table frame="all" id="ugr.aae.tbl.env_vars_used_by_shell_scripts">
+          <title>Environment variables used by the shell scripts</title>
+          <tgroup cols="2" rowsep="1" colsep="1">
+            <colspec colname="c1"/>
+            <colspec colname="c2"/>
+            <thead>
+              <row>
+                <entry align="center">Environment Variable</entry>
+                <entry align="center">Description</entry>
+              </row>
+            </thead>
+            <tbody>
+              <row>
+                <entry>UIMA_HOME</entry>
+                <entry>Path where the UIMA SDK was installed.</entry>
+              </row>
+              <row>
+                <entry>JAVA_HOME</entry>
+                <entry>(Optional) Path to a Java Runtime Environment. If not set, the Java
+                  JRE that is in your system PATH is used.</entry>
+              </row>
+              <row>
+                <entry>UIMA_CLASSPATH</entry>
+                <entry>(Optional) if specified, a path specification to use as the default
+                  ClassPath.  You can also set the CLASSPATH variable.  If you set both, they
+                  will be concatenated.</entry>
+              </row>
+              <row>
+                <entry>UIMA_DATAPATH</entry>
+                <entry>(Optional) if specified, a path specification to use as the default
+                  DataPath (see <olink targetdoc="&uima_docs_ref;"/>
+                  <olink targetdoc="&uima_docs_ref;"
+                    targetptr="ugr.ref.xml.component_descriptor.datapath"/>)</entry>
+              </row>
+              <row>
+                <entry>UIMA_LOGGER_CONFIG_FILE</entry>
+                <entry>(Optional) if specified, a path to a Java Logger properties file
+                  (see <xref linkend="ugr.tug.aae.configuration_logging"/>)</entry>
+              </row>
+              <row>
+                <entry>UIMA_JVM_OPTS</entry>
+                <entry>(Optional) if specified, the JVM arguments to be used when the Java
+                  process is started.  This can be used for example to set the maximum Java
+                  heap size or to define system properties.</entry>
+              </row>
+              <row>
+                <entry>VNS_PORT</entry>
+                <entry>(Optional) if specified, the network IP port number of the Vinci
+                  Name Server (VNS) (see <olink
+                    targetdoc="&uima_docs_tutorial_guides;"
+                    targetptr="ugr.tug.application.vns"/>)</entry>
+              </row>
+              <row>
+                <entry>ECLIPSE_HOME</entry>
+                <entry>(Optional) Needs to be set to the root of your Eclipse installation
+                  when using shell scripts that invoke Eclipse (e.g.
+                  jcasgen_merge)</entry>
+              </row>
+            </tbody>
+          </tgroup>
+          
+        </table> </para>
+      
+    </section>
+  </section>
+  
+  <section id="ugr.tug.aae.common_pitfalls">
+    <title>Common Pitfalls</title>
+    
+    <para>Here are some things to avoid doing in your annotator code:</para>
+    
+    <para><emphasis role="bold">Do not retain references to JCas objects between calls to
+      process() for different CASes</emphasis></para>
+    
+    <para>The JCas will be cleared between calls to your annotator&apos;s process() method
+      for each new CAS.
+      All of the analysis results related to the previous document will be deleted to make way
+      for analysis of a new document. Therefore, you should never save a reference to a JCas
+      Feature Structure object (i.e. an instance of a class created using JCasGen) and
+      attempt to reuse it in a future invocation of the process() method. If you do so, the
+      results will be undefined.</para>
+    
+    <para><emphasis role="bold">Careless use of static data</emphasis></para>
+    
+    <para>Always keep in mind that an application that uses your annotator may create
+      multiple instances of your annotator class. A multithreaded application may attempt
+      to use two instances of your annotator to process two different documents
+      simultaneously. This will generally not cause any problems as long as your annotator
+      instances do not share static data.</para>
+    
+    <para>In general, you should not use static variables other than static final constants
+      of primitive data types (String, int, float, etc). Other types of static variables may
+      allow one annotator instance to set a value that affects another annotator instance,
+      which can lead to unexpected effects. Also, static references to classes that
+      aren&apos;t thread-safe are likely to cause errors in multithreaded
+      applications.</para>
+    
+  </section>
+  <section id="ugr.tug.aae.viewing_UIMA_objects_in_eclipse_debugger">
+    <title>Viewing UIMA objects in the Eclipse debugger</title>
+    <titleabbrev>UIMA Objects in Eclipse Debugger</titleabbrev>
+    
+    <para>Eclipse has a feature for viewing Java Logical
+      Structures. When enabled, it will permit you to see a view of UIMA objects (such as
+      feature structure instances, CAS or JCas instances, etc.) which displays the logical
+      subparts. For example, here is a view of a feature structure for the RoomNumber
+      annotation, from the tutorial example 1:
+      
+      
+      <screenshot>
+     <mediaobject>
+      <imageobject>
+        <imagedata width="5.7in" format="JPG" fileref="&imgroot;image046.jpg"/>
+      </imageobject>
+      <textobject><phrase>Screenshot of Eclipse debugger showing non-logical-structure display of 
+      a feature structure</phrase></textobject>
+    </mediaobject>
+  </screenshot></para>
+    
+    <para>The <quote>annotation</quote> object in Java shows the internals of the JCas object, not very
+      convenient for seeing the features or the part of the input that is being annotated. But
+      if you turn on the Java Logical Structure mode by pushing this button:
+      
+      
+      <screenshot>
+     <mediaobject>
+      <imageobject>
+        <imagedata width="5.6in" format="JPG" fileref="&imgroot;image048.jpg"/>
+      </imageobject>
+      <textobject><phrase>Screenshot of Eclipse debugger showing button to push to 
+        enable viewing logical structures</phrase></textobject>
+    </mediaobject>
+  </screenshot>
+      the features of the FeatureStructure instance will be shown:
+      
+      
+      <screenshot>
+     <mediaobject>
+      <imageobject>
+        <imagedata width="5.7in" format="JPG" fileref="&imgroot;image050.jpg"/>
+      </imageobject>
+      <textobject><phrase>Screenshot of Eclipse debugger showing logical structure display of 
+      an annotation</phrase></textobject>
+    </mediaobject>
+  </screenshot></para>
+    
+  </section>
+  
+  <section id="ugr.tug.aae.xml_intro_ae_descriptor">
+    <title>Introduction to Analysis Engine Descriptor XML Syntax</title>
+    <titleabbrev>Analysis Engine XML Descriptor</titleabbrev>
+    
+    <para>This section is an introduction to the syntax used for Analysis Engine
+      Descriptors. Most users do not need to understand these details; they can use the
+      Component Descriptor Editor Eclipse plugin to edit Analysis Engine Descriptors
+      rather than editing the XML directly.</para>
+    
+    <para>This section walks through the actual XML descriptor for the RoomNumberAnnotator
+      example introduced in section <xref linkend="ugr.tug.aae.getting_started"/>. The
+      discussion is divided into several logical sections of the descriptor.</para>
+    
+    <para>The full specification for Analysis Engine Descriptors is defined in 
+    <olink targetdoc="&uima_docs_ref;"/>
+    <olink targetdoc="&uima_docs_ref;" targetptr="ugr.ref.xml.component_descriptor"/>
+      .</para>
+    
+    <section id="ugr.tug.aae.header_annotator_class_identification">
+      <title>Header and Annotator Class Identification</title>
+      
+      
+      <programlisting><?db-font-size 80% ?><![CDATA[<?xml version="1.0" encoding="UTF-8" ?> 
+<!--  Descriptor for the example RoomNumberAnnotator. --> 
+<analysisEngineDescription xmlns="http://uima.apache.org/resourceSpecifier">
+  <frameworkImplementation>org.apache.uima.java</frameworkImplementation> 
+  <primitive>true</primitive> 
+  <annotatorImplementationName>
+    org.apache.uima.tutorial.ex1.RoomNumberAnnotator
+  </annotatorImplementationName>
+]]></programlisting>
+      
+      <para>The document begins with a standard XML header and a comment. The root element of
+        the document is named <literal>&lt;analysisEngineDescription&gt;,</literal>
+        and must specify the XML namespace
+        <literal>http://uima.apache.org/resourceSpecifier</literal>.</para>
+      
+      <para>The first subelement,
+        <literal>&lt;frameworkImplementation&gt;</literal>, must contain the value
+        <literal>org.apache.uima.java</literal>. The second subelement,
+        <literal>&lt;primitive&gt;</literal>, contains the Boolean value true,
+        indicating that this XML document describes a <emphasis>Primitive</emphasis>
+        Analysis Engine. A Primitive Analysis Engine is comprised of a single annotator. It
+        is also possible to construct XML descriptors for non-primitive or
+        <emphasis>Aggregate</emphasis> Analysis Engines; this is covered later.</para>
+      
+      <para>The next element,
+        <literal>&lt;annotatorImplementationName&gt;</literal>, contains the
+        fully-qualified class name of our annotator class. This is how the UIMA framework
+        determines which annotator class to instantiate.</para>
+    </section>
+    
+    <section id="ugr.tug.aae.xml_intro_simple_metadata_attributes">
+      <title>Simple Metadata Attributes</title>
+      
+      
+      <programlisting><![CDATA[<analysisEngineMetaData>
+  <name>Room Number Annotator</name> 
+  <description>An example annotator that searches for room numbers in
+     the IBM Watson research buildings.</description> 
+  <version>1.0</version> 
+  <vendor>The Apache Software Foundation</vendor></para>
+]]></programlisting>
+      
+      <para>Here are shown four simple metadata fields &ndash; name, description, version,
+        and vendor. Providing values for these fields is optional, but recommended.</para>
+      
+    </section>
+    
+    <section id="ugr.tug.aae.xml_intro_type_system_definition">
+      <title>Type System Definition</title>
+      
+      
+      <programlisting><![CDATA[<typeSystemDescription>
+  <imports>
+    <import location="TutorialTypeSystem.xml"/>
+  </imports>
+</typeSystemDescription>
+]]></programlisting>
+      
+      <para>This section of the XML descriptor defines which types the annotator works with.
+        The recommended way to do this is to <emphasis>import</emphasis> the type system
+        definition from a separate file, as shown here. The location specified here should be
+        a relative path, and it will be resolved relative to the location of the aggregate
+        descriptor. It is also possible to define types directly in the Analysis Engine
+        descriptor, but these types will not be easily shareable by others.</para>
+      
+    </section>
+    
+    <section id="ugr.tug.aae.xml_intro_capabilities">
+      <title>Capabilities</title>
+      
+      
+      <programlisting><![CDATA[<capabilities>
+  <capability>
+    <inputs /> 
+    <outputs>
+      <type>org.apache.uima.tutorial.RoomNumber</type> 
+      <feature>org.apache.uima.tutorial.RoomNumber:building</feature> 
+    </outputs>
+  </capability>
+</capabilities>
+]]></programlisting>
+      
+      <para>The last section of the descriptor describes the
+        <emphasis>Capabilities</emphasis> of the annotator &ndash; the Types/Features
+        it consumes (input) and the Types/Features that it produces (output). These must be
+        the names of types and features that exist in the ANALYSIS ENGINE descriptor&apos;s
+        type system definition.</para>
+      
+      <para>Our annotator outputs only one Type, RoomNumber and one feature,
+        RoomNumber:building. The fully-qualified names (including namespace) are
+        needed.</para>
+      
+      <para>The building feature is listed separately here, but clearly specifying every
+        feature for a complex type would be cumbersome. Therefore, a shortcut syntax exists.
+        The &lt;outputs&gt; section above could be replaced with the equivalent section:
+        
+        
+        <programlisting><![CDATA[<outputs>
+  <type allAnnotatorFeatures ="true">
+     org.apache.uima.tutorial.RoomNumber
+  </type> 
+</outputs>]]></programlisting></para>
+      
+    </section>
+    
+    <section id="ugr.tug.aae.xml_intro.configuration_parameters">
+      <title>Configuration Parameters (Optional)</title>
+      
+      <section id="ugr.tug.aae.xml_intro.configuration_parameters_declarations">
+        <title>Configuration Parameter Declarations</title>
+        
+        
+        <programlisting><![CDATA[<configurationParameters>
+  <configurationParameter>
+    <name>Patterns</name> 
+    <description>List of room number regular expression patterns.
+    </description> 
+    <type>String</type> 
+    <multiValued>true</multiValued> 
+    <mandatory>true</mandatory> 
+  </configurationParameter>
+  <configurationParameter>
+    <name>Locations</name> 
+    <description>List of locations corresponding to the room number
+       expressions specified by the Patterns parameter.
+    </description> 
+    <type>String</type> 
+    <multiValued>true</multiValued> 
+    <mandatory>true</mandatory> 
+  </configurationParameter>
+</configurationParameters>]]></programlisting>
+        
+        <para>The <literal>&lt;configurationParameters&gt;</literal> element
+          contains the definitions of the configuration parameters that our annotator
+          accepts. We have declared two parameters. For each configuration parameter, the
+          following are specified:
+          
+          <itemizedlist><listitem><para><emphasis role="bold">name</emphasis>
+            &ndash; the name that the annotator code uses to refer to the parameter</para>
+            </listitem>
+            
+            <listitem><para><emphasis role="bold">description</emphasis>
+              &ndash; a natural language description of the intent of the parameter</para>
+            </listitem>
+            
+            <listitem><para><emphasis role="bold">type</emphasis> &ndash; the data
+              type of the parameter&apos;s value &ndash; must be one of String, Integer,
+              Float, or Boolean.</para></listitem>
+            
+            <listitem><para><emphasis role="bold">multiValued</emphasis>
+              &ndash; true if the parameter can take multiple-values (an array), false if
+              the parameter takes only a single value. </para></listitem>
+            
+            <listitem><para><emphasis role="bold">mandatory</emphasis> &ndash; true
+              if a value must be provided for the parameter </para></listitem>
+          </itemizedlist></para>
+        
+        <para>Both of our parameters are mandatory and accept an array of Strings as their
+          value.</para>
+      </section>
+      
+      <section id="ugr.tug.aae.xml_intro_configuration_parameter_settings">
+        <title>Configuration Parameter Settings</title>
+        
+        
+        <programlisting><![CDATA[<configurationParameterSettings>
+  <nameValuePair>
+    <name>Patterns</name> 
+    <value>
+      <array>
+        <string>b[0-4]d-[0-2]ddb</string> 
+        <string>b[G1-4][NS]-[A-Z]ddb</string> 
+        <string>bJ[12]-[A-Z]ddb</string> 
+      </array>
+    </value>
+  </nameValuePair>
+  <nameValuePair>
+    <name>Locations</name> 
+    <value>
+      <array>
+        <string>Watson - Yorktown</string> 
+        <string>Watson - Hawthorne I</string> 
+        <string>Watson - Hawthorne II</string> 
+      </array>
+    </value>
+  </nameValuePair>
+</configurationParameterSettings>]]></programlisting>
+        
+      </section>
+      
+      <section id="ugr.tug.aae.xml_intro.aggregate">
+        <title>Aggregate Analysis Engine Descriptor</title>
+        
+        
+        <programlisting><?db-font-size 80% ?><![CDATA[<?xml version="1.0" encoding="UTF-8" ?> 
+<analysisEngineDescription xmlns="http://uima.apache.org/resourceSpecifier">
+  <frameworkImplementation>org.apache.uima.java</frameworkImplementation> 
+  <primitive>false</primitive> 
+
+  <delegateAnalysisEngineSpecifiers>
+    <delegateAnalysisEngine key="RoomNumber">
+      <import location="../ex2/RoomNumberAnnotator.xml"/> 
+    </delegateAnalysisEngine>
+    <delegateAnalysisEngine key="DateTime">
+      <import location="TutorialDateTime.xml" /> 
+    </delegateAnalysisEngine>
+  </delegateAnalysisEngineSpecifiers>]]></programlisting>
+        
+        <para>The first difference between this descriptor and an individual
+          annotator&apos;s descriptor is that the
+          <literal>&lt;primitive&gt;</literal> element contains the value
+          <literal>false</literal>. This indicates that this Analysis Engine (AE) is an
+          aggregate AE rather than a primitive AE.</para>
+        
+        <para>Then, instead of a single annotator class name, we have a list of
+          <literal>delegateAnalysisEngineSpecifiers</literal>. Each specifies one of
+          the components that constitute our Aggregate . We refer to each component by the
+          relative path from this XML descriptor to the component AE&apos;s XML
+          descriptor.</para>
+        
+        <para>This list of component AEs does not imply an ordering of them in the execution
+          pipeline. Ordering is done by another section of the descriptor:
+          
+          
+          <programlisting><![CDATA[<analysisEngineMetaData>
+  <name>Aggregate AE - Room Number and DateTime Annotators</name> 
+  <description>Detects Room Numbers, Dates, and Times</description> 
+  <flowConstraints>
+    <fixedFlow>
+      <node>RoomNumber</node> 
+      <node>DateTime</node> 
+    </fixedFlow>
+  </flowConstraints>]]></programlisting></para>
+        
+        <para>Here, a fixedFlow is adequate, and we specify the exact ordering in which the
+          AEs will be executed. In this case, it doesn&apos;t really matter, since the
+          RoomNumber and DateTime annotators do not have any dependencies on one
+          another.</para>
+        
+        <para>Finally, the descriptor has a capabilities section, which has exactly the
+          same syntax as a primitive AE&apos;s capabilities section:
+          
+          
+          <programlisting><![CDATA[<capabilities>
+  <capability>
+    <inputs /> 
+    <outputs>
+      <type allAnnotatorFeatures="true">
+        org.apache.uima.tutorial.RoomNumber
+      </type> 
+      <type allAnnotatorFeatures="true">
+        org.apache.uima.tutorial.DateAnnot
+      </type> 
+      <type allAnnotatorFeatures="true">
+        org.apache.uima.tutorial.TimeAnnot
+      </type> 
+    </outputs>
+    <languagesSupported>
+      <language>en</language> 
+    </languagesSupported>
+  </capability>
+</capabilities>]]></programlisting>
+          </para>
+        
+      </section>
+      
+    </section>
+  </section>
+</chapter>