/*
 * Licensed to the Apache Software Foundation (ASF) under one
 * or more contributor license agreements.  See the NOTICE file
 * distributed with this work for additional information
 * regarding copyright ownership.  The ASF licenses this file
 * to you under the Apache License, Version 2.0 (the
 * "License"); you may not use this file except in compliance
 * with the License.  You may obtain a copy of the License at
 * 
 *   http://www.apache.org/licenses/LICENSE-2.0
 * 
 * Unless required by applicable law or agreed to in writing,
 * software distributed under the License is distributed on an
 * "AS IS" BASIS, WITHOUT WARRANTIES OR CONDITIONS OF ANY
 * KIND, either express or implied.  See the License for the
 * specific language governing permissions and limitations
 * under the License.
 */

package org.apache.uima.pear.insd.edit.vars;

import java.util.HashSet;
import java.util.Iterator;
import java.util.Set;
import java.util.Vector;


/**
<<<<<<< HEAD
 * Represents a list of environment variable to be displayed in a table
=======
 * Represents a list of environment variable to be displayed in a table.
>>>>>>> 2386b33f
 */
public class VarValList {

  /** The table rows. */
  public Vector tableRows = new Vector(10);

  /** The change listeners. */
  private Set changeListeners = new HashSet();

  /**
   * Constructor.
   */
  public VarValList() {
    super();
    this.initData();
  }

  /**
   * Inits the data.
   */
  /*
   * Initialize the table data.
   */
  private void initData() {
  }

  /**
<<<<<<< HEAD
   * @return a vector of VarVal objects
=======
   * Returns a vector of VarVal objects.
   *
   * @return the table rows
>>>>>>> 2386b33f
   */
  public Vector getTableRows() {
    return tableRows;
  }

  /**
<<<<<<< HEAD
   * Adds a new table Row
   * @param tableRow -
   * @return -
=======
   * Adds a new table Row.
   *
   * @param tableRow the table row
   * @return true, if successful
>>>>>>> 2386b33f
   */
  public boolean addTableRow(VarVal tableRow) {
    if (!isDuplicate(tableRow)) {
      tableRows.add(tableRow);
      return true;
    }
    else {
        return false;
    }
  }

  /**
<<<<<<< HEAD
   * Adds a sample tableRow to the table
   * @return -
=======
   * Adds a sample tableRow to the table.
   *
   * @return true, if successful
>>>>>>> 2386b33f
   */
  public boolean addTableRow() {
    VarVal tableRow = new VarVal("New_Variable", "Value");
    if (!isDuplicate(tableRow)) {
      tableRows.add(tableRows.size(), tableRow);
      Iterator iterator = changeListeners.iterator();
      while (iterator.hasNext()) {
        ((IVarValListViewer) iterator.next()).addTableRow(tableRow);
    }
      return true;
    }
    else {
        return false;
    }
  }

  /**
   * Checks if is duplicate.
   *
   * @param tableRow the table row
   * @return true, if is duplicate
   */
  private boolean isDuplicate(VarVal tableRow) {
    boolean duplicate = false;
    String varName = tableRow.getVarName();
    Iterator itr = tableRows.iterator();
    while (itr.hasNext()) {
      VarVal vv = (VarVal) itr.next();
      if (vv.getVarName().equals(varName)) {
        duplicate = true;
    }
    }
    return duplicate;
  }

<<<<<<< HEAD
=======
  /**
   * Removes the table row.
   *
   * @param tableRow the table row
   */
>>>>>>> 2386b33f
  public void removeTableRow(VarVal tableRow) {
    tableRows.remove(tableRow);
    Iterator iterator = changeListeners.iterator();
    while (iterator.hasNext()) {
        ((IVarValListViewer) iterator.next()).removeTableRow(tableRow);
    }
  }

  /**
<<<<<<< HEAD
   * Notify listeners by calling their updateTableRow() method
   * 
   * @param tableRow -
=======
   * Notify listeners by calling their updateTableRow() method.
   *
   * @param tableRow the table row
>>>>>>> 2386b33f
   */
  public void tableRowChanged(VarVal tableRow) {
    Iterator iterator = changeListeners.iterator();
    while (iterator.hasNext()) {
        ((IVarValListViewer) iterator.next()).updateTableRow(tableRow);
    }
  }

  /**
<<<<<<< HEAD
   * Removes a Change Listener
   * 
   * @param viewer
   *          A change listener
=======
   * Removes a Change Listener.
   *
   * @param viewer          A Chnage listener
>>>>>>> 2386b33f
   */
  public void removeChangeListener(IVarValListViewer viewer) {
    changeListeners.remove(viewer);
  }

  /**
<<<<<<< HEAD
   * Adds a change listener
   * 
   * @param viewer -
=======
   * Adds a change listener.
   *
   * @param viewer the viewer
>>>>>>> 2386b33f
   */
  public void addChangeListener(IVarValListViewer viewer) {
    changeListeners.add(viewer);
  }

}
<|MERGE_RESOLUTION|>--- conflicted
+++ resolved
@@ -1,204 +1,163 @@
-/*
- * Licensed to the Apache Software Foundation (ASF) under one
- * or more contributor license agreements.  See the NOTICE file
- * distributed with this work for additional information
- * regarding copyright ownership.  The ASF licenses this file
- * to you under the Apache License, Version 2.0 (the
- * "License"); you may not use this file except in compliance
- * with the License.  You may obtain a copy of the License at
- * 
- *   http://www.apache.org/licenses/LICENSE-2.0
- * 
- * Unless required by applicable law or agreed to in writing,
- * software distributed under the License is distributed on an
- * "AS IS" BASIS, WITHOUT WARRANTIES OR CONDITIONS OF ANY
- * KIND, either express or implied.  See the License for the
- * specific language governing permissions and limitations
- * under the License.
- */
-
-package org.apache.uima.pear.insd.edit.vars;
-
-import java.util.HashSet;
-import java.util.Iterator;
-import java.util.Set;
-import java.util.Vector;
-
-
-/**
-<<<<<<< HEAD
- * Represents a list of environment variable to be displayed in a table
-=======
- * Represents a list of environment variable to be displayed in a table.
->>>>>>> 2386b33f
- */
-public class VarValList {
-
-  /** The table rows. */
-  public Vector tableRows = new Vector(10);
-
-  /** The change listeners. */
-  private Set changeListeners = new HashSet();
-
-  /**
-   * Constructor.
-   */
-  public VarValList() {
-    super();
-    this.initData();
-  }
-
-  /**
-   * Inits the data.
-   */
-  /*
-   * Initialize the table data.
-   */
-  private void initData() {
-  }
-
-  /**
-<<<<<<< HEAD
-   * @return a vector of VarVal objects
-=======
-   * Returns a vector of VarVal objects.
-   *
-   * @return the table rows
->>>>>>> 2386b33f
-   */
-  public Vector getTableRows() {
-    return tableRows;
-  }
-
-  /**
-<<<<<<< HEAD
-   * Adds a new table Row
-   * @param tableRow -
-   * @return -
-=======
-   * Adds a new table Row.
-   *
-   * @param tableRow the table row
-   * @return true, if successful
->>>>>>> 2386b33f
-   */
-  public boolean addTableRow(VarVal tableRow) {
-    if (!isDuplicate(tableRow)) {
-      tableRows.add(tableRow);
-      return true;
-    }
-    else {
-        return false;
-    }
-  }
-
-  /**
-<<<<<<< HEAD
-   * Adds a sample tableRow to the table
-   * @return -
-=======
-   * Adds a sample tableRow to the table.
-   *
-   * @return true, if successful
->>>>>>> 2386b33f
-   */
-  public boolean addTableRow() {
-    VarVal tableRow = new VarVal("New_Variable", "Value");
-    if (!isDuplicate(tableRow)) {
-      tableRows.add(tableRows.size(), tableRow);
-      Iterator iterator = changeListeners.iterator();
-      while (iterator.hasNext()) {
-        ((IVarValListViewer) iterator.next()).addTableRow(tableRow);
-    }
-      return true;
-    }
-    else {
-        return false;
-    }
-  }
-
-  /**
-   * Checks if is duplicate.
-   *
-   * @param tableRow the table row
-   * @return true, if is duplicate
-   */
-  private boolean isDuplicate(VarVal tableRow) {
-    boolean duplicate = false;
-    String varName = tableRow.getVarName();
-    Iterator itr = tableRows.iterator();
-    while (itr.hasNext()) {
-      VarVal vv = (VarVal) itr.next();
-      if (vv.getVarName().equals(varName)) {
-        duplicate = true;
-    }
-    }
-    return duplicate;
-  }
-
-<<<<<<< HEAD
-=======
-  /**
-   * Removes the table row.
-   *
-   * @param tableRow the table row
-   */
->>>>>>> 2386b33f
-  public void removeTableRow(VarVal tableRow) {
-    tableRows.remove(tableRow);
-    Iterator iterator = changeListeners.iterator();
-    while (iterator.hasNext()) {
-        ((IVarValListViewer) iterator.next()).removeTableRow(tableRow);
-    }
-  }
-
-  /**
-<<<<<<< HEAD
-   * Notify listeners by calling their updateTableRow() method
-   * 
-   * @param tableRow -
-=======
-   * Notify listeners by calling their updateTableRow() method.
-   *
-   * @param tableRow the table row
->>>>>>> 2386b33f
-   */
-  public void tableRowChanged(VarVal tableRow) {
-    Iterator iterator = changeListeners.iterator();
-    while (iterator.hasNext()) {
-        ((IVarValListViewer) iterator.next()).updateTableRow(tableRow);
-    }
-  }
-
-  /**
-<<<<<<< HEAD
-   * Removes a Change Listener
-   * 
-   * @param viewer
-   *          A change listener
-=======
-   * Removes a Change Listener.
-   *
-   * @param viewer          A Chnage listener
->>>>>>> 2386b33f
-   */
-  public void removeChangeListener(IVarValListViewer viewer) {
-    changeListeners.remove(viewer);
-  }
-
-  /**
-<<<<<<< HEAD
-   * Adds a change listener
-   * 
-   * @param viewer -
-=======
-   * Adds a change listener.
-   *
-   * @param viewer the viewer
->>>>>>> 2386b33f
-   */
-  public void addChangeListener(IVarValListViewer viewer) {
-    changeListeners.add(viewer);
-  }
-
-}
+/*
+ * Licensed to the Apache Software Foundation (ASF) under one
+ * or more contributor license agreements.  See the NOTICE file
+ * distributed with this work for additional information
+ * regarding copyright ownership.  The ASF licenses this file
+ * to you under the Apache License, Version 2.0 (the
+ * "License"); you may not use this file except in compliance
+ * with the License.  You may obtain a copy of the License at
+ * 
+ *   http://www.apache.org/licenses/LICENSE-2.0
+ * 
+ * Unless required by applicable law or agreed to in writing,
+ * software distributed under the License is distributed on an
+ * "AS IS" BASIS, WITHOUT WARRANTIES OR CONDITIONS OF ANY
+ * KIND, either express or implied.  See the License for the
+ * specific language governing permissions and limitations
+ * under the License.
+ */
+
+package org.apache.uima.pear.insd.edit.vars;
+
+import java.util.HashSet;
+import java.util.Iterator;
+import java.util.Set;
+import java.util.Vector;
+
+
+/**
+ * Represents a list of environment variable to be displayed in a table.
+ */
+public class VarValList {
+
+  /** The table rows. */
+  public Vector tableRows = new Vector(10);
+
+  /** The change listeners. */
+  private Set changeListeners = new HashSet();
+
+  /**
+   * Constructor.
+   */
+  public VarValList() {
+    super();
+    this.initData();
+  }
+
+  /**
+   * Inits the data.
+   */
+  /*
+   * Initialize the table data.
+   */
+  private void initData() {
+  }
+
+  /**
+   * Returns a vector of VarVal objects.
+   *
+   * @return the table rows
+   */
+  public Vector getTableRows() {
+    return tableRows;
+  }
+
+  /**
+   * Adds a new table Row.
+   *
+   * @param tableRow the table row
+   * @return true, if successful
+   */
+  public boolean addTableRow(VarVal tableRow) {
+    if (!isDuplicate(tableRow)) {
+      tableRows.add(tableRow);
+      return true;
+    }
+    else {
+        return false;
+    }
+  }
+
+  /**
+   * Adds a sample tableRow to the table.
+   *
+   * @return true, if successful
+   */
+  public boolean addTableRow() {
+    VarVal tableRow = new VarVal("New_Variable", "Value");
+    if (!isDuplicate(tableRow)) {
+      tableRows.add(tableRows.size(), tableRow);
+      Iterator iterator = changeListeners.iterator();
+      while (iterator.hasNext()) {
+        ((IVarValListViewer) iterator.next()).addTableRow(tableRow);
+    }
+      return true;
+    }
+    else {
+        return false;
+    }
+  }
+
+  /**
+   * Checks if is duplicate.
+   *
+   * @param tableRow the table row
+   * @return true, if is duplicate
+   */
+  private boolean isDuplicate(VarVal tableRow) {
+    boolean duplicate = false;
+    String varName = tableRow.getVarName();
+    Iterator itr = tableRows.iterator();
+    while (itr.hasNext()) {
+      VarVal vv = (VarVal) itr.next();
+      if (vv.getVarName().equals(varName)) {
+        duplicate = true;
+    }
+    }
+    return duplicate;
+  }
+
+  /**
+   * Removes the table row.
+   *
+   * @param tableRow the table row
+   */
+  public void removeTableRow(VarVal tableRow) {
+    tableRows.remove(tableRow);
+    Iterator iterator = changeListeners.iterator();
+    while (iterator.hasNext()) {
+        ((IVarValListViewer) iterator.next()).removeTableRow(tableRow);
+    }
+  }
+
+  /**
+   * Notify listeners by calling their updateTableRow() method.
+   *
+   * @param tableRow the table row
+   */
+  public void tableRowChanged(VarVal tableRow) {
+    Iterator iterator = changeListeners.iterator();
+    while (iterator.hasNext()) {
+        ((IVarValListViewer) iterator.next()).updateTableRow(tableRow);
+    }
+  }
+
+  /**
+   * Removes a Change Listener.
+   *
+   * @param viewer          A Chnage listener
+   */
+  public void removeChangeListener(IVarValListViewer viewer) {
+    changeListeners.remove(viewer);
+  }
+
+  /**
+   * Adds a change listener.
+   *
+   * @param viewer the viewer
+   */
+  public void addChangeListener(IVarValListViewer viewer) {
+    changeListeners.add(viewer);
+  }
+
+}