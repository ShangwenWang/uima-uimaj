/*
 * Licensed to the Apache Software Foundation (ASF) under one
 * or more contributor license agreements.  See the NOTICE file
 * distributed with this work for additional information
 * regarding copyright ownership.  The ASF licenses this file
 * to you under the Apache License, Version 2.0 (the
 * "License"); you may not use this file except in compliance
 * with the License.  You may obtain a copy of the License at
 * 
 *   http://www.apache.org/licenses/LICENSE-2.0
 * 
 * Unless required by applicable law or agreed to in writing,
 * software distributed under the License is distributed on an
 * "AS IS" BASIS, WITHOUT WARRANTIES OR CONDITIONS OF ANY
 * KIND, either express or implied.  See the License for the
 * specific language governing permissions and limitations
 * under the License.
 */

package org.apache.uima.pear.generate;

import java.io.File;

import org.apache.uima.pear.PearException;


/**
<<<<<<< HEAD
 * A util class for PEAR export operations
=======
 * A util class for PEAR export operations.
>>>>>>> 2386b33f
 */
public class PearExport {

  /**
<<<<<<< HEAD
   * @param targetFile -
   * @return true -
=======
   * Ensure target file is valid.
   *
   * @param targetFile the target file
   * @return true
>>>>>>> 2386b33f
   * @throws PearException -
   */
  protected boolean ensureTargetFileIsValid(File targetFile) throws PearException {
    if (targetFile.exists() && targetFile.isDirectory()) {
      throw new PearException("The target pear File must not be a directory", new PearException(
              "The target pear File must not be a directory"));
    }
    if (targetFile.exists()) {
      if (!targetFile.canWrite()) {
        throw new PearException("The pear File exists, but is not writable", new PearException(
                "The pear File exists, but is not writable"));
      }
    }
    return true;
  }

}<|MERGE_RESOLUTION|>--- conflicted
+++ resolved
@@ -1,62 +1,53 @@
-/*
- * Licensed to the Apache Software Foundation (ASF) under one
- * or more contributor license agreements.  See the NOTICE file
- * distributed with this work for additional information
- * regarding copyright ownership.  The ASF licenses this file
- * to you under the Apache License, Version 2.0 (the
- * "License"); you may not use this file except in compliance
- * with the License.  You may obtain a copy of the License at
- * 
- *   http://www.apache.org/licenses/LICENSE-2.0
- * 
- * Unless required by applicable law or agreed to in writing,
- * software distributed under the License is distributed on an
- * "AS IS" BASIS, WITHOUT WARRANTIES OR CONDITIONS OF ANY
- * KIND, either express or implied.  See the License for the
- * specific language governing permissions and limitations
- * under the License.
- */
-
-package org.apache.uima.pear.generate;
-
-import java.io.File;
-
-import org.apache.uima.pear.PearException;
-
-
-/**
-<<<<<<< HEAD
- * A util class for PEAR export operations
-=======
- * A util class for PEAR export operations.
->>>>>>> 2386b33f
- */
-public class PearExport {
-
-  /**
-<<<<<<< HEAD
-   * @param targetFile -
-   * @return true -
-=======
-   * Ensure target file is valid.
-   *
-   * @param targetFile the target file
-   * @return true
->>>>>>> 2386b33f
-   * @throws PearException -
-   */
-  protected boolean ensureTargetFileIsValid(File targetFile) throws PearException {
-    if (targetFile.exists() && targetFile.isDirectory()) {
-      throw new PearException("The target pear File must not be a directory", new PearException(
-              "The target pear File must not be a directory"));
-    }
-    if (targetFile.exists()) {
-      if (!targetFile.canWrite()) {
-        throw new PearException("The pear File exists, but is not writable", new PearException(
-                "The pear File exists, but is not writable"));
-      }
-    }
-    return true;
-  }
-
+/*
+ * Licensed to the Apache Software Foundation (ASF) under one
+ * or more contributor license agreements.  See the NOTICE file
+ * distributed with this work for additional information
+ * regarding copyright ownership.  The ASF licenses this file
+ * to you under the Apache License, Version 2.0 (the
+ * "License"); you may not use this file except in compliance
+ * with the License.  You may obtain a copy of the License at
+ * 
+ *   http://www.apache.org/licenses/LICENSE-2.0
+ * 
+ * Unless required by applicable law or agreed to in writing,
+ * software distributed under the License is distributed on an
+ * "AS IS" BASIS, WITHOUT WARRANTIES OR CONDITIONS OF ANY
+ * KIND, either express or implied.  See the License for the
+ * specific language governing permissions and limitations
+ * under the License.
+ */
+
+package org.apache.uima.pear.generate;
+
+import java.io.File;
+
+import org.apache.uima.pear.PearException;
+
+
+/**
+ * A util class for PEAR export operations.
+ */
+public class PearExport {
+
+  /**
+   * Ensure target file is valid.
+   *
+   * @param targetFile the target file
+   * @return true
+   * @throws PearException -
+   */
+  protected boolean ensureTargetFileIsValid(File targetFile) throws PearException {
+    if (targetFile.exists() && targetFile.isDirectory()) {
+      throw new PearException("The target pear File must not be a directory", new PearException(
+              "The target pear File must not be a directory"));
+    }
+    if (targetFile.exists()) {
+      if (!targetFile.canWrite()) {
+        throw new PearException("The pear File exists, but is not writable", new PearException(
+                "The pear File exists, but is not writable"));
+      }
+    }
+    return true;
+  }
+
 }