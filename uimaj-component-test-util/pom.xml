--- conflicted
+++ resolved
@@ -23,11 +23,7 @@
   <parent>
     <groupId>org.apache.uima</groupId>
     <artifactId>uimaj-parent</artifactId>
-<<<<<<< HEAD
-    <version>2.10.5-SNAPSHOT</version>
-=======
     <version>3.1.1-SNAPSHOT</version>
->>>>>>> 488947ef
     <relativePath>../uimaj-parent/pom.xml</relativePath>
   </parent>
   
@@ -47,21 +43,13 @@
        element, and just changing the following two properties -->  
   <scm>
     <connection>
-<<<<<<< HEAD
-      scm:svn:https://svn.apache.org/repos/asf/uima/uimaj/trunk/uimaj-component-test-util
-=======
       scm:svn:https://svn.apache.org/repos/asf/uima/uv3/uimaj-v3/trunk/uimaj-component-test-util
->>>>>>> 488947ef
     </connection>
     <developerConnection>
       scm:svn:https://svn.apache.org/repos/asf/uima/uv3/uimaj-v3/trunk/uimaj-component-test-util
     </developerConnection>
     <url>
-<<<<<<< HEAD
-      https://svn.apache.org/viewvc/uima/uimaj/trunk/uimaj-component-test-util
-=======
       https://svn.apache.org/viewvc/uima/uv3/uimaj-v3/trunk/uimaj-component-test-util
->>>>>>> 488947ef
     </url>
   </scm>
   
