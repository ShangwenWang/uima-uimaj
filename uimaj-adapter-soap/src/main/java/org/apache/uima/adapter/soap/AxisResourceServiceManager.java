/*
 * Licensed to the Apache Software Foundation (ASF) under one
 * or more contributor license agreements.  See the NOTICE file
 * distributed with this work for additional information
 * regarding copyright ownership.  The ASF licenses this file
 * to you under the Apache License, Version 2.0 (the
 * "License"); you may not use this file except in compliance
 * with the License.  You may obtain a copy of the License at
 * 
 *   http://www.apache.org/licenses/LICENSE-2.0
 * 
 * Unless required by applicable law or agreed to in writing,
 * software distributed under the License is distributed on an
 * "AS IS" BASIS, WITHOUT WARRANTIES OR CONDITIONS OF ANY
 * KIND, either express or implied.  See the License for the
 * specific language governing permissions and limitations
 * under the License.
 */

package org.apache.uima.adapter.soap;

import java.util.HashMap;
import java.util.Map;

import org.apache.axis.AxisFault;
import org.apache.axis.Handler;
import org.apache.axis.MessageContext;
import org.apache.uima.UIMAFramework;
import org.apache.uima.analysis_engine.AnalysisEngine;
import org.apache.uima.analysis_engine.service.impl.AnalysisEngineService_impl;
import org.apache.uima.resource.ResourceSpecifier;
import org.apache.uima.resource.service.impl.ResourceService_impl;
import org.apache.uima.util.Level;
import org.apache.uima.util.Logger;
import org.apache.uima.util.XMLInputSource;


/**
 * Utility class for deploying Resources as Axis (SOAP) services. This class mantains a map between
 * Axis service names and the {@link ResourceService_impl} classes that provide the implementation
 * for those service names. This map is maintained as static data on this class so that it persists
 * between invocations of the Axis services.
 * <P>
 * SOAP service implementation classes call the static {@link #getServiceImpl(Class)} method from
 * their constructors. The service's name and configuration parameters will be read from the Axis
 * MessageContext. If a {@link ResourceService_impl} instance has already been registered under this
 * service's name, that instance will be returned. Otherwise, a new
 * <code>ResourceService_impl</code> will be created.
 */
public class AxisResourceServiceManager {

  /**
   * The name of the deployment parameter whose value is the path to an XML resource specifier. This
   * resource specifier is used to constuct Resource instances that process the requests received by
   * this service. A value for this option must be speciifed in the deployment descriptor for this
   * service.
   */
  public static final String PARAM_RESOURCE_SPECIFIER_PATH = "resourceSpecifierPath";

  /**
   * The name of the deployment parameter whose value is the number of instances of the Resource
   * (specified by {@link #PARAM_RESOURCE_SPECIFIER_PATH}) to be created. The Resources are kept in
   * a pool and used to service requests. A value for this option must be speciifed in the
   * deployment descriptor for this service.
   */
  public static final String PARAM_NUM_INSTANCES = "numInstances";

  /**
   * The name of the deployment parameter whose value is a boolean indicating whether to write log
   * messages during each service invocation. This currently applies only to Analysis Engine
   * services.
   */
  public static final String PARAM_ENABLE_LOGGING = "enableLogging";

  /**
   * Map from service names to ResourceService_impl objects.
   */
  private static Map mResourceServiceImplMap = new HashMap();

  /**
   * Gets a {@link ResourceService_impl} class to be used to process an request.This method
   * retrieves the service name and configuration parameters from the Axis MessageContext. If a
   * {@link ResourceService_impl} object already exists for that service name, that object will be
   * returned. Otherwise, a new <code>ResourceService_impl</code> object will be created from the
   * information in the MessageContext.
   *
   * @param aServiceImplClass          the class that will be instantiated when a new <code>ResourceService_impl</code> is
   *          to be created. This must be a subclass of ResourceService_impl.
<<<<<<< HEAD
   * @return -
   * @throws AxisFault
   *           if the configuration information could not be read
=======
   * @return the service impl
   * @throws AxisFault           if the configuration information could not be read
>>>>>>> 2386b33f
   */
  public static ResourceService_impl getServiceImpl(Class aServiceImplClass) throws AxisFault {
    try {
      MessageContext ctx = MessageContext.getCurrentContext();
      if (ctx == null) {
        throw new Exception("MessageContext = NULL");
      }

      Handler self = ctx.getService();
      if (self == null) {
        throw new Exception("Handler = NULL");
      }

      // Get service name
      String serviceName = self.getName();

      // see if we have a ResourceService_impl registered for that name
      ResourceService_impl serviceImpl = (ResourceService_impl) mResourceServiceImplMap
              .get(serviceName);
      if (serviceImpl != null) {
        return serviceImpl;
      }

      // No service impl registered for this service name, attempt to
      // create a new one

      // Get the Resource Specifier Path
      String resourceSpecifierPath = (String) self.getOption(PARAM_RESOURCE_SPECIFIER_PATH);
      if (resourceSpecifierPath == null || resourceSpecifierPath.trim().length() == 0) {
        throw new Exception("Invalid Configuration - " + PARAM_RESOURCE_SPECIFIER_PATH
                + " not Defined.  Check your deployment descriptor file (WSDD)");
      }
      // parse ResourceSpecifier
      ResourceSpecifier resourceSpecifier = UIMAFramework.getXMLParser().parseResourceSpecifier(
              new XMLInputSource(resourceSpecifierPath));

      // Get the number of instances to create
      String numInstancesStr = (String) self.getOption(PARAM_NUM_INSTANCES);
      int numInstances;
      try {
        numInstances = Integer.parseInt(numInstancesStr);
      } catch (NumberFormatException e) {
        throw new Exception("Invalid Configuration - " + PARAM_NUM_INSTANCES
                + " not valid.  Check your deployment descriptor file (WSDD)");
      }

      // Get whether to enable logging
      String enableLogStr = (String) self.getOption(PARAM_ENABLE_LOGGING);
      boolean enableLog = "true".equalsIgnoreCase(enableLogStr);

      // create and initialize the service implementation
      serviceImpl = (ResourceService_impl) aServiceImplClass.newInstance();
      HashMap initParams = new HashMap();
      initParams.put(AnalysisEngine.PARAM_NUM_SIMULTANEOUS_REQUESTS, numInstances);
      serviceImpl.initialize(resourceSpecifier, initParams);

      // disable logging for Analysis Engines if deployer so indicated
      if (!enableLog && serviceImpl instanceof AnalysisEngineService_impl) {
        Logger nullLogger = UIMAFramework.newLogger();
        nullLogger.setOutputStream(null);

        ((AnalysisEngineService_impl) serviceImpl).getAnalysisEngine().setLogger(nullLogger);
      }

      mResourceServiceImplMap.put(serviceName, serviceImpl);
      return serviceImpl;
    } catch (Exception e) {
      UIMAFramework.getLogger().log(Level.SEVERE, e.getMessage(), e);
      throw AxisFault.makeFault(e);
    }
  }
}<|MERGE_RESOLUTION|>--- conflicted
+++ resolved
@@ -86,14 +86,8 @@
    *
    * @param aServiceImplClass          the class that will be instantiated when a new <code>ResourceService_impl</code> is
    *          to be created. This must be a subclass of ResourceService_impl.
-<<<<<<< HEAD
-   * @return -
-   * @throws AxisFault
-   *           if the configuration information could not be read
-=======
    * @return the service impl
    * @throws AxisFault           if the configuration information could not be read
->>>>>>> 2386b33f
    */
   public static ResourceService_impl getServiceImpl(Class aServiceImplClass) throws AxisFault {
     try {
