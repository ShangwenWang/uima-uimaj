--- conflicted
+++ resolved
@@ -1,4 +1,3 @@
-<<<<<<< HEAD
 <?xml version="1.0" encoding="UTF-8"?>
 <!--
    Licensed to the Apache Software Foundation (ASF) under one
@@ -40,502 +39,6 @@
   <artifactId>uimaj-parent</artifactId>
   <packaging>pom</packaging>
   <version>3.1.2-SNAPSHOT</version>
-  <name>Apache UIMA Java SDK: ${project.artifactId}</name>
-  <description>The common parent pom for the uimaj SDK</description>
-  <url>${uimaWebsiteUrl}</url>
-
-  <!-- Special inheritance note
-       even though the <scm> element that follows is exactly the
-       same as those in super poms, it cannot be inherited because
-       there is some special code that computes the connection elements
-       from the chain of parent poms, if this is omitted.
-
-       Keeping this a bit factored allows cutting/pasting the <scm>
-       element, and just changing the following two properties -->
-  <scm>
-    <connection>
-      scm:git:https://github.com/apache/uima-uimaj/uimaj-parent
-    </connection>
-    <developerConnection>
-      scm:git:https://github.com/apache/uima-uimaj/uimaj-parent
-    </developerConnection>
-    <url>
-      https://github.com/apache/uima-uimaj/tree/master/uimaj-parent
-    </url>
-    <tag>HEAD</tag>
-  </scm>
-
-  <!-- The repositories and pluginRepositories section is duplicated from
-       the parent pom one, and adds the Apache Snapshot Nexus repository
-       where UIMA snapshots are deployed.  This is needed if for instance,
-       a project depends on some new SNAPSHOT level of a build tool, 
-       where the users hasn't checked out the build tooling.
-       
-       This allows maven to find the snapshots when looking for the parent of
-       this pom -->
-  <repositories>
-    <repository>
-      <id>eclipsePlugins</id>
-      <name>Eclipse components</name>
-      <layout>default</layout>
-      <url>https://repo1.maven.org/eclipse</url>
-      
-      <releases>
-        <updatePolicy>never</updatePolicy>
-        <checksumPolicy>fail</checksumPolicy>
-      </releases>
-      
-      <snapshots>
-        <enabled>false</enabled>
-      </snapshots>
-    </repository>
-
-    <!-- modify central repository access:
-         Turn on checksum checking-->
-    <repository>
-      <id>central</id>
-      <name>Maven Repository Switchboard</name>
-      <layout>default</layout>
-      <url>https://repo1.maven.org/maven2</url>
-
-      <releases>
-        <enabled>true</enabled>
-        <checksumPolicy>fail</checksumPolicy>
-        <updatePolicy>never</updatePolicy>
-      </releases>
-
-      <snapshots>
-        <enabled>false</enabled>
-      </snapshots>
-
-    </repository>
-    
-    <repository>
-      <id>apache.snapshots</id>
-      <name>Apache Snapshot Repository</name>
-      <url>https://repository.apache.org/snapshots</url>
-      <releases>
-        <enabled>false</enabled>
-      </releases>
-    </repository>    
-    
-  </repositories>
-  
-  <pluginRepositories>
-    <pluginRepository>
-      <id>apache.snapshots.plugins</id>
-      <name>Apache Snapshot Repository - Maven plugins</name>
-      <url>https://repository.apache.org/snapshots</url>
-      <layout>default</layout>
-      <releases>
-        <enabled>false</enabled>
-      </releases>
-      <snapshots>
-        <enabled>true</enabled>
-        <checksumPolicy>fail</checksumPolicy>
-        <updatePolicy>never</updatePolicy>        
-      </snapshots>
-    </pluginRepository>
-  </pluginRepositories>
-  
-  <properties>
-    <uimaScmRoot>uimaj</uimaScmRoot>
-    <uimaScmProject>${project.artifactId}</uimaScmProject>
-
-    <!-- 
-     Configuring settings is best done through default properties that multiple plugins.
-     Local configurations within plugins should be avoided. Where plugins do not pick up default
-     properties already, they should be injected manually into the plugins. 
-    --> 
-    <slf4j.version>1.7.25</slf4j.version>
-    <log4j.version>2.10.0</log4j.version>
-    <jackson.version>2.9.2</jackson.version>
-    
-    <maven.compiler.target>1.8</maven.compiler.target>
-    <maven.compiler.source>1.8</maven.compiler.source>
-    <maven.surefire.heap>512m</maven.surefire.heap>
-    <maven.surefire.argLine />
-    <maven.surefire.java9 />
-    
-    <jacoco.argLine />
-    <api_check_oldVersion>3.1.0</api_check_oldVersion>
-  </properties>
-  
-  <dependencyManagement>
-    <dependencies>
-      <dependency>
-        <groupId>junit</groupId>
-        <artifactId>junit</artifactId>
-        <version>4.12</version>
-        <scope>test</scope>
-      </dependency>
-      <!-- set dependency versions for logger parts -->
-      <dependency>
-        <groupId>org.slf4j</groupId>
-        <artifactId>slf4j-jdk14</artifactId>
-        <version>${slf4j.version}</version>
-      </dependency>
-      <dependency>
-        <groupId>org.slf4j</groupId>
-        <artifactId>slf4j-api</artifactId>
-        <version>${slf4j.version}</version>
-      </dependency>
-    </dependencies>
-  </dependencyManagement>
-  
-  <dependencies>
-    <!-- Used to enable findbug rule suppression annotations -->
-    <!-- This is the Apache v2 license version -->      
-    <dependency>
-      <groupId>com.github.stephenc.findbugs</groupId>
-      <artifactId>findbugs-annotations</artifactId>
-      <version>1.3.9-1</version>
-      <scope>provided</scope>
-    </dependency>
-  </dependencies>
-  
-  <build>
-    <pluginManagement>
-      <plugins>
-        
-        <plugin>
-          <groupId>org.apache.maven.plugins</groupId>
-          <artifactId>maven-surefire-plugin</artifactId>
-          <configuration>
-            <argLine>@{jacoco.argLine} -Xmx@{maven.surefire.heap} -Xms@{maven.surefire.heap} @{maven.surefire.argLine} @{maven.surefire.java9}</argLine>
-          </configuration>
-        </plugin>
-                
-        <plugin>
-          <groupId>org.apache.rat</groupId>
-          <artifactId>apache-rat-plugin</artifactId>
-          <executions>
-            <execution>
-              <id>default-cli</id>
-              <configuration>
-                <excludes combine.children="append">
-                  <exclude>src/main/run_configuration/*.launch</exclude>
-                </excludes>    
-              </configuration>
-            </execution>
-          </executions>
-        </plugin>   
-        
-        <!-- https://issues.apache.org/jira/browse/UIMA-5367 -->
-        <plugin> 
-          <groupId>org.apache.maven.plugins</groupId> 
-          <artifactId>maven-deploy-plugin</artifactId>
-          <configuration> 
-            <retryFailedDeploymentCount>10</retryFailedDeploymentCount> 
-          </configuration> 
-        </plugin>
-         
-      </plugins>
-    </pluginManagement>
-    
-  </build>
-  <profiles>
-    
-    <profile>
-      <id>pmd</id>
-      <build>
-        <plugins>
-          <plugin>
-            <groupId>org.apache.maven.plugins</groupId>
-            <artifactId>maven-pmd-plugin</artifactId>
-            <executions>
-              <execution>
-                <phase>package</phase>
-                <goals>
-                  <goal>cpd</goal>
-                  <goal>pmd</goal>
-                </goals>
-                <configuration>
-                  <sourceEncoding>${project.build.sourceEncoding}</sourceEncoding>
-                  <targetJdk>${maven.compiler.target}</targetJdk>
-                  <linkXRef>false</linkXRef>
-                </configuration>
-              </execution>
-            </executions>
-          </plugin>
-        </plugins>
-      </build>
-    </profile>
-    
-    <profile>
-      <id>findbugs</id>
-      <build>
-        <plugins>
-          <plugin>
-            <groupId>org.codehaus.mojo</groupId>
-            <artifactId>findbugs-maven-plugin</artifactId>
-            <executions>
-              <execution>
-                <phase>package</phase>
-                <goals>
-                  <goal>findbugs</goal>
-                </goals>
-                <configuration>
-                  <findbugsXmlOutput>true</findbugsXmlOutput>
-                  <xmlOutput>true</xmlOutput>
-                </configuration>
-              </execution>
-            </executions>
-          </plugin>
-        </plugins>
-      </build>
-    </profile>
-    <profile>
-      <id>cobertura</id>
-      <build>
-        <plugins>
-          <plugin>
-            <groupId>org.codehaus.mojo</groupId>
-            <artifactId>cobertura-maven-plugin</artifactId>
-            <executions>
-              <execution>
-                <phase>package</phase>
-                <goals>
-                  <goal>cobertura</goal>
-                </goals>
-                <configuration>
-                  <formats>
-                    <format>xml</format>
-                  </formats>
-                </configuration>
-              </execution>
-            </executions>
-          </plugin>
-        </plugins>
-      </build>
-    </profile>
-    <profile>
-      <id>jacoco</id>
-      <build>
-        <plugins>
-          <plugin>
-            <groupId>org.jacoco</groupId>
-            <artifactId>jacoco-maven-plugin</artifactId>
-            <configuration>
-              <excludes combine.children="append">
-                <!-- Duplicates on classpath cause an exception in JaCoCo report -->
-                <exclude>**/org/apache/uima/examples/SourceDocumentInformation*</exclude>
-                <exclude>**/org/apache/uima/examples/SourceDocumentInformation_Type*</exclude>
-              </excludes>
-            </configuration>
-            <executions>
-              <execution>
-                <id>default-prepare-agent</id>
-                <goals>
-                  <goal>prepare-agent</goal>
-                </goals>
-                <configuration>
-                  <propertyName>jacoco.argLine</propertyName>
-                </configuration>
-              </execution>
-              <execution>
-                <id>default-report</id>
-                <phase>prepare-package</phase>
-                <goals>
-                  <goal>report</goal>
-                </goals>
-              </execution>
-              <execution>
-                <id>default-check</id>
-                <goals>
-                  <goal>check</goal>
-                </goals>
-                <configuration>
-                  <rules />
-                </configuration>
-              </execution>
-            </executions>
-          </plugin>
-        </plugins>
-      </build>
-    </profile>
-    
-    <!-- **********  Backwards compatibility report generation profile ************** -->
-    <profile>
-      <id>enforce-compatibility</id>
-      <activation>
-        <file>
-          <exists>marker-file-identifying-api-compatibility-check</exists>
-        </file>
-      </activation>
-      <build>
-
-        <pluginManagement>
-          <plugins>
-            <plugin>
-	            <groupId>org.apache.rat</groupId>
-		          <artifactId>apache-rat-plugin</artifactId>
-		          <executions>
-		            <execution>
-		              <id>default-cli</id>
-		              <configuration>
-		                <excludes combine.children="append">
-	                    <exclude>**/api-change-report/**/*.*</exclude>
-		                </excludes>
-		              </configuration>
-		            </execution>
-	          </executions>
-	          </plugin>
-          </plugins>
-        </pluginManagement>
-         
-        <plugins>
-          <!-- https://siom79.github.io/japicmp/MavenPlugin.html -->
-          <plugin>              
-            <groupId>com.github.siom79.japicmp</groupId>
-            <artifactId>japicmp-maven-plugin</artifactId>
-            <version>0.13.0</version>
-            <configuration>
-              <oldVersion>
-                <dependency>
-                  <groupId>${project.groupId}</groupId>
-                  <artifactId>${project.artifactId}</artifactId>
-                  <version>${api_check_oldVersion}</version>
-                </dependency>
-              </oldVersion> 
-              <parameter>
-                <onlyModified>true</onlyModified>
-                <!-- filter out classes with impl in their package or class name -->
-                <postAnalysisScript>${project.basedir}/../uimaj-parent/src/main/groovy/api-report.groovy</postAnalysisScript>                  
-              </parameter>
-            </configuration>
-            <executions>
-              <execution>
-                <phase>verify</phase>
-                <goals>
-                  <goal>cmp</goal>
-                </goals>
-              </execution>
-            </executions>
-          </plugin>
-          
-          <!-- This copy is to have the api change report included in the source distribution -->
-          <plugin>
-            <artifactId>maven-antrun-plugin</artifactId>
-            <executions>
-              <execution>
-                <id>copy-API-change-report</id>
-                <phase>install</phase>  <!-- must follow verify -->
-                <goals><goal>run</goal></goals>
-                <configuration>
-                  <target>
-                    <taskdef name="if" classname="net.sf.antcontrib.logic.IfTask" />
-                    <if>
-                      <available file="${project.build.directory}/japicmp/" />
-                      <then>
-                        <copy toDir="${basedir}/api-change-report">
-                          <fileset dir="${project.build.directory}/japicmp" />
-                        </copy>
-                      </then>
-                    </if>
-                  </target>
-                </configuration>
-              </execution>
-            </executions>
-            
-          </plugin>
-        </plugins>
-      </build>
-    </profile>
-    
-    <!-- ************** m2e  profile ************* -->
-    <profile>
-      <id>m2e</id>
-      <activation>
-        <property>
-          <name>m2e.version</name>
-        </property>
-      </activation>
-      <build>
-        <pluginManagement>
-          <plugins>         
-            <!-- This plugin's configuration is used to store Eclipse m2e settings 
-                only. It has no influence on the Maven build itself. -->
-            <plugin>
-              <groupId>org.eclipse.m2e</groupId>
-              <artifactId>lifecycle-mapping</artifactId>
-              <version>1.0.0</version>
-              <configuration>
-                <lifecycleMappingMetadata>
-                  <pluginExecutions>
-                  
-                    <!-- ***************************** -->
-                    <!-- IGNORE maven-bundle-plugin    -->
-                    <!-- ***************************** -->
-                    <pluginExecution>
-                      <pluginExecutionFilter>
-                        <groupId>org.apache.felix</groupId>
-                        <artifactId>
-                          maven-bundle-plugin
-                        </artifactId>
-                        <versionRange>[3,)</versionRange>
-                        <goals>
-                          <goal>process</goal>
-                          <goal>bundle</goal>
-                          <goal>manifest</goal>
-                        </goals>
-                      </pluginExecutionFilter>
-                      <action>
-                        <ignore />
-                      </action>
-                    </pluginExecution>
-                  </pluginExecutions>
-                </lifecycleMappingMetadata>
-              </configuration>
-            </plugin>
-          </plugins>
-        </pluginManagement>
-      </build>
-    </profile>  
-  </profiles>
-</project>
-=======
-<?xml version="1.0" encoding="UTF-8"?>
-<!--
-   Licensed to the Apache Software Foundation (ASF) under one
-   or more contributor license agreements.  See the NOTICE file
-   distributed with this work for additional information
-   regarding copyright ownership.  The ASF licenses this file
-   to you under the Apache License, Version 2.0 (the
-   "License"); you may not use this file except in compliance
-   with the License.  You may obtain a copy of the License at
-
-     http://www.apache.org/licenses/LICENSE-2.0
-
-   Unless required by applicable law or agreed to in writing,
-   software distributed under the License is distributed on an
-   "AS IS" BASIS, WITHOUT WARRANTIES OR CONDITIONS OF ANY
-   KIND, either express or implied.  See the License for the
-   specific language governing permissions and limitations
-   under the License.
--->
-
-<!-- This pom serves as the the UIMA Java SDK (uimaj) common parent pom,
-     and may include overrides to the project-wide parent-pom.
-     Over time, things in this pom which apply to
-     other projects within UIMA are migrated to the
-     project-wide parent pom.
- -->
-
-<project xmlns="http://maven.apache.org/POM/4.0.0" xmlns:xsi="http://www.w3.org/2001/XMLSchema-instance" xsi:schemaLocation="http://maven.apache.org/POM/4.0.0 http://maven.apache.org/maven-v4_0_0.xsd">
-  <modelVersion>4.0.0</modelVersion>
-
-  <parent>
-    <groupId>org.apache.uima</groupId>
-    <artifactId>parent-pom</artifactId>
-    <relativePath />
-    <version>13</version>
-  </parent>
-
-  <groupId>org.apache.uima</groupId>
-  <artifactId>uimaj-parent</artifactId>
-  <packaging>pom</packaging>
-  <version>3.1.1-SNAPSHOT</version>
   <name>Apache UIMA Java SDK: ${project.artifactId}</name>
   <description>The common parent pom for the uimaj SDK</description>
   <url>${uimaWebsiteUrl}</url>
@@ -1000,5 +503,4 @@
       </build>
     </profile>  
   </profiles>
-</project>
->>>>>>> 702abf14
+</project>