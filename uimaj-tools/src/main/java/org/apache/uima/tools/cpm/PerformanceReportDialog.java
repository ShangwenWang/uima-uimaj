/*
 * Licensed to the Apache Software Foundation (ASF) under one
 * or more contributor license agreements.  See the NOTICE file
 * distributed with this work for additional information
 * regarding copyright ownership.  The ASF licenses this file
 * to you under the Apache License, Version 2.0 (the
 * "License"); you may not use this file except in compliance
 * with the License.  You may obtain a copy of the License at
 * 
 *   http://www.apache.org/licenses/LICENSE-2.0
 * 
 * Unless required by applicable law or agreed to in writing,
 * software distributed under the License is distributed on an
 * "AS IS" BASIS, WITHOUT WARRANTIES OR CONDITIONS OF ANY
 * KIND, either express or implied.  See the License for the
 * specific language governing permissions and limitations
 * under the License.
 */

package org.apache.uima.tools.cpm;

import java.awt.BorderLayout;
import java.awt.Frame;
import java.awt.GridLayout;
import java.awt.HeadlessException;
import java.text.DecimalFormat;
import java.util.HashMap;
import java.util.Iterator;
import java.util.Map;

import javax.swing.JDialog;
import javax.swing.JLabel;
import javax.swing.JPanel;
import javax.swing.JTree;
import javax.swing.tree.DefaultMutableTreeNode;
import javax.swing.tree.DefaultTreeModel;

import org.apache.uima.util.ProcessTrace;
import org.apache.uima.util.ProcessTraceEvent;


/**
 * Mock-up of dialog for reporting performance stats.
 * 
 */
public class PerformanceReportDialog extends JDialog {
  
  /** The Constant serialVersionUID. */
  private static final long serialVersionUID = 7747258424181047062L;

  /** The status label. */
  private JLabel statusLabel = new JLabel("Processing completed successfully.");

  /** The docs processed label. */
  private JLabel docsProcessedLabel = new JLabel("Documents Processed: 0");

  /** The total time label. */
  private JLabel totalTimeLabel = new JLabel("Total Time: 0.0 seconds");

  /** The tree. */
  private JTree tree = new JTree();

  /** The m event type map. */
  private Map mEventTypeMap;

  /**
   * Instantiates a new performance report dialog.
   *
   * @param aFrame the a frame
   * @throws HeadlessException the headless exception
<<<<<<< HEAD
=======
   * @throws java.awt.HeadlessException the java.awt. headless exception
>>>>>>> 488947ef
   */
  public PerformanceReportDialog(Frame aFrame) throws HeadlessException {
    super(aFrame, true);
    this.setTitle("Performance Report");
    this.getContentPane().setLayout(new BorderLayout());
    JPanel messagePanel = new JPanel();
    this.getContentPane().add(messagePanel, BorderLayout.NORTH);

    messagePanel.setLayout(new GridLayout(3, 1));
    messagePanel.add(statusLabel);
    messagePanel.add(docsProcessedLabel);
    messagePanel.add(totalTimeLabel);

    this.getContentPane().add(tree, BorderLayout.CENTER);

    this.pack();
    this.setSize(400, 400);

    // map from event types to their display names
    mEventTypeMap = new HashMap();
    mEventTypeMap.put(ProcessTraceEvent.ANALYSIS_ENGINE, "TAE");
    mEventTypeMap.put(ProcessTraceEvent.ANALYSIS, "Annotator");
    mEventTypeMap.put("CAS_PROCESSOR", "CAS Consumer");

  }

  /**
   * Display stats.
   *
   * @param aProcessTrace the a process trace
   * @param aNumDocsProcessed the a num docs processed
   * @param aStatusMessage the a status message
   */
  public void displayStats(ProcessTrace aProcessTrace, int aNumDocsProcessed, String aStatusMessage) {
    statusLabel.setText(aStatusMessage);
    docsProcessedLabel.setText("Documents Processed: " + aNumDocsProcessed);

    // count total time
    long totalTime = 0;
    Iterator it = aProcessTrace.getEvents().iterator();
    while (it.hasNext()) {
      ProcessTraceEvent event = (ProcessTraceEvent) it.next();
      totalTime += event.getDuration();
    }
    double totalTimeSeconds = (double) totalTime / 1000;
    totalTimeLabel.setText("Total Time: " + totalTimeSeconds + " seconds");

    // create root tree node
    DefaultMutableTreeNode root = new DefaultMutableTreeNode("100% (" + totalTime
            + "ms) - Collection Processing Engine");
    // build tree
    it = aProcessTrace.getEvents().iterator();
    while (it.hasNext()) {
      ProcessTraceEvent event = (ProcessTraceEvent) it.next();
      buildEventTree(event, root, totalTime);
    }
    tree.setModel(new DefaultTreeModel(root));

    this.setVisible(true);
  }

  /**
   * Builds the event tree.
   *
   * @param aEvent the a event
   * @param aParentNode the a parent node
   * @param aTotalTime the a total time
   */
  public void buildEventTree(ProcessTraceEvent aEvent, DefaultMutableTreeNode aParentNode,
          long aTotalTime) {
    final DecimalFormat pctFmt = new DecimalFormat("##.##%");
    long duration = aEvent.getDuration();
    double pct;
    if (aTotalTime != 0) {
      pct = ((double) duration) / aTotalTime;
    } else {
      pct = 0;
    }
    String pctStr = pctFmt.format(pct);

    String type = (String) mEventTypeMap.get(aEvent.getType());
    if (type == null) {
      type = aEvent.getType();
    }

    DefaultMutableTreeNode node = new DefaultMutableTreeNode(pctStr + " (" + duration + "ms) - "
            + aEvent.getComponentName() + " (" + type + ")");
    aParentNode.add(node);
    Iterator it = aEvent.getSubEvents().iterator();
    while (it.hasNext()) {
      ProcessTraceEvent event = (ProcessTraceEvent) it.next();
      buildEventTree(event, node, aTotalTime);
    }
  }
}<|MERGE_RESOLUTION|>--- conflicted
+++ resolved
@@ -68,10 +68,7 @@
    *
    * @param aFrame the a frame
    * @throws HeadlessException the headless exception
-<<<<<<< HEAD
-=======
    * @throws java.awt.HeadlessException the java.awt. headless exception
->>>>>>> 488947ef
    */
   public PerformanceReportDialog(Frame aFrame) throws HeadlessException {
     super(aFrame, true);
