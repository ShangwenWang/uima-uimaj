/*
 * Licensed to the Apache Software Foundation (ASF) under one
 * or more contributor license agreements.  See the NOTICE file
 * distributed with this work for additional information
 * regarding copyright ownership.  The ASF licenses this file
 * to you under the Apache License, Version 2.0 (the
 * "License"); you may not use this file except in compliance
 * with the License.  You may obtain a copy of the License at
 * 
 *   http://www.apache.org/licenses/LICENSE-2.0
 * 
 * Unless required by applicable law or agreed to in writing,
 * software distributed under the License is distributed on an
 * "AS IS" BASIS, WITHOUT WARRANTIES OR CONDITIONS OF ANY
 * KIND, either express or implied.  See the License for the
 * specific language governing permissions and limitations
 * under the License.
 */

package org.apache.uima.tools.docanalyzer;

import java.awt.BorderLayout;
import java.awt.Color;
import java.awt.Component;
import java.awt.Cursor;
import java.awt.FlowLayout;
import java.awt.event.ActionEvent;
import java.awt.event.ActionListener;
import java.awt.event.MouseAdapter;
import java.awt.event.MouseEvent;
import java.awt.event.MouseListener;
import java.io.File;
import java.io.FileInputStream;
import java.io.FileNotFoundException;
import java.io.FileOutputStream;
import java.io.FileWriter;
import java.io.FilenameFilter;
import java.io.IOException;
import java.io.InputStream;
import java.nio.charset.StandardCharsets;
import java.util.ArrayList;
import java.util.Collections;
import java.util.List;
import java.util.StringTokenizer;

import javax.swing.BorderFactory;
import javax.swing.BoxLayout;
import javax.swing.ButtonGroup;
import javax.swing.ImageIcon;
import javax.swing.JButton;
import javax.swing.JDialog;
import javax.swing.JFileChooser;
import javax.swing.JFrame;
import javax.swing.JLabel;
import javax.swing.JList;
import javax.swing.JOptionPane;
import javax.swing.JPanel;
import javax.swing.JRadioButton;
import javax.swing.JScrollPane;
import javax.swing.JTextField;
import javax.swing.ListCellRenderer;
import javax.swing.SpringLayout;
import javax.swing.UIManager;
import javax.swing.UnsupportedLookAndFeelException;
<<<<<<< HEAD
=======
import javax.swing.WindowConstants;
>>>>>>> 488947ef
import javax.swing.border.EmptyBorder;
import javax.swing.event.DocumentEvent;
import javax.swing.event.DocumentListener;
import javax.xml.parsers.DocumentBuilder;
import javax.xml.parsers.FactoryConfigurationError;
import javax.xml.parsers.ParserConfigurationException;

import org.apache.uima.UIMAException;
import org.apache.uima.UIMAFramework;
import org.apache.uima.UIMARuntimeException;
import org.apache.uima.analysis_engine.AnalysisEngineDescription;
import org.apache.uima.cas.CAS;
import org.apache.uima.cas.TypeSystem;
import org.apache.uima.internal.util.BrowserUtil;
import org.apache.uima.internal.util.XMLUtils;
import org.apache.uima.resource.ResourceInitializationException;
import org.apache.uima.tools.images.Images;
import org.apache.uima.tools.stylemap.ColorParser;
import org.apache.uima.tools.stylemap.StyleMapEditor;
import org.apache.uima.tools.stylemap.StyleMapEntry;
import org.apache.uima.tools.util.gui.Caption;
import org.apache.uima.tools.util.gui.SpringUtilities;
import org.apache.uima.tools.util.htmlview.AnnotationViewGenerator;
import org.apache.uima.tools.viewer.CasAnnotationViewer;
import org.apache.uima.util.CasCreationUtils;
import org.apache.uima.util.CasToInlineXml;
import org.apache.uima.util.FileUtils;
import org.apache.uima.util.InvalidXMLException;
import org.apache.uima.util.XMLInputSource;
import org.apache.uima.util.XmlCasDeserializer;
import org.w3c.dom.Document;
import org.w3c.dom.Node;
import org.w3c.dom.NodeList;
import org.w3c.dom.Text;
import org.xml.sax.SAXException;


/**
 * Dialog that loads analyzed documents stored in XMI or XCAS format and allows them to be viewed
 * using the Java-based CAS viewer or a web browser, in either an HTML/Javascript format or in the
 * inline XML format.
 * 
 */
public class AnnotationViewerDialog extends JDialog implements ActionListener {

  /** The Constant serialVersionUID. */
  private static final long serialVersionUID = -7259891069111863433L;

  /** The temp dir. */
  private File tempDir = createTempDir();

  /** The annotation view generator. */
  protected AnnotationViewGenerator annotationViewGenerator; // JMP

  /** The style map editor. */
  private StyleMapEditor styleMapEditor;

  /** The med 1. */
  private PrefsMediator med1;

  /** The style map file. */
  private File styleMapFile;

<<<<<<< HEAD
  JList<String> analyzedResultsList;

=======
  /** the list of analyzed results */
  JList<String> analyzedResultsList;
  
  /** The input dir path. */
>>>>>>> 488947ef
  String inputDirPath = null;

  /** The type system. */
  TypeSystem typeSystem = null;

  /** The types to display. */
  String[] typesToDisplay = null;

  /** The java viewer RB. */
  JRadioButton javaViewerRB = null;

  /** The java viewer UCRB. */
  JRadioButton javaViewerUCRB = null;

  /** The html RB. */
  JRadioButton htmlRB = null;

  /** The xml RB. */
  JRadioButton xmlRB = null;

  /** The cas. */
  private CAS cas;

  /** The processed style map. */
  private boolean processedStyleMap = false;
  
  /** The default cas view name. */
  private String defaultCasViewName = CAS.NAME_DEFAULT_SOFA;

  /**
   * Create an AnnotationViewer Dialog.
<<<<<<< HEAD
   *         
=======
   *
>>>>>>> 488947ef
   * @param aParentFrame          frame containing this panel
   * @param aDialogTitle          title to display for the dialog
   * @param med the med
   * @param aStyleMapFile          filename of style map to be used to view files in HTML
   * @param aPerformanceStats          string representaiton of performance statistics, optional.
   * @param aTypeSystem          the CAS Type System to which the XCAS files must conform.
   * @param aTypesToDisplay          array of types that should be highlighted in the viewer. This can be set to the output
   *          types of the Analysis Engine. A value of null means to display all types.
   * @param interactiveTempFN the interactive temp FN
   * @param javaViewerRBisSelected the java viewer R bis selected
   * @param javaViewerUCRBisSelected the java viewer UCR bis selected
   * @param xmlRBisSelected the xml R bis selected
   * @param cas the cas
   */
  public AnnotationViewerDialog(JFrame aParentFrame, String aDialogTitle, PrefsMediator med,
          File aStyleMapFile, String aPerformanceStats, TypeSystem aTypeSystem,
          final String[] aTypesToDisplay, String interactiveTempFN, boolean javaViewerRBisSelected,
          boolean javaViewerUCRBisSelected, boolean xmlRBisSelected, CAS cas) {
    super(aParentFrame, aDialogTitle);
    // create the AnnotationViewGenerator (for HTML view generation)
    this.med1 = med;
    this.cas = cas;
    annotationViewGenerator = new AnnotationViewGenerator(tempDir);

    launchThatViewer(med.getOutputDir(), interactiveTempFN, aTypeSystem, aTypesToDisplay,
            javaViewerRBisSelected, javaViewerUCRBisSelected, xmlRBisSelected, aStyleMapFile,
            tempDir);
  }

  private void resetFiles(String filenameFilter) {
    File dir = new File(inputDirPath);
    // Select documents via filter. JMP
    final InteractiveFilter iFilter = new InteractiveFilter(filenameFilter);
    String[] documents = dir.list(iFilter);
    //create an empty array to display
    if(documents == null) {
      documents = new String[] {};
    }

    analyzedResultsList.setListData(documents);
  }

<<<<<<< HEAD
=======
  /**
   * Instantiates a new annotation viewer dialog.
   *
   * @param aParentFrame the a parent frame
   * @param aDialogTitle the a dialog title
   * @param med the med
   * @param aStyleMapFile the a style map file
   * @param aPerformanceStats the a performance stats
   * @param aTypeSystem the a type system
   * @param aTypesToDisplay the a types to display
   * @param generatedStyleMap the generated style map
   * @param cas the cas
   */
>>>>>>> 488947ef
  public AnnotationViewerDialog(JFrame aParentFrame, String aDialogTitle, PrefsMediator med,
          File aStyleMapFile, String aPerformanceStats, TypeSystem aTypeSystem,
          final String[] aTypesToDisplay, boolean generatedStyleMap, CAS cas) {

    super(aParentFrame, aDialogTitle);
    this.med1 = med;
    this.cas = cas;

    styleMapFile = aStyleMapFile;
    final String performanceStats = aPerformanceStats;
    typeSystem = aTypeSystem;
    typesToDisplay = aTypesToDisplay;

    // create the AnnotationViewGenerator (for HTML view generation)
    annotationViewGenerator = new AnnotationViewGenerator(tempDir);

    // create StyleMapEditor dialog
    styleMapEditor = new StyleMapEditor(aParentFrame, cas);
    JPanel resultsTitlePanel = new JPanel();
    resultsTitlePanel.setLayout(new BoxLayout(resultsTitlePanel, BoxLayout.Y_AXIS));

    resultsTitlePanel.add(new JLabel("These are the Analyzed Documents."));
    resultsTitlePanel.add(new JLabel("Select viewer type and double-click file to open."));

    // create an jlist to list the the analyzed documents
    inputDirPath = med.getOutputDir();
    analyzedResultsList = new JList<>();
    resetFiles("");

    /*
     * File[] documents = dir.listFiles(); Vector docVector = new Vector(); for (int i = 0; i <
     * documents.length; i++) { if (documents[i].isFile()) { docVector.add(documents[i].getName()); } }
     * final JList analyzedResultsList = new JList(docVector);
     */
    JScrollPane scrollPane = new JScrollPane();
    scrollPane.getViewport().add(analyzedResultsList, null);

    JPanel southernPanel = new JPanel();
    southernPanel.setLayout(new BoxLayout(southernPanel, BoxLayout.Y_AXIS));

    JPanel filterPanel = new JPanel();
    filterPanel.setLayout(new BoxLayout(filterPanel, BoxLayout.X_AXIS));
    filterPanel.add(new JLabel("Filter: Filename contains "));
    final JTextField filenameFilter = new JTextField();
    filenameFilter.getDocument().addDocumentListener(new DocumentListener() {
      @Override
      public void insertUpdate(DocumentEvent e) {
        resetFiles(filenameFilter.getText());
      }

      @Override
      public void removeUpdate(DocumentEvent e) {
        resetFiles(filenameFilter.getText());
      }

      @Override
      public void changedUpdate(DocumentEvent e) {
        resetFiles(filenameFilter.getText());
      }
    });
    filterPanel.add(filenameFilter);
    filterPanel.setBorder(new EmptyBorder(4, 4, 4, 4));
    southernPanel.add(filterPanel);

    JPanel controlsPanel = new JPanel();
    controlsPanel.setLayout(new SpringLayout());

    Caption displayFormatLabel = new Caption("Results Display Format:");
    controlsPanel.add(displayFormatLabel);

    JPanel displayFormatPanel = new JPanel();
    displayFormatPanel.setLayout(new FlowLayout(FlowLayout.LEFT));
    displayFormatPanel.setBorder(BorderFactory.createEmptyBorder(0, 0, 0, 0));
    javaViewerRB = new JRadioButton("Java Viewer");
    javaViewerUCRB = new JRadioButton("JV user colors");
    htmlRB = new JRadioButton("HTML");
    xmlRB = new JRadioButton("XML");

    ButtonGroup displayFormatButtonGroup = new ButtonGroup();
    displayFormatButtonGroup.add(javaViewerRB);
    displayFormatButtonGroup.add(javaViewerUCRB);
    displayFormatButtonGroup.add(htmlRB);
    displayFormatButtonGroup.add(xmlRB);

    // select the appropraite viewer button according to user's prefs
    javaViewerRB.setSelected(true); // default, overriden below
    if ("Java Viewer".equals(med.getViewType())) {
      javaViewerRB.setSelected(true);
    } else if ("JV User Colors".equals(med.getViewType())) {
      javaViewerUCRB.setSelected(true);
    } else if ("HTML".equals(med.getViewType())) {
      htmlRB.setSelected(true);
    } else if ("XML".equals(med.getViewType())) {
      xmlRB.setSelected(true);
    }

    displayFormatPanel.add(javaViewerRB);
    displayFormatPanel.add(javaViewerUCRB);
    displayFormatPanel.add(htmlRB);
    displayFormatPanel.add(xmlRB);

    controlsPanel.add(displayFormatPanel);

    SpringUtilities.makeCompactGrid(controlsPanel, 1, 2, // rows, cols
            4, 4, // initX, initY
            0, 0); // xPad, yPad

    JButton editStyleMapButton = new JButton("Edit Style Map");

    // event for the editStyleMapButton button
    editStyleMapButton.addActionListener(this);

    southernPanel.add(controlsPanel);

    // southernPanel.add( new JSeparator() );

    JPanel buttonsPanel = new JPanel();
    buttonsPanel.setLayout(new FlowLayout(FlowLayout.RIGHT));

    // APL: edit style map feature disabled for SDK
    buttonsPanel.add(editStyleMapButton);

    if (performanceStats != null) {
      JButton perfStatsButton = new JButton("Performance Stats");
      perfStatsButton.addActionListener(new ActionListener() {
        @Override
        public void actionPerformed(ActionEvent ae) {
          JOptionPane.showMessageDialog((Component) ae.getSource(), performanceStats, null,
                  JOptionPane.PLAIN_MESSAGE);
        }
      });
      buttonsPanel.add(perfStatsButton);
    }

    JButton closeButton = new JButton("Close");
    buttonsPanel.add(closeButton);

    southernPanel.add(buttonsPanel);

    // add jlist and panel container to Dialog
    getContentPane().add(resultsTitlePanel, BorderLayout.NORTH);
    getContentPane().add(scrollPane, BorderLayout.CENTER);
    getContentPane().add(southernPanel, BorderLayout.SOUTH);

    // event for the closeButton button
    closeButton.addActionListener(new ActionListener() {
      @Override
      public void actionPerformed(ActionEvent ae) {
        AnnotationViewerDialog.this.setVisible(false);
      }
    });

    // event for analyzedResultsDialog window closing
    this.setDefaultCloseOperation(WindowConstants.DISPOSE_ON_CLOSE);
    setLF(); // set default look and feel
    analyzedResultsList.setCellRenderer(new MyListCellRenderer());

    // doubleclicking on document shows the annotated result
    MouseListener mouseListener = new ListMouseAdapter();
    // styleMapFile, analyzedResultsList,
    // inputDirPath,typeSystem , typesToDisplay ,
    // javaViewerRB , javaViewerUCRB ,xmlRB ,
    // viewerDirectory , this);

    // add mouse Listener to the list
    analyzedResultsList.addMouseListener(mouseListener);

  }

  /* (non-Javadoc)
   * @see java.awt.event.ActionListener#actionPerformed(java.awt.event.ActionEvent)
   */
  // unwound from small anonymous inner class
  @Override
  public void actionPerformed(ActionEvent arg0) {
    // read style map XML file if it exists
    String styleMapXml = null;
    AnalysisEngineDescription selectedAE = null;
    try {
      if (styleMapFile.exists()) {
        styleMapXml = FileUtils.file2String(styleMapFile);
      }

      // have user select AE if they haven't done so already
      if (selectedAE == null) {
        selectedAE = promptForAE();
      }
      if (selectedAE != null) {
        styleMapEditor.setAnalysisEngine(selectedAE);
        // launch StyleMapEditor GUI
        String newStyleMap = styleMapEditor.launchEditor(selectedAE.getAnalysisEngineMetaData(),
                styleMapXml, cas);

        if (newStyleMap != null) {
          // write new file using AE+StyleMap convention
          styleMapFile = med1.getStylemapFile();
          // write new style map to disk
          FileWriter writer = new FileWriter(styleMapFile);
          writer.write(newStyleMap);
          writer.close();
          // process generated style map
          annotationViewGenerator.processStyleMap(styleMapFile);
        }
      }
    } catch (Exception e) {
      displayError(e);
    }
  }

  /**
   * Filter to not show the two interactive-mode directories in the file list.
   */
  static class InteractiveFilter implements FilenameFilter {
<<<<<<< HEAD
=======
   
>>>>>>> 488947ef
    private final String filenameFilter;

    public InteractiveFilter(String filenameFilter) {
      this.filenameFilter = filenameFilter;
    }
<<<<<<< HEAD

=======
    
    /* (non-Javadoc)
     * @see java.io.FilenameFilter#accept(java.io.File, java.lang.String)
     */
    @Override
>>>>>>> 488947ef
    public boolean accept(File dir, String name) {
      if (name.equals("interactive_temp"))
        return false;
      if (name.equals("interactive_out"))
        return false;
      if (!name.isEmpty())
<<<<<<< HEAD
        return name.contains(filenameFilter);
=======
        return name.contains(filenameFilter);  
>>>>>>> 488947ef
      return true;
    }
  }

  /**
   * Gets the name of the CAS View that will be displayed first in 
   * the annotation viewer.
   *
   * @return the default cas view name
   */
  public String getDefaultCasViewName() {
    return defaultCasViewName;
  }

  /**
   * Sets the name of the CAS View that will be displayed first in 
   * the annotation viewer.  It not set, defaults to {@link CAS#NAME_DEFAULT_SOFA}.
   *
   * @param defaultCasViewName the new default cas view name
   */
  public void setDefaultCasViewName(String defaultCasViewName) {
    this.defaultCasViewName = defaultCasViewName;
  }
  
  // Common code to launch viewer for both the Run (file-based) and
  // Interactive modes
  // JMP

  /**
   * Launch that viewer.
   *
   * @param inputDirPath the input dir path
   * @param fileName the file name
   * @param typeSystem the type system
   * @param aTypesToDisplay the a types to display
   * @param javaViewerRBisSelected the java viewer R bis selected
   * @param javaViewerUCRBisSelected the java viewer UCR bis selected
   * @param xmlRBisSelected the xml R bis selected
   * @param styleMapFile the style map file
   * @param viewerDirectory the viewer directory
   */
  public void launchThatViewer(String inputDirPath, String fileName, TypeSystem typeSystem,
          final String[] aTypesToDisplay, boolean javaViewerRBisSelected,
          boolean javaViewerUCRBisSelected, boolean xmlRBisSelected, File styleMapFile,
          File viewerDirectory) {
    try {

      File xcasFile = new File(inputDirPath, fileName);
      // create a new CAS
      CAS cas = CasCreationUtils.createCas(Collections.EMPTY_LIST, typeSystem, UIMAFramework
              .getDefaultPerformanceTuningProperties());
      // deserialize XCAS into CAS
      try (InputStream xcasInStream = new FileInputStream(xcasFile)) {
        XmlCasDeserializer.deserialize(xcasInStream, cas, true);
      }
      
      //get the specified view
      cas = cas.getView(this.defaultCasViewName);

      // launch appropriate viewer
      if (javaViewerRBisSelected || javaViewerUCRBisSelected) { // JMP
        // record preference for next time
        med1.setViewType(javaViewerRBisSelected ? "Java Viewer" : "JV User Colors");

        // create tree viewer component
        CasAnnotationViewer viewer = new CasAnnotationViewer();
        viewer.setDisplayedTypes(aTypesToDisplay);
        if (javaViewerUCRBisSelected)
          getColorsForTypesFromFile(viewer, styleMapFile);
        else
          viewer.setHiddenTypes(new String[] { "uima.cpm.FileLocation" });
        // launch viewer in a new dialog
        viewer.setCAS(cas);
        JDialog dialog = new JDialog(AnnotationViewerDialog.this, "Annotation Results for "
                + fileName + " in " + inputDirPath); // JMP
        dialog.getContentPane().add(viewer);
        dialog.setSize(850, 630);
        dialog.pack();
        dialog.show();
      } else {
        CAS defaultView = cas.getView(CAS.NAME_DEFAULT_SOFA);
        if (defaultView.getDocumentText() == null) {
          displayError("The HTML and XML Viewers can only view the default text document, which was not found in this CAS.");
          return;
        }
        // generate inline XML
        File inlineXmlFile = new File(viewerDirectory, "inline.xml");
        CasToInlineXml casToInlineXml = new CasToInlineXml();
        casToInlineXml.setFormattedOutput(false);
        String xmlAnnotations = casToInlineXml.generateXML(defaultView);
        FileOutputStream outStream = new FileOutputStream(inlineXmlFile);
        outStream.write(xmlAnnotations.getBytes(StandardCharsets.UTF_8));
        outStream.close();

        if (xmlRBisSelected) // JMP passed in
        {
          // record preference for next time
          med1.setViewType("XML");

          BrowserUtil.openUrlInDefaultBrowser(inlineXmlFile.getAbsolutePath());
        } else
        // HTML view
        {
          med1.setViewType("HTML");
          // generate HTML view
          // first process style map if not done already
          if (!processedStyleMap) {
            if (!styleMapFile.exists()) {
              annotationViewGenerator.autoGenerateStyleMapFile(
                      promptForAE().getAnalysisEngineMetaData(), styleMapFile);
            }
            annotationViewGenerator.processStyleMap(styleMapFile);
            processedStyleMap = true;
          }
          annotationViewGenerator.processDocument(inlineXmlFile);
          File genFile = new File(viewerDirectory, "index.html");
          // open in browser
          BrowserUtil.openUrlInDefaultBrowser(genFile.getAbsolutePath());
        }
      }

      // end LTV here

    } catch (Exception ex) {
      displayError(ex);
    }
  }


  /**
   * Assumes node has a text field and extracts its value. JMP
   *
   * @param node the node
   * @return the text value
   */
  static public String getTextValue(Node node) {
    Node first = node.getFirstChild();
    if (first != null) {
      Text text = (Text) node.getFirstChild();
      return text.getNodeValue().trim();
    } else
      return null;
  }

  /**
   * Gets the first child with a given name. JMP
   *
   * @param node the node
   * @param name the name
   * @return the first child by name
   */
  static public Node getFirstChildByName(Node node, String name) {
    NodeList children = node.getChildNodes();
    for (int c = 0; c < children.getLength(); ++c) {
      Node n = children.item(c);
      if (n.getNodeName().equals(name))
        return n;
    }
    return null;
  }

  /**
   * Reads in annotation-color associations from stylemap file. JMP Also reads checked value if
   * present.
   *
   * @param viewer the viewer
   * @param aStyleMapFile the a style map file
   */

  public void getColorsForTypesFromFile(CasAnnotationViewer viewer, File aStyleMapFile) {
    List<Color> colorList = new ArrayList<>();
    List<String> typeList = new ArrayList<>();
    List<String> notCheckedList = new ArrayList<>();
    ArrayList hiddenList = new ArrayList();
    hiddenList.add("uima.cpm.FileLocation");

    if (aStyleMapFile.exists()) {

      FileInputStream stream = null;
      Document parse = null;
      try {
        stream = new FileInputStream(aStyleMapFile);
        DocumentBuilder db = XMLUtils.createDocumentBuilderFactory().newDocumentBuilder();
        parse = db.parse(stream);
      } catch (FileNotFoundException e) {
        throw new UIMARuntimeException(e);
      } catch (ParserConfigurationException e) {
        throw new UIMARuntimeException(e);
      } catch (FactoryConfigurationError e) {
        throw new UIMARuntimeException(e);
      } catch (SAXException e) {
        throw new UIMARuntimeException(e);
      } catch (IOException e) {
        throw new UIMARuntimeException(e);
      }
      Node node0 = parse.getDocumentElement();
      // Node node1 = getFirstChildByName(parse.getDocumentElement(),
      // "styleMap");
      // String node1Name = node1.getNodeName();

      NodeList nodeList = node0.getChildNodes();
      ColorParser cParser = new ColorParser();
      for (int i = 0; i < nodeList.getLength(); i++) {
        Node node = nodeList.item(i);
        String nodeName = node.getNodeName();
        if (nodeName.equals("rule")) {
          NodeList childrenList = node.getChildNodes();
          String type = "";
          String label = "";
          StyleMapEntry sme = null;
          String colorText = "";
          for (int j = 0; j < childrenList.getLength(); j++) {
            Node child = childrenList.item(j);
            String childName = child.getNodeName();
            if (childName.equals("pattern")) {
              type = getTextValue(child);
            }
            if (childName.equals("label")) {
              label = getTextValue(child);
            }
            if (childName.equals("style")) {
              colorText = getTextValue(child);
            }

          }
          sme = cParser.parseAndAssignColors(type, label, label, colorText);
          if (!sme.getChecked()) {
            notCheckedList.add(sme.getAnnotationTypeName());
          }
          if (!sme.getHidden()) {
            colorList.add(sme.getBackground());
            typeList.add(sme.getAnnotationTypeName());
          } else {
            hiddenList.add(sme.getAnnotationTypeName());
          }

        }
      }

      if (stream != null)
        try {
          stream.close();
        } catch (IOException e) {
          e.printStackTrace();
        }
      viewer.assignColorsFromList(colorList, typeList);
      viewer.assignCheckedFromList(notCheckedList);
      String[] hiddenArr = new String[hiddenList.size()];
      hiddenList.toArray(hiddenArr);
      viewer.setHiddenTypes(hiddenArr);
    }

  }

  /**
   * Displays an error message to the user.
   * 
   * @param aErrorString
   *          error message to display
   */
  public void displayError(String aErrorString) {
    // word-wrap long mesages
    StringBuffer buf = new StringBuffer(aErrorString.length());
    final int CHARS_PER_LINE = 80;
    int charCount = 0;
    StringTokenizer tokenizer = new StringTokenizer(aErrorString, " \n", true);

    while (tokenizer.hasMoreTokens()) {
      String tok = tokenizer.nextToken();

      if (tok.equals("\n")) {
        buf.append("\n");
        charCount = 0;
      } else if ((charCount > 0) && ((charCount + tok.length()) > CHARS_PER_LINE)) {
        buf.append("\n").append(tok);
        charCount = tok.length();
      } else {
        buf.append(tok);
        charCount += tok.length();
      }
    }

    JOptionPane.showMessageDialog(AnnotationViewerDialog.this, buf.toString(), "Error",
            JOptionPane.ERROR_MESSAGE);
  }

  /**
   * Displays an error message to the user.
   * 
   * @param aThrowable
   *          Throwable whose message is to be displayed.
   */
  public void displayError(Throwable aThrowable) {
    aThrowable.printStackTrace();

    String message = aThrowable.toString();

    // For UIMAExceptions or UIMARuntimeExceptions, add cause info.
    // We have to go through this nonsense to support Java 1.3.
    // In 1.4 all exceptions can have a cause, so this wouldn't involve
    // all of this typecasting.
    while ((aThrowable instanceof UIMAException) || (aThrowable instanceof UIMARuntimeException)) {
      if (aThrowable instanceof UIMAException) {
        aThrowable = ((UIMAException) aThrowable).getCause();
      } else if (aThrowable instanceof UIMARuntimeException) {
        aThrowable = ((UIMARuntimeException) aThrowable).getCause();
      }

      if (aThrowable != null) {
        message += ("\nCausedBy: " + aThrowable.toString());
      }
    }

    displayError(message);
  }

  /**
   * If the current AE filename is not know ask for it. Then parse the selected file and return the
   * AnalysisEngineDescription object.
   *
   * @return the selected AnalysisEngineDescription, null if the user cancelled
   * @throws IOException Signals that an I/O exception has occurred.
   * @throws InvalidXMLException the invalid XML exception
   * @throws ResourceInitializationException the resource initialization exception
   */
  protected AnalysisEngineDescription promptForAE() throws IOException, InvalidXMLException,
          ResourceInitializationException {
    if (med1.getTAEfile() != null) {
      File taeFile = new File(med1.getTAEfile());
      XMLInputSource in = new XMLInputSource(taeFile);
      AnalysisEngineDescription aed = UIMAFramework.getXMLParser().parseAnalysisEngineDescription(
              in);
      return aed;
    } else {
      String taeDir = med1.getTAEfile();
      JFileChooser chooser = new JFileChooser(taeDir);
      chooser.setDialogTitle("Select the Analysis Engine that Generated this Output");
      chooser.setFileSelectionMode(JFileChooser.FILES_ONLY);
      int returnVal = chooser.showOpenDialog(this);
      if (returnVal == JFileChooser.APPROVE_OPTION) {
        XMLInputSource in = new XMLInputSource(chooser.getSelectedFile());
        return UIMAFramework.getXMLParser().parseAnalysisEngineDescription(in);
      } else {
        return null;
      }
    }
  }

  /**
   *  set default look and feel.
   */
  private static void setLF() {
    // Force SwingApp to come up in the System L&F
    String laf = UIManager.getSystemLookAndFeelClassName();
    try {
      UIManager.setLookAndFeel(laf);
    } catch (UnsupportedLookAndFeelException exc) {
      System.err.println("Warning: UnsupportedLookAndFeel: " + laf);
    } catch (Exception exc) {
      System.err.println("Error loading " + laf + ": " + exc);
    }
  }
  
  /**
   * Creates the temp dir.
   *
   * @return the file
   */
  private File createTempDir() {
    File temp = new File(System.getProperty("java.io.tmpdir"), System.getProperty("user.name"));
    temp.mkdir();
    return temp;
  }

  // create and call the list cell renderer to set the selected color and
  /**
   * The Class MyListCellRenderer.
   */
  // image icon
  static class MyListCellRenderer extends JLabel implements ListCellRenderer {
    
    /** The Constant serialVersionUID. */
    private static final long serialVersionUID = 7231915634689270693L;

    /**
     * Instantiates a new my list cell renderer.
     */
    public MyListCellRenderer() {
      setOpaque(true);
    }

    /* (non-Javadoc)
     * @see javax.swing.ListCellRenderer#getListCellRendererComponent(javax.swing.JList, java.lang.Object, int, boolean, boolean)
     */
    @Override
    public Component getListCellRendererComponent(JList analyzedResultsList, Object value,
            int index, boolean isSelected, boolean cellHasFocus) {
      ImageIcon xmlIcon = Images.getImageIcon(Images.XML_DOC);
      setIcon(xmlIcon);
      setText(value.toString());
      setBackground(isSelected ? Color.orange : Color.white);
      setForeground(isSelected ? Color.black : Color.black);
      return this;
    }
  }

  /**
   * The Class ListMouseAdapter.
   */
  class ListMouseAdapter extends MouseAdapter {

    /* (non-Javadoc)
     * @see java.awt.event.MouseAdapter#mouseClicked(java.awt.event.MouseEvent)
     */
    @Override
    public void mouseClicked(MouseEvent e) {
      try {
        if (e.getClickCount() == 2) {
          String fileName = ((String) analyzedResultsList.getSelectedValue());
          if (fileName != null) {
            analyzedResultsList.setCursor(Cursor.getPredefinedCursor(Cursor.WAIT_CURSOR));
            // Start LTV here
            launchThatViewer(inputDirPath, fileName, typeSystem, typesToDisplay, javaViewerRB
                    .isSelected(), javaViewerUCRB.isSelected(), xmlRB.isSelected(), styleMapFile,
                    tempDir);

            analyzedResultsList.setCursor(Cursor.getDefaultCursor());
          }
        }
      } catch (Exception ex) {
        displayError(ex);
      }
    }
  }
}<|MERGE_RESOLUTION|>--- conflicted
+++ resolved
@@ -62,10 +62,7 @@
 import javax.swing.SpringLayout;
 import javax.swing.UIManager;
 import javax.swing.UnsupportedLookAndFeelException;
-<<<<<<< HEAD
-=======
 import javax.swing.WindowConstants;
->>>>>>> 488947ef
 import javax.swing.border.EmptyBorder;
 import javax.swing.event.DocumentEvent;
 import javax.swing.event.DocumentListener;
@@ -129,15 +126,10 @@
   /** The style map file. */
   private File styleMapFile;
 
-<<<<<<< HEAD
-  JList<String> analyzedResultsList;
-
-=======
   /** the list of analyzed results */
   JList<String> analyzedResultsList;
   
   /** The input dir path. */
->>>>>>> 488947ef
   String inputDirPath = null;
 
   /** The type system. */
@@ -169,11 +161,7 @@
 
   /**
    * Create an AnnotationViewer Dialog.
-<<<<<<< HEAD
-   *         
-=======
-   *
->>>>>>> 488947ef
+   *
    * @param aParentFrame          frame containing this panel
    * @param aDialogTitle          title to display for the dialog
    * @param med the med
@@ -216,8 +204,6 @@
     analyzedResultsList.setListData(documents);
   }
 
-<<<<<<< HEAD
-=======
   /**
    * Instantiates a new annotation viewer dialog.
    *
@@ -231,7 +217,6 @@
    * @param generatedStyleMap the generated style map
    * @param cas the cas
    */
->>>>>>> 488947ef
   public AnnotationViewerDialog(JFrame aParentFrame, String aDialogTitle, PrefsMediator med,
           File aStyleMapFile, String aPerformanceStats, TypeSystem aTypeSystem,
           final String[] aTypesToDisplay, boolean generatedStyleMap, CAS cas) {
@@ -445,35 +430,24 @@
    * Filter to not show the two interactive-mode directories in the file list.
    */
   static class InteractiveFilter implements FilenameFilter {
-<<<<<<< HEAD
-=======
    
->>>>>>> 488947ef
     private final String filenameFilter;
 
     public InteractiveFilter(String filenameFilter) {
       this.filenameFilter = filenameFilter;
     }
-<<<<<<< HEAD
-
-=======
     
     /* (non-Javadoc)
      * @see java.io.FilenameFilter#accept(java.io.File, java.lang.String)
      */
     @Override
->>>>>>> 488947ef
     public boolean accept(File dir, String name) {
       if (name.equals("interactive_temp"))
         return false;
       if (name.equals("interactive_out"))
         return false;
       if (!name.isEmpty())
-<<<<<<< HEAD
-        return name.contains(filenameFilter);
-=======
         return name.contains(filenameFilter);  
->>>>>>> 488947ef
       return true;
     }
   }
