/*
 * Licensed to the Apache Software Foundation (ASF) under one
 * or more contributor license agreements.  See the NOTICE file
 * distributed with this work for additional information
 * regarding copyright ownership.  The ASF licenses this file
 * to you under the Apache License, Version 2.0 (the
 * "License"); you may not use this file except in compliance
 * with the License.  You may obtain a copy of the License at
 * 
 *   http://www.apache.org/licenses/LICENSE-2.0
 * 
 * Unless required by applicable law or agreed to in writing,
 * software distributed under the License is distributed on an
 * "AS IS" BASIS, WITHOUT WARRANTIES OR CONDITIONS OF ANY
 * KIND, either express or implied.  See the License for the
 * specific language governing permissions and limitations
 * under the License.
 */

package org.apache.uima.tools;

import org.apache.uima.UIMAFramework;
import org.apache.uima.UIMA_IllegalStateException;
import org.apache.uima.resource.ResourceCreationSpecifier;
import org.apache.uima.util.XMLInputSource;


/**
 * Command-line utility for validating a descriptor. Supports CollectionReader, CasInitializer,
 * AnalysisEngine, and CasConsumer descriptors.
 */
public class ValidateDescriptor {

  /**
   * Runs the ValidateDescriptor tool.
<<<<<<< HEAD
   * 
=======
   *
>>>>>>> 488947ef
   * @param args          takes one argument, the path to a descriptor file.
   * @throws Exception the exception
   */
  public static void main(String[] args) throws Exception {
    if (args.length != 1) {
      System.err
              .println("Usage: java " + ValidateDescriptor.class.getName() + " <descriptor file>");
      System.exit(1);
    }
    System.out.println("Parsing...");
    try {
      Object desc = UIMAFramework.getXMLParser().parse(new XMLInputSource(args[0]));
      if (desc instanceof ResourceCreationSpecifier) {
        System.out.println("Validating...");
        ((ResourceCreationSpecifier) desc).doFullValidation();
        System.out.println("Descriptor is valid.");
      } else {
        System.err.println("This type of descriptor is not supported by this tool.");
      }
    } catch (UIMA_IllegalStateException e) {
      // this is unforunately the type of Exception we get if you try to parse a CPE descriptor this
      // way
      System.err.println("This type of descriptor is not supported by this tool.");
    } catch (Exception e) {
      System.err.println("Descriptor is invalid.");
      e.printStackTrace();
    }
  }

}<|MERGE_RESOLUTION|>--- conflicted
+++ resolved
@@ -33,11 +33,7 @@
 
   /**
    * Runs the ValidateDescriptor tool.
-<<<<<<< HEAD
-   * 
-=======
    *
->>>>>>> 488947ef
    * @param args          takes one argument, the path to a descriptor file.
    * @throws Exception the exception
    */
