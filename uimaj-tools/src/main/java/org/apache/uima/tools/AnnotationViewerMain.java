/*
 * Licensed to the Apache Software Foundation (ASF) under one
 * or more contributor license agreements.  See the NOTICE file
 * distributed with this work for additional information
 * regarding copyright ownership.  The ASF licenses this file
 * to you under the Apache License, Version 2.0 (the
 * "License"); you may not use this file except in compliance
 * with the License.  You may obtain a copy of the License at
 * 
 *   http://www.apache.org/licenses/LICENSE-2.0
 * 
 * Unless required by applicable law or agreed to in writing,
 * software distributed under the License is distributed on an
 * "AS IS" BASIS, WITHOUT WARRANTIES OR CONDITIONS OF ANY
 * KIND, either express or implied.  See the License for the
 * specific language governing permissions and limitations
 * under the License.
 */

package org.apache.uima.tools;

import java.awt.BorderLayout;
import java.awt.Color;
import java.awt.Container;
import java.awt.Dimension;
import java.awt.event.ActionEvent;
import java.awt.event.ActionListener;
import java.awt.event.WindowAdapter;
import java.awt.event.WindowEvent;
import java.io.BufferedWriter;
import java.io.File;
import java.io.FileWriter;
import java.io.IOException;
import java.io.PrintWriter;
import java.util.StringTokenizer;
import java.util.prefs.Preferences;

import javax.swing.BorderFactory;
import javax.swing.JButton;
import javax.swing.JDialog;
import javax.swing.JFileChooser;
import javax.swing.JFrame;
import javax.swing.JLabel;
import javax.swing.JMenu;
import javax.swing.JMenuBar;
import javax.swing.JMenuItem;
import javax.swing.JOptionPane;
import javax.swing.JPanel;
import javax.swing.SpringLayout;
import javax.swing.UIManager;

import org.apache.uima.UIMAException;
import org.apache.uima.UIMAFramework;
import org.apache.uima.UIMARuntimeException;
import org.apache.uima.analysis_engine.AnalysisEngineDescription;
import org.apache.uima.cas.CAS;
import org.apache.uima.resource.ResourceInitializationException;
import org.apache.uima.resource.metadata.FsIndexDescription;
import org.apache.uima.resource.metadata.TypeSystemDescription;
import org.apache.uima.tools.docanalyzer.PrefsMediator;
import org.apache.uima.tools.docanalyzer.AnnotationViewerDialog;
import org.apache.uima.tools.images.Images;
import org.apache.uima.tools.util.gui.Caption;
import org.apache.uima.tools.util.gui.FileSelector;
import org.apache.uima.tools.util.gui.AboutDialog;
import org.apache.uima.tools.util.gui.SpringUtilities;
import org.apache.uima.tools.util.htmlview.AnnotationViewGenerator;
import org.apache.uima.util.CasCreationUtils;
import org.apache.uima.util.InvalidXMLException;
import org.apache.uima.util.XMLInputSource;


/**
 * Main Annotation Viewer GUI. Allows user to choose directory of XCAS or XMI files, then
 * launches the AnnotationViewerDialog.
 * 
 * 
 */
public class AnnotationViewerMain extends JFrame {
  
  /** The Constant serialVersionUID. */
  private static final long serialVersionUID = -3201723535833938833L;

  /** The Constant HELP_MESSAGE. */
  private static final String HELP_MESSAGE = "Instructions for using Annotation Viewer:\n\n"
          + "1) In the \"Input Directory\" field, either type or use the browse\n"
          + "button to select a directory containing the analyzed documents\n "
          + "(in XMI or XCAS format) that you want to view.\n\n"
          + "2) In the \"TypeSystem or AE Descriptor File\" field, either type or use the browse\n"
          + "button to select the TypeSystem or AE descriptor for the AE that generated the\n"
          + "XMI or XCAS files.  (This is needed for type system infornation only.\n"
          + "Analysis will not be redone.)\n\n"
          + "3) Click the \"View\" button at the buttom of the window.\n\n"
          + "A list of the analyzed documents will be displayed.\n\n\n"
          + "4) Select the view type -- either the Java annotation viewer, HTML,\n"
          + "or XML.  The Java annotation viewer is recommended.\n\n"
          + "5) Double-click on a document to view it.\n";

  /** The uima home dir. */
  private File uimaHomeDir;

  /** The input file selector. */
  private FileSelector inputFileSelector;

  /** The tae descriptor file selector. */
  private FileSelector taeDescriptorFileSelector;

  /** The view button. */
  private JButton viewButton;

  /** The about dialog. */
  private JDialog aboutDialog;

  /**  Stores user preferences. */
  private Preferences prefs = Preferences.userRoot().node("org/apache/uima/tools/AnnotationViewer");

  /**
   * Constructor. Sets up the GUI.
   */
  public AnnotationViewerMain() {
    super("Annotation Viewer");

    // set UIMA home dir
    uimaHomeDir = new File(System.getProperty("uima.home", "C:/Program Files/apache-uima"));

    try {
      UIManager.setLookAndFeel(UIManager.getSystemLookAndFeelClassName());
    } catch (Exception e) {
      // I don't think this should ever happen, but if it does just print error and continue
      // with defalt look and feel
      System.err.println("Could not set look and feel: " + e.getMessage());
    }
    // UIManager.put("Panel.background",Color.WHITE);
    // Need to set other colors as well

    // Set frame icon image
    try {
      this.setIconImage(Images.getImage(Images.MICROSCOPE));
      // new ImageIcon(getClass().getResource(FRAME_ICON_IMAGE)).getImage());
    } catch (IOException e) {
      System.err.println("Image could not be loaded: " + e.getMessage());
    }

    this.getContentPane().setBackground(Color.WHITE);

    // create about dialog
    aboutDialog = new AboutDialog(this, "About Annotation Viewer");

    // Create Menu Bar
    JMenuBar menuBar = new JMenuBar();
    setJMenuBar(menuBar);

    JMenu fileMenu = new JMenu("File");
    JMenu helpMenu = new JMenu("Help");

    // Menu Items
    JMenuItem aboutMenuItem = new JMenuItem("About");
    JMenuItem helpMenuItem = new JMenuItem("Help");
    JMenuItem exitMenuItem = new JMenuItem("Exit");

    fileMenu.add(exitMenuItem);
    helpMenu.add(aboutMenuItem);
    helpMenu.add(helpMenuItem);
    menuBar.add(fileMenu);
    menuBar.add(helpMenu);

    // Labels to identify the text fields
    final Caption labelInputDir = new Caption("Input Directory: ");
    final Caption labelStyleMapFile = new Caption("TypeSystem or AE Descriptor File: ");

    JPanel controlPanel = new JPanel();
    controlPanel.setBorder(BorderFactory.createEmptyBorder(4, 4, 4, 4));
    controlPanel.setLayout(new SpringLayout());

    // Once we add components to controlPanel, we'll
    // call SpringUtilities::makeCompactGrid on it.

    // controlPanel.setLayout(new GridLayout(4, 2, 8, 4));

    // Set default values for input fields
    File inputDir = new File(uimaHomeDir, "examples/data/processed");
    inputFileSelector = new FileSelector("", "Input Directory", JFileChooser.DIRECTORIES_ONLY,
            inputDir);
    inputFileSelector.setSelected(inputDir.getAbsolutePath());

    taeDescriptorFileSelector = new FileSelector("", "TAE Descriptor File",
            JFileChooser.FILES_ONLY, uimaHomeDir);

    File descriptorFile = new File(uimaHomeDir,
            "examples/descriptors/analysis_engine/PersonTitleAnnotator.xml");
    taeDescriptorFileSelector.setSelected(descriptorFile.getAbsolutePath());

    controlPanel.add(labelInputDir);
    controlPanel.add(inputFileSelector);
    controlPanel.add(labelStyleMapFile);
    controlPanel.add(taeDescriptorFileSelector);

    SpringUtilities.makeCompactGrid(controlPanel, 2, 2, // rows, cols
            4, 4, // initX, initY
            4, 4); // xPad, yPad

    // Event Handlling of "Exit" Menu Item
    exitMenuItem.addActionListener(new ActionListener() {
      @Override
<<<<<<< HEAD
    public void actionPerformed(ActionEvent ae) {
=======
      public void actionPerformed(ActionEvent ae) {
>>>>>>> 2386b33f
        savePreferences();
        System.exit(0);
      }
    });

    // Event Handlling of "About" Menu Item
    aboutMenuItem.addActionListener(new ActionListener() {
      @Override
<<<<<<< HEAD
    public void actionPerformed(ActionEvent ae) {
=======
      public void actionPerformed(ActionEvent ae) {
>>>>>>> 2386b33f
        aboutDialog.setVisible(true);
      }
    });

    // Event Handlling of "Help" Menu Item
    helpMenuItem.addActionListener(new ActionListener() {
      @Override
<<<<<<< HEAD
    public void actionPerformed(ActionEvent ae) {
=======
      public void actionPerformed(ActionEvent ae) {
>>>>>>> 2386b33f
        JOptionPane.showMessageDialog(AnnotationViewerMain.this, HELP_MESSAGE,
                "Annotation Viewer Help", JOptionPane.PLAIN_MESSAGE);
      }
    });

    // Add the panels to the frame
    Container contentPanel = getContentPane();
    contentPanel.add(controlPanel, BorderLayout.CENTER);

    // add banner
    JLabel banner = new JLabel(Images.getImageIcon(Images.BANNER));
    contentPanel.add(banner, BorderLayout.NORTH);

    // Add the view Button to run TAE
    viewButton = new JButton("View");

    // Add the view button to another panel
    JPanel lowerButtonsPanel = new JPanel();
    lowerButtonsPanel.add(viewButton);

    contentPanel.add(lowerButtonsPanel, BorderLayout.SOUTH);
    setContentPane(contentPanel);

    // Event Handling of view Button
    viewButton.addActionListener(new ActionListener() {
      @Override
<<<<<<< HEAD
    public void actionPerformed(ActionEvent ee) {
=======
      public void actionPerformed(ActionEvent ee) {
>>>>>>> 2386b33f
        try {
          viewDocuments();
        } catch (Exception e) {
          displayError(e);
        }
      }
    });

    // load user preferences
    if (System.getProperty("uima.noprefs") == null) {
      restorePreferences();
    }
  }

  /**
   * View documents.
   *
   * @throws InvalidXMLException the invalid XML exception
   * @throws IOException Signals that an I/O exception has occurred.
   * @throws ResourceInitializationException the resource initialization exception
   */
  public void viewDocuments() throws InvalidXMLException, IOException,
          ResourceInitializationException {
    File descriptorFile = new File(taeDescriptorFileSelector.getSelected());
    if (!descriptorFile.exists() || descriptorFile.isDirectory()) {
      displayError("Descriptor File \"" + descriptorFile.getPath() + "\" does not exist.");
      return;
    }
    File inputDir = new File(inputFileSelector.getSelected());
    if (!inputDir.exists() || !inputDir.isDirectory()) {
      displayError("Input Directory \"" + inputDir.getPath() + "\" does not exist.");
      return;
    }

    // parse descriptor. Could be either AE or TypeSystem descriptor
    Object descriptor = UIMAFramework.getXMLParser().parse(new XMLInputSource(descriptorFile));
    // instantiate CAS to get type system. Also build style map file if there is none.
    CAS cas;
    File styleMapFile;
    if (descriptor instanceof AnalysisEngineDescription) {
      cas = CasCreationUtils.createCas((AnalysisEngineDescription) descriptor);
      styleMapFile = getStyleMapFile((AnalysisEngineDescription) descriptor, descriptorFile
              .getPath());
    } else if (descriptor instanceof TypeSystemDescription) {
      TypeSystemDescription tsDesc = (TypeSystemDescription) descriptor;
      tsDesc.resolveImports();
      cas = CasCreationUtils.createCas(tsDesc, null, new FsIndexDescription[0]);
      styleMapFile = getStyleMapFile((TypeSystemDescription) descriptor, descriptorFile.getPath());
    } else {
      displayError("Invalid Descriptor File \"" + descriptorFile.getPath() + "\""
              + "Must be either an AnalysisEngine or TypeSystem descriptor.");
      return;
    }

    // create Annotation Viewer Main Panel
    PrefsMediator prefsMed = new PrefsMediator();
    // set OUTPUT dir in PrefsMediator, not input dir.
    // PrefsMediator is also used in DocumentAnalyzer, where the
    // output dir is the directory containing XCAS files.
    prefsMed.setOutputDir(inputDir.toString());
    AnnotationViewerDialog viewerDialog = new AnnotationViewerDialog(this,
            "Analyzed Documents", prefsMed, styleMapFile, null, cas.getTypeSystem(), null, false,
            cas);
    viewerDialog.pack();
    viewerDialog.setModal(true);
    viewerDialog.setVisible(true);
  }

  /**
   * Gets the style map file.
   *
   * @param tad the tad
   * @param descFileName the desc file name
   * @return the style map file
   * @throws IOException -
   */
  private File getStyleMapFile(AnalysisEngineDescription tad, String descFileName)
          throws IOException {
    File styleMapFile = getStyleMapFileName(descFileName);
    if (!styleMapFile.exists()) {
      // generate default style map
      String xml = AnnotationViewGenerator.autoGenerateStyleMap(tad.getAnalysisEngineMetaData());

      PrintWriter writer;
      writer = new PrintWriter(new BufferedWriter(new FileWriter(styleMapFile)));
      writer.println(xml);
      writer.close();
    }
    return styleMapFile;
  }

  /**
   * Gets the style map file.
   *
   * @param tsd the tsd
   * @param descFileName the desc file name
   * @return the style map file
   * @throws IOException -
   */
  private File getStyleMapFile(TypeSystemDescription tsd, String descFileName) throws IOException {
    File styleMapFile = getStyleMapFileName(descFileName);
    if (!styleMapFile.exists()) {
      // generate default style map
      String xml = AnnotationViewGenerator.autoGenerateStyleMap(tsd);

      PrintWriter writer;
      writer = new PrintWriter(new BufferedWriter(new FileWriter(styleMapFile)));
      writer.println(xml);
      writer.close();
    }
    return styleMapFile;
  }

  /**
   * Gets the name of the style map file for the given AE or TypeSystem descriptor filename.
<<<<<<< HEAD
   * @param aDescriptorFileName -
   * @return -
=======
   *
   * @param aDescriptorFileName the a descriptor file name
   * @return the style map file name
>>>>>>> 2386b33f
   */
  public File getStyleMapFileName(String aDescriptorFileName) {
    String baseName;
    int index = aDescriptorFileName.lastIndexOf(".");
    if (index > 0) {
      baseName = aDescriptorFileName.substring(0, index);
    } else {
      baseName = aDescriptorFileName;
    }
    return new File(baseName + "StyleMap.xml");
  }

  /**
   * The main method.
   *
   * @param args the arguments
   */
  public static void main(String[] args) {
    final AnnotationViewerMain frame = new AnnotationViewerMain();

    frame.addWindowListener(new WindowAdapter() {
      @Override
<<<<<<< HEAD
    public void windowClosing(WindowEvent e) {
=======
      public void windowClosing(WindowEvent e) {
>>>>>>> 2386b33f
        frame.savePreferences();
        System.exit(0);
      }
    });
    frame.pack();
    frame.setVisible(true);
  }

  /**
   * Save user's preferences using Java's Preference API.
   */
  public void savePreferences() {
    prefs.put("inDir", inputFileSelector.getSelected());
    prefs.put("taeDescriptorFile", taeDescriptorFileSelector.getSelected());
  }

  /**
   * Reset GUI to preferences last saved via {@link #savePreferences}.
   */
  public void restorePreferences() {
    // figure defaults
    File defaultInputDir = new File(uimaHomeDir, "examples/data/processed");
    File defaultTaeDescriptorFile = new File(uimaHomeDir,
            "examples/descriptors/analysis_engine/PersonTitleAnnotator.xml");

    // restore preferences
    inputFileSelector.setSelected(prefs.get("inDir", defaultInputDir.toString()));
    taeDescriptorFileSelector.setSelected(prefs.get("taeDescriptorFile", defaultTaeDescriptorFile
            .toString()));
  }

  /**
   * Displays an error message to the user.
   * 
   * @param aErrorString
   *          error message to display
   */
  public void displayError(String aErrorString) {
    // word-wrap long mesages
    StringBuffer buf = new StringBuffer(aErrorString.length());
    final int CHARS_PER_LINE = 80;
    int charCount = 0;
    StringTokenizer tokenizer = new StringTokenizer(aErrorString, " \n", true);

    while (tokenizer.hasMoreTokens()) {
      String tok = tokenizer.nextToken();

      if (tok.equals("\n")) {
        buf.append("\n");
        charCount = 0;
      } else if ((charCount > 0) && ((charCount + tok.length()) > CHARS_PER_LINE)) {
        buf.append("\n").append(tok);
        charCount = tok.length();
      } else {
        buf.append(tok);
        charCount += tok.length();
      }
    }

    JOptionPane.showMessageDialog(AnnotationViewerMain.this, buf.toString(), "Error",
            JOptionPane.ERROR_MESSAGE);
  }

  /**
   * Displays an error message to the user.
   * 
   * @param aThrowable
   *          Throwable whose message is to be displayed.
   */
  public void displayError(Throwable aThrowable) {
    aThrowable.printStackTrace();

    String message = aThrowable.toString();

    // For UIMAExceptions or UIMARuntimeExceptions, add cause info.
    // We have to go through this nonsense to support Java 1.3.
    // In 1.4 all exceptions can have a cause, so this wouldn't involve
    // all of this typecasting.
    while ((aThrowable instanceof UIMAException) || (aThrowable instanceof UIMARuntimeException)) {
      if (aThrowable instanceof UIMAException) {
        aThrowable = ((UIMAException) aThrowable).getCause();
      } else if (aThrowable instanceof UIMARuntimeException) {
        aThrowable = ((UIMARuntimeException) aThrowable).getCause();
      }

      if (aThrowable != null) {
        message += ("\nCausedBy: " + aThrowable.toString());
      }
    }

    displayError(message);
  }
  
  /*
   * (non-Javadoc)
   * 
   * @see java.awt.Component#getPreferredSize()
   */
  @Override
<<<<<<< HEAD
public Dimension getPreferredSize() {
=======
  public Dimension getPreferredSize() {
>>>>>>> 2386b33f
    return new Dimension(640, 200);
  }  
}<|MERGE_RESOLUTION|>--- conflicted
+++ resolved
@@ -202,11 +202,7 @@
     // Event Handlling of "Exit" Menu Item
     exitMenuItem.addActionListener(new ActionListener() {
       @Override
-<<<<<<< HEAD
-    public void actionPerformed(ActionEvent ae) {
-=======
       public void actionPerformed(ActionEvent ae) {
->>>>>>> 2386b33f
         savePreferences();
         System.exit(0);
       }
@@ -215,11 +211,7 @@
     // Event Handlling of "About" Menu Item
     aboutMenuItem.addActionListener(new ActionListener() {
       @Override
-<<<<<<< HEAD
-    public void actionPerformed(ActionEvent ae) {
-=======
       public void actionPerformed(ActionEvent ae) {
->>>>>>> 2386b33f
         aboutDialog.setVisible(true);
       }
     });
@@ -227,11 +219,7 @@
     // Event Handlling of "Help" Menu Item
     helpMenuItem.addActionListener(new ActionListener() {
       @Override
-<<<<<<< HEAD
-    public void actionPerformed(ActionEvent ae) {
-=======
       public void actionPerformed(ActionEvent ae) {
->>>>>>> 2386b33f
         JOptionPane.showMessageDialog(AnnotationViewerMain.this, HELP_MESSAGE,
                 "Annotation Viewer Help", JOptionPane.PLAIN_MESSAGE);
       }
@@ -258,11 +246,7 @@
     // Event Handling of view Button
     viewButton.addActionListener(new ActionListener() {
       @Override
-<<<<<<< HEAD
-    public void actionPerformed(ActionEvent ee) {
-=======
       public void actionPerformed(ActionEvent ee) {
->>>>>>> 2386b33f
         try {
           viewDocuments();
         } catch (Exception e) {
@@ -378,14 +362,9 @@
 
   /**
    * Gets the name of the style map file for the given AE or TypeSystem descriptor filename.
-<<<<<<< HEAD
-   * @param aDescriptorFileName -
-   * @return -
-=======
    *
    * @param aDescriptorFileName the a descriptor file name
    * @return the style map file name
->>>>>>> 2386b33f
    */
   public File getStyleMapFileName(String aDescriptorFileName) {
     String baseName;
@@ -408,11 +387,7 @@
 
     frame.addWindowListener(new WindowAdapter() {
       @Override
-<<<<<<< HEAD
-    public void windowClosing(WindowEvent e) {
-=======
       public void windowClosing(WindowEvent e) {
->>>>>>> 2386b33f
         frame.savePreferences();
         System.exit(0);
       }
@@ -512,11 +487,7 @@
    * @see java.awt.Component#getPreferredSize()
    */
   @Override
-<<<<<<< HEAD
-public Dimension getPreferredSize() {
-=======
   public Dimension getPreferredSize() {
->>>>>>> 2386b33f
     return new Dimension(640, 200);
   }  
 }