--- conflicted
+++ resolved
@@ -38,14 +38,11 @@
   /** The main. */
   private final MainFrame main;
 
-<<<<<<< HEAD
-=======
   /**
    * Instantiates a new show typesystem handler.
    *
    * @param frame the frame
    */
->>>>>>> 2386b33f
   public ShowTypesystemHandler(MainFrame frame) {
     this.main = frame;
   }
