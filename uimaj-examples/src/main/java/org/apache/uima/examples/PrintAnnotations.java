--- conflicted
+++ resolved
@@ -243,10 +243,7 @@
    * Main program for testing this class. There are two required arguments - the path to the XML
    * descriptor for the TAE to run and an input file. Additional arguments are Type or Feature names
    * to be included in the ResultSpecification passed to the TAE.
-<<<<<<< HEAD
-=======
    *
->>>>>>> 488947ef
    * @param args - see above
    */
   public static void main(String[] args) {
