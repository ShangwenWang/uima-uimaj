/*
 * Licensed to the Apache Software Foundation (ASF) under one
 * or more contributor license agreements.  See the NOTICE file
 * distributed with this work for additional information
 * regarding copyright ownership.  The ASF licenses this file
 * to you under the Apache License, Version 2.0 (the
 * "License"); you may not use this file except in compliance
 * with the License.  You may obtain a copy of the License at
 *
 *   http://www.apache.org/licenses/LICENSE-2.0
 *
 * Unless required by applicable law or agreed to in writing,
 * software distributed under the License is distributed on an
 * "AS IS" BASIS, WITHOUT WARRANTIES OR CONDITIONS OF ANY
 * KIND, either express or implied.  See the License for the
 * specific language governing permissions and limitations
 * under the License.
 */
package org.apache.uima.tutorial;

import org.apache.uima.jcas.JCas;
import org.apache.uima.jcas.JCasRegistry;
import org.apache.uima.jcas.tcas.Annotation;
import org.apache.uima.cas.impl.CASImpl;
import org.apache.uima.cas.impl.TypeImpl;
import org.apache.uima.cas.impl.TypeSystemImpl;


/**
 * Updated by JCasGen Mon Nov 29 15:02:37 EST 2004 XML source: C:/Program
 * Files/apache/uima/examples/descriptors/tutorial/ex6/TutorialTypeSystem.xml
 *
 * @generated
 */
@SuppressWarnings("javadoc")
public class SentenceAnnot extends Annotation {

    /**
     * The Constant typeIndexID.
     *
     * @generated 
     * @ordered 
     */
    public static final int typeIndexID = JCasRegistry.register(SentenceAnnot.class);

<<<<<<< HEAD
  /** @generated */
  @Override
public int getTypeIndexID() {
    return typeIndexID;
  }
=======
    /**
     * The Constant type.
     *
     * @generated 
     * @ordered 
     */
    public static final int type = typeIndexID;
>>>>>>> 2386b33f

    /**
     * Gets the type index ID.
     *
     * @return the type index ID
     * @generated 
     */
    public int getTypeIndexID() {
        return typeIndexID;
    }

    /**
   * Never called. Disable default constructor
   *
   * @generated
   */
    protected  SentenceAnnot() {
    }

    /**
     * Internal - constructor used by generator.
     *
     * @param type the type
     * @param casImpl the cas impl
     * @generated 
     */
    public  SentenceAnnot(TypeImpl type, CASImpl casImpl) {
        super(type, casImpl);
        readObject();
    }

    /**
     * Instantiates a new sentence annot.
     *
     * @param jcas the jcas
     * @generated 
     */
    public  SentenceAnnot(JCas jcas) {
        super(jcas);
        readObject();
    }

    /**
     * Instantiates a new sentence annot.
     *
     * @param jcas the jcas
     * @param begin the begin
     * @param end the end
     */
    public  SentenceAnnot(JCas jcas, int begin, int end) {
        super(jcas);
        setBegin(begin);
        setEnd(end);
        readObject();
    }

    /**
     * <!-- begin-user-doc --> Write your own initialization here <!-- end-user-doc -->.
     *
     * @generated modifiable
     */
    private void readObject() {
    }
}<|MERGE_RESOLUTION|>--- conflicted
+++ resolved
@@ -32,7 +32,6 @@
  *
  * @generated
  */
-@SuppressWarnings("javadoc")
 public class SentenceAnnot extends Annotation {
 
     /**
@@ -43,13 +42,6 @@
      */
     public static final int typeIndexID = JCasRegistry.register(SentenceAnnot.class);
 
-<<<<<<< HEAD
-  /** @generated */
-  @Override
-public int getTypeIndexID() {
-    return typeIndexID;
-  }
-=======
     /**
      * The Constant type.
      *
@@ -57,7 +49,6 @@
      * @ordered 
      */
     public static final int type = typeIndexID;
->>>>>>> 2386b33f
 
     /**
      * Gets the type index ID.
