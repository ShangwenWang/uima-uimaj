/*
 * Licensed to the Apache Software Foundation (ASF) under one
 * or more contributor license agreements.  See the NOTICE file
 * distributed with this work for additional information
 * regarding copyright ownership.  The ASF licenses this file
 * to you under the Apache License, Version 2.0 (the
 * "License"); you may not use this file except in compliance
 * with the License.  You may obtain a copy of the License at
 * 
 *   http://www.apache.org/licenses/LICENSE-2.0
 * 
 * Unless required by applicable law or agreed to in writing,
 * software distributed under the License is distributed on an
 * "AS IS" BASIS, WITHOUT WARRANTIES OR CONDITIONS OF ANY
 * KIND, either express or implied.  See the License for the
 * specific language governing permissions and limitations
 * under the License.
 */

package org.apache.uima.ep_debug;

import org.eclipse.core.runtime.Plugin;
import org.eclipse.jdt.internal.debug.ui.IJDIPreferencesConstants;
import org.eclipse.jdt.internal.debug.ui.JDIDebugUIPlugin;
import org.eclipse.ui.IStartup;
import org.osgi.framework.BundleContext;

// TODO: Auto-generated Javadoc
/**
 * The main plugin class to be used in the desktop.
 */
public class DebugPlugin extends Plugin {

  /** The plugin. */
  // The shared instance.
  private static DebugPlugin plugin;

  /**
   * The constructor.
   */
  public DebugPlugin() {
    plugin = this;
  }
  
// next moved to DebugPluginStartup class, per change in Eclipse Platform Design
//  /**
//   * This method is called upon plug-in activation.
//   *
//   * @param context the context
//   * @throws Exception the exception
//   */
//  @Override
//  public void start(BundleContext context) throws Exception {
//    super.start(context);
//    // Intent of next code
//    // For users installing this plugin for the first time, set the pref-show-details preference,
//    // but only once (per fresh workspace) - to allow it to be set to the value which makes
//    // debugging
//    // display work, initially, but allowing the user to set it to something else without having
//    // this
//    // be overridden every time the pluging starts.
//    String doneOnce = JDIDebugUIPlugin.getDefault().getPreferenceStore().getString(
//            PREF_ALREADY_SET_PREF_SHOW_DETAILS);
//    if (ALREADY_SET_PREF_SHOW_DETAILS.equals(doneOnce))
//      return;
//    JDIDebugUIPlugin.getDefault().getPreferenceStore().setValue(PREF_ALREADY_SET_PREF_SHOW_DETAILS,
//            ALREADY_SET_PREF_SHOW_DETAILS);
//
//    String preference = JDIDebugUIPlugin.getDefault().getPreferenceStore().getString(
//            IJDIPreferencesConstants.PREF_SHOW_DETAILS);
//    if (IJDIPreferencesConstants.INLINE_ALL.equals(preference))
//      return;
//    JDIDebugUIPlugin.getDefault().getPreferenceStore().setValue(
//            IJDIPreferencesConstants.PREF_SHOW_DETAILS, IJDIPreferencesConstants.INLINE_ALL);
//  }

<<<<<<< HEAD
// next moved to DebugPluginStartup class, per change in Eclipse Platform Design
//  /**
//   * This method is called upon plug-in activation.
//   *
//   * @param context the context
//   * @throws Exception the exception
//   */
//  @Override
//  public void start(BundleContext context) throws Exception {
//    super.start(context);
//    // Intent of next code
//    // For users installing this plugin for the first time, set the pref-show-details preference,
//    // but only once (per fresh workspace) - to allow it to be set to the value which makes
//    // debugging
//    // display work, initially, but allowing the user to set it to something else without having
//    // this
//    // be overridden every time the pluging starts.
//    String doneOnce = JDIDebugUIPlugin.getDefault().getPreferenceStore().getString(
//            PREF_ALREADY_SET_PREF_SHOW_DETAILS);
//    if (ALREADY_SET_PREF_SHOW_DETAILS.equals(doneOnce))
//      return;
//    JDIDebugUIPlugin.getDefault().getPreferenceStore().setValue(PREF_ALREADY_SET_PREF_SHOW_DETAILS,
//            ALREADY_SET_PREF_SHOW_DETAILS);
//
//    String preference = JDIDebugUIPlugin.getDefault().getPreferenceStore().getString(
//            IJDIPreferencesConstants.PREF_SHOW_DETAILS);
//    if (IJDIPreferencesConstants.INLINE_ALL.equals(preference))
//      return;
//    JDIDebugUIPlugin.getDefault().getPreferenceStore().setValue(
//            IJDIPreferencesConstants.PREF_SHOW_DETAILS, IJDIPreferencesConstants.INLINE_ALL);
//  }

=======
>>>>>>> 488947ef
  /**
   * This method is called when the plug-in is stopped.
   *
   * @param context the context
   * @throws Exception the exception
   */
  @Override
  public void stop(BundleContext context) throws Exception {
    super.stop(context);
    plugin = null;
  }

  /**
   * Returns the shared instance.
   *
   * @return the default
   */
  public static DebugPlugin getDefault() {
    return plugin;
  }

}<|MERGE_RESOLUTION|>--- conflicted
+++ resolved
@@ -74,41 +74,6 @@
 //            IJDIPreferencesConstants.PREF_SHOW_DETAILS, IJDIPreferencesConstants.INLINE_ALL);
 //  }
 
-<<<<<<< HEAD
-// next moved to DebugPluginStartup class, per change in Eclipse Platform Design
-//  /**
-//   * This method is called upon plug-in activation.
-//   *
-//   * @param context the context
-//   * @throws Exception the exception
-//   */
-//  @Override
-//  public void start(BundleContext context) throws Exception {
-//    super.start(context);
-//    // Intent of next code
-//    // For users installing this plugin for the first time, set the pref-show-details preference,
-//    // but only once (per fresh workspace) - to allow it to be set to the value which makes
-//    // debugging
-//    // display work, initially, but allowing the user to set it to something else without having
-//    // this
-//    // be overridden every time the pluging starts.
-//    String doneOnce = JDIDebugUIPlugin.getDefault().getPreferenceStore().getString(
-//            PREF_ALREADY_SET_PREF_SHOW_DETAILS);
-//    if (ALREADY_SET_PREF_SHOW_DETAILS.equals(doneOnce))
-//      return;
-//    JDIDebugUIPlugin.getDefault().getPreferenceStore().setValue(PREF_ALREADY_SET_PREF_SHOW_DETAILS,
-//            ALREADY_SET_PREF_SHOW_DETAILS);
-//
-//    String preference = JDIDebugUIPlugin.getDefault().getPreferenceStore().getString(
-//            IJDIPreferencesConstants.PREF_SHOW_DETAILS);
-//    if (IJDIPreferencesConstants.INLINE_ALL.equals(preference))
-//      return;
-//    JDIDebugUIPlugin.getDefault().getPreferenceStore().setValue(
-//            IJDIPreferencesConstants.PREF_SHOW_DETAILS, IJDIPreferencesConstants.INLINE_ALL);
-//  }
-
-=======
->>>>>>> 488947ef
   /**
    * This method is called when the plug-in is stopped.
    *
