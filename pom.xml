<?xml version="1.0" encoding="UTF-8"?>
<!--
   Licensed to the Apache Software Foundation (ASF) under one
   or more contributor license agreements.  See the NOTICE file
   distributed with this work for additional information
   regarding copyright ownership.  The ASF licenses this file
   to you under the Apache License, Version 2.0 (the
   "License"); you may not use this file except in compliance
   with the License.  You may obtain a copy of the License at

     http://www.apache.org/licenses/LICENSE-2.0

   Unless required by applicable law or agreed to in writing,
   software distributed under the License is distributed on an
   "AS IS" BASIS, WITHOUT WARRANTIES OR CONDITIONS OF ANY
   KIND, either express or implied.  See the License for the
   specific language governing permissions and limitations
   under the License.
-->

<!-- This pom serves as the release top level project,
     and for users wanting to build all of the
     base UIMA Java SDK
 -->

<project xmlns="http://maven.apache.org/POM/4.0.0" xmlns:xsi="http://www.w3.org/2001/XMLSchema-instance" xsi:schemaLocation="http://maven.apache.org/POM/4.0.0 http://maven.apache.org/maven-v4_0_0.xsd">
  <modelVersion>4.0.0</modelVersion>

  <parent>
    <groupId>org.apache.uima</groupId>
    <artifactId>uimaj-parent</artifactId>
<<<<<<< HEAD
    <version>2.10.5-SNAPSHOT</version>
=======
    <version>3.1.1-SNAPSHOT</version>
>>>>>>> 488947ef
    <relativePath>uimaj-parent/pom.xml</relativePath>
  </parent>

  <artifactId>uimaj</artifactId>
  <packaging>pom</packaging>
  <name>Apache UIMA Java SDK: ${project.artifactId}</name>
  <description>The top project for the uimaj SDK</description>
  <url>${uimaWebsiteUrl}</url>

  <!-- Special inheritance note
       even though the <scm> element that follows is exactly the
       same as those in super poms, it cannot be inherited because
       there is some special code that computes the connection elements
       from the chain of parent poms, if this is omitted.

       Keeping this a bit factored allows cutting/pasting the <scm>
       element, and just changing the following two properties -->
  <scm>
    <connection>
<<<<<<< HEAD
      scm:svn:https://svn.apache.org/repos/asf/uima/uimaj/trunk/
=======
      scm:svn:https://svn.apache.org/repos/asf/uima/uv3/uimaj-v3/trunk/
>>>>>>> 488947ef
    </connection>
    <developerConnection>
      scm:svn:https://svn.apache.org/repos/asf/uima/uv3/uimaj-v3/trunk/
    </developerConnection>
    <url>
<<<<<<< HEAD
      https://svn.apache.org/viewvc/uima/uimaj/trunk/
=======
      https://svn.apache.org/viewvc/uima/uv3/uimaj-v3/trunk/
>>>>>>> 488947ef
    </url>
  </scm>

  <properties>
    <uimaScmProject>${project.artifactId}</uimaScmProject>
<<<<<<< HEAD
    <jiraVersion>2.10.4SDK</jiraVersion>   <!-- set this to get the right issues fixed report -->
=======
    <jiraVersion>3.1.0SDK</jiraVersion>   
>>>>>>> 488947ef
    <assemblyFinalName>uimaj-${project.version}</assemblyFinalName> 
    <assemblyBinDescriptor>src/main/assembly/bin-without-jackson.xml</assemblyBinDescriptor> 
    <postNoticeText>${ibmNoticeText}</postNoticeText>    
  </properties>

  <!-- dependencies that go into the various builds via dependency-sets -->
  <!-- version is specified here -->
  <!-- default scope is compile -->
  <!-- Used for assemblies, to insure they're built *before* the assembly -->
  
  <!-- Note: as of 6/2013 it seems these dependencies may not be needed
       They are not up-to-date with all the subprojects, but that doesn't
       seem to matter.
       
       Consider deleting at some point -->
        
  <dependencies>
    <dependency>
      <groupId>org.apache.uima</groupId> 
      <artifactId>uimaj-adapter-vinci</artifactId>
      <version>${project.version}</version>
    </dependency>
    <dependency>
      <groupId>org.apache.uima</groupId> 
      <artifactId>uimaj-adapter-soap</artifactId>
      <version>${project.version}</version>
    </dependency>
    <dependency>
      <groupId>org.apache.uima</groupId> 
      <artifactId>uimaj-bootstrap</artifactId>
      <version>${project.version}</version>
    </dependency>
    <dependency>
      <groupId>org.apache.uima</groupId>
      <artifactId>uimaj-core</artifactId>
      <version>${project.version}</version>
    </dependency>
    <dependency>
      <groupId>org.apache.uima</groupId>
      <artifactId>uimaj-cpe</artifactId>
      <version>${project.version}</version>
    </dependency>
    <dependency>
      <groupId>org.apache.uima</groupId>
      <artifactId>uimaj-examples</artifactId>
      <version>${project.version}</version>
    </dependency>
    <dependency>
      <groupId>org.apache.uima</groupId>
      <artifactId>uimaj-tools</artifactId>
      <version>${project.version}</version>
    </dependency>
    <dependency>
      <groupId>org.apache.uima</groupId>
      <artifactId>uimaj-ep-cas-editor</artifactId>
      <version>${project.version}</version>
    </dependency>
    <dependency>
      <groupId>org.apache.uima</groupId>
      <artifactId>uimaj-ep-configurator</artifactId>
      <version>${project.version}</version>
    </dependency>
    <dependency>
      <groupId>org.apache.uima</groupId>
      <artifactId>uimaj-ep-debug</artifactId>
      <version>${project.version}</version>
    </dependency>
    <dependency>
      <groupId>org.apache.uima</groupId>
      <artifactId>uimaj-ep-jcasgen</artifactId>
      <version>${project.version}</version>
    </dependency>
    <dependency>
      <groupId>org.apache.uima</groupId>
      <artifactId>uimaj-ep-pear-packager</artifactId>
      <version>${project.version}</version>
    </dependency>
    <dependency>
      <groupId>org.apache.uima</groupId>
      <artifactId>uimaj-ep-runtime</artifactId>
      <version>${project.version}</version>
    </dependency>
    <dependency>
      <groupId>org.apache.uima</groupId>
      <artifactId>uimaj-ep-cas-editor-ide</artifactId>
      <version>${project.version}</version>
    </dependency>
    <dependency>
      <groupId>org.apache.uima</groupId>
      <artifactId>uimaj-ep-launcher</artifactId>
      <version>${project.version}</version>
    </dependency>
    <dependency>
      <groupId>org.apache.uima</groupId>
      <artifactId>uimaj-json</artifactId>
      <version>${project.version}</version>
    </dependency>    
    <dependency>
      <groupId>org.apache.uima</groupId>
      <artifactId>uimaj-v3migration-jcas</artifactId>
      <version>${project.version}</version>
    </dependency>  
    <dependency>
      <groupId>org.bitbucket.mstrobel</groupId>
      <artifactId>procyon-core</artifactId>
      <version>0.5.32</version>
    </dependency>  
    <dependency>
      <groupId>org.bitbucket.mstrobel</groupId>
      <artifactId>procyon-compilertools</artifactId>
      <version>0.5.32</version>
    </dependency>  
    <dependency>    <!-- apache v2 license  2016 checked -->
      <groupId>com.github.javaparser</groupId>
      <artifactId>javaparser-core</artifactId>
      <version>3.2.2</version>
    </dependency>
    <dependency>
      <groupId>org.slf4j</groupId>
      <artifactId>slf4j-api</artifactId>
    </dependency> 
    <dependency>
      <groupId>org.slf4j</groupId>
      <artifactId>slf4j-jdk14</artifactId>
    </dependency>
       
    <dependency>
      <groupId>org.apache.logging.log4j</groupId>
      <artifactId>log4j-slf4j-impl</artifactId>
      <version>${log4j.version}</version>
    </dependency>    
    <dependency>
      <groupId>org.apache.logging.log4j</groupId>
      <artifactId>log4j-core</artifactId>
      <version>${log4j.version}</version>
    </dependency>    
    <dependency>
      <groupId>org.apache.logging.log4j</groupId>
      <artifactId>log4j-api</artifactId>
      <version>${log4j.version}</version>
    </dependency>    
 
  </dependencies>

  
  <modules>
    <module>uimaj-parent</module>
    <module>aggregate-uimaj</module>
  </modules>
  
<<<<<<< HEAD
  <build>    
=======
  <build>

>>>>>>> 488947ef
    <plugins>

      <!-- This java doc config is for building the ones distributed with the bin packaging, and also 
           posted on our website.  It is not a complete javadoc - it only has user-level API info.
        
           There is another javadoc config in the parent POM that builds all the java docs - intended
           for use by developers (currently not used) 
           
           There is also a javadoc config for each individual maven Jar artifact -->
      
      <plugin>
        <artifactId>maven-javadoc-plugin</artifactId>
        <executions>
          <execution>
            <id>javadocs-distr</id> <!-- name should match one in parent-pom --> 
            <phase>prepare-package</phase>  <!-- must come before package which uses the results -->
            <!--phase>deploy</phase--> <!-- comment above and uncomment to disable javadocs, for testing/experimentation, with assembly:assembly-->
            <goals>
              <goal>javadoc</goal>
            </goals>
            <configuration> 
              <groups>
                <group>
                  <title>Packages</title>
                  <packages>*</packages>
                </group>
              </groups>
              <sourcepath>uimaj-core/src/main/java;uimaj-json/src/main/java;uimaj-document-annotation/src/main/java</sourcepath>
              <excludePackageNames>*.internal.*:*.impl.*</excludePackageNames>
              <!-- add a few classes in impl packages that are directly used by user code -->
              <additionalparam>
                ${basedir}/uimaj-core/src/main/java/org/apache/uima/cas/impl/XCASDeserializer.java
                ${basedir}/uimaj-core/src/main/java/org/apache/uima/cas/impl/XCASParsingException.java
                ${basedir}/uimaj-core/src/main/java/org/apache/uima/cas/impl/XCASSerializer.java
                ${basedir}/uimaj-core/src/main/java/org/apache/uima/cas/impl/XmiCasDeserializer.java
                ${basedir}/uimaj-core/src/main/java/org/apache/uima/cas/impl/XmiCasSerializer.java
                ${basedir}/uimaj-core/src/main/java/org/apache/uima/cas/impl/XmiSerializationSharedData.java
                ${basedir}/uimaj-core/src/main/java/org/apache/uima/cas/impl/Serialization.java                
                ${basedir}/uimaj-cpe/src/main/java/org/apache/uima/collection/impl/metadata/cpe/CpeDescriptorFactory.java
                ${basedir}/uimaj-cpe/src/main/java/org/apache/uima/collection/impl/cpm/engine/CPMChunkTimeoutException.java
              </additionalparam>
              <doctitle>Apache UIMA Java SDK ${project.version} User-Level API Documentation</doctitle>
              <windowtitle>Apache UIMA Java SDK ${project.version} User-Level API Documentation</windowtitle>
              <additionalDependencies>
							  <additionalDependency>
							    <groupId>com.fasterxml.jackson.core</groupId>
						      <artifactId>jackson-core</artifactId>
						      <version>${jackson.version}</version>
							  </additionalDependency>
							</additionalDependencies>
            </configuration>
          </execution>
        </executions>
      </plugin>
    
      <plugin>
          <groupId>org.apache.rat</groupId>
          <artifactId>apache-rat-plugin</artifactId>
          <executions>
            <execution>
              <id>default-cli</id>
              <goals><goal>check</goal></goals>
              <phase>verify</phase>
              <!-- default configuration -->
              <configuration>
                <excludes combine.children="append">
                  <exclude>release.properties</exclude> <!-- generated file -->
                  <exclude>README*</exclude>
                  <exclude>RELEASE_NOTES*</exclude>
                  <exclude>issuesFixed/**</exclude> <!-- generated file -->
                  <exclude>src/main/resources/docbook-shared/titlepage/*.xsl</exclude>
                  <exclude>marker-file-identifying-*</exclude> <!-- empty file -->
                  <exclude>DEPENDENCIES</exclude>  <!-- generated file -->
                  <exclude>.idea/**</exclude>
                  
                  <!--  workaround https://issues.apache.org/jira/browse/RAT-97 -->
                  <exclude>aggregate-uimaj*/**</exclude>
                  <exclude>jVinci/**</exclude>
                  <exclude>PearPackagingMavenPlugin/**</exclude>
                  <exclude>jcasgen-maven-plugin/**</exclude>
                  <exclude>uima-docbook-*/**</exclude>
                  <exclude>uimaj-adapter-*/**</exclude>
                  <exclude>uimaj-component-test-util/**</exclude>
                  <exclude>uimaj-core/**</exclude>
                  <exclude>uimaj-cpe/**</exclude>
                  <exclude>uimaj-document-annotation/**</exclude>
                  <exclude>uimaj-eclipse-*/**</exclude>
                  <exclude>uimaj-ep-*/**</exclude>
                  <exclude>uimaj-examples/**</exclude>
                  <exclude>uimaj-test-util/**</exclude>
                  <exclude>uimaj-tools/**</exclude>
                  <exclude>uimaj-jet-expander/**</exclude>
                  <exclude>uimaj-bootstrap/**</exclude>
                  <exclude>uimaj-internal-tools/**</exclude>
                  <exclude>uimaj-json/**</exclude>
                  <exclude>uimaj-v3migration-jcas/**</exclude>
                  <exclude>src/main/bin_distr_license_notices/NOTICE-without-jackson</exclude>
               </excludes>
              </configuration>
            </execution>
          </executions>
      </plugin>
    
      <plugin> 
        <artifactId>maven-assembly-plugin</artifactId>
          <executions>
            <execution>
              <id>uima-distr</id>
                <configuration>
                  <descriptors>
                    <descriptor>${assemblyBinDescriptor}</descriptor>
                  </descriptors>
                </configuration>              
              </execution>
            </executions>
          </plugin>
         
     </plugins>
  </build>

  <profiles>
    <profile>
      <id>dependency-checks</id>
      <build>
        <plugins>
          <plugin>
            <groupId>org.owasp</groupId>
            <artifactId>dependency-check-maven</artifactId>
            <version>2.1.1</version>
            <executions>
              <execution>
               <goals><goal>check</goal></goals>
               </execution>
            </executions>
          </plugin>
        </plugins>
      </build>
    </profile>
    
    <profile>
      <id>apache-release</id>
      
      <build>
        <!-- Run jira report -->
        <!-- depends on having -DjiraVersion set -->
        <plugins>
          <plugin>
            <artifactId>maven-changes-plugin</artifactId>
            <executions>
              <execution>
                <id>default-cli</id>
                <configuration>
                  <fixVersionIds>${jiraVersion}</fixVersionIds>
                </configuration>
              </execution>
            </executions>  
          </plugin>
        </plugins>     
      </build>
    </profile>
    
    <profile>
      <id>json-support</id>
      <activation>
        <file><exists>pom.xml</exists></file>  <!-- active by default, turn off via command line -P!json-support  -->
      </activation>
      <properties>
        <assemblyBinDescriptor>src/main/assembly/bin.xml</assemblyBinDescriptor>  
      </properties>
      <modules>
        <module>uimaj-json</module>
      </modules>
    </profile>
  </profiles>    
    
</project><|MERGE_RESOLUTION|>--- conflicted
+++ resolved
@@ -29,11 +29,7 @@
   <parent>
     <groupId>org.apache.uima</groupId>
     <artifactId>uimaj-parent</artifactId>
-<<<<<<< HEAD
-    <version>2.10.5-SNAPSHOT</version>
-=======
     <version>3.1.1-SNAPSHOT</version>
->>>>>>> 488947ef
     <relativePath>uimaj-parent/pom.xml</relativePath>
   </parent>
 
@@ -53,31 +49,19 @@
        element, and just changing the following two properties -->
   <scm>
     <connection>
-<<<<<<< HEAD
-      scm:svn:https://svn.apache.org/repos/asf/uima/uimaj/trunk/
-=======
       scm:svn:https://svn.apache.org/repos/asf/uima/uv3/uimaj-v3/trunk/
->>>>>>> 488947ef
     </connection>
     <developerConnection>
       scm:svn:https://svn.apache.org/repos/asf/uima/uv3/uimaj-v3/trunk/
     </developerConnection>
     <url>
-<<<<<<< HEAD
-      https://svn.apache.org/viewvc/uima/uimaj/trunk/
-=======
       https://svn.apache.org/viewvc/uima/uv3/uimaj-v3/trunk/
->>>>>>> 488947ef
     </url>
   </scm>
 
   <properties>
     <uimaScmProject>${project.artifactId}</uimaScmProject>
-<<<<<<< HEAD
-    <jiraVersion>2.10.4SDK</jiraVersion>   <!-- set this to get the right issues fixed report -->
-=======
     <jiraVersion>3.1.0SDK</jiraVersion>   
->>>>>>> 488947ef
     <assemblyFinalName>uimaj-${project.version}</assemblyFinalName> 
     <assemblyBinDescriptor>src/main/assembly/bin-without-jackson.xml</assemblyBinDescriptor> 
     <postNoticeText>${ibmNoticeText}</postNoticeText>    
@@ -228,12 +212,8 @@
     <module>aggregate-uimaj</module>
   </modules>
   
-<<<<<<< HEAD
-  <build>    
-=======
   <build>
 
->>>>>>> 488947ef
     <plugins>
 
       <!-- This java doc config is for building the ones distributed with the bin packaging, and also 
