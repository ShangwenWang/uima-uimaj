<!--
   Licensed to the Apache Software Foundation (ASF) under one
   or more contributor license agreements.  See the NOTICE file
   distributed with this work for additional information
   regarding copyright ownership.  The ASF licenses this file
   to you under the Apache License, Version 2.0 (the
   "License"); you may not use this file except in compliance
   with the License.  You may obtain a copy of the License at

     http://www.apache.org/licenses/LICENSE-2.0

   Unless required by applicable law or agreed to in writing,
   software distributed under the License is distributed on an
   "AS IS" BASIS, WITHOUT WARRANTIES OR CONDITIONS OF ANY
   KIND, either express or implied.  See the License for the
   specific language governing permissions and limitations
   under the License.
-->
<project xmlns="http://maven.apache.org/POM/4.0.0" xmlns:xsi="http://www.w3.org/2001/XMLSchema-instance"
	xsi:schemaLocation="http://maven.apache.org/POM/4.0.0 http://maven.apache.org/xsd/maven-4.0.0.xsd">
	<modelVersion>4.0.0</modelVersion>
	<groupId>test</groupId>
	<artifactId>classpath</artifactId>
	<version>1.0.0-SNAPSHOT</version>
	<build>
<<<<<<< HEAD
	  <!-- https://issues.apache.org/jira/browse/UIMA-5368 -->
=======
    <!-- https://issues.apache.org/jira/browse/UIMA-5368 -->
>>>>>>> 488947ef
    <pluginManagement>
      <plugins>
        <plugin>
          <artifactId>maven-compiler-plugin</artifactId>
          <version>3.1</version>
          <configuration>
            <source>1.7</source>
            <target>1.7</target>
          </configuration>
        </plugin>
      </plugins>
<<<<<<< HEAD
    </pluginManagement>
=======
    </pluginManagement>    
>>>>>>> 488947ef
		<plugins>
			<plugin>
				<groupId>org.apache.uima</groupId>
				<artifactId>jcasgen-maven-plugin</artifactId>
				<version>@project.version@</version>
				<configuration>
					<typeSystemIncludes>
						<typeSystemInclude>src/main/resources/TypeSystem.xml</typeSystemInclude>
					</typeSystemIncludes>
				</configuration>
				<executions>
					<execution>
						<goals>
							<goal>generate</goal>
						</goals>
					</execution>
				</executions>
			</plugin>
		</plugins>
	</build>
	<dependencies>
		<dependency>
			<groupId>org.apache.uima</groupId>
			<artifactId>uimaj-core</artifactId>
			<version>@project.version@</version>
		</dependency>
	</dependencies>
</project><|MERGE_RESOLUTION|>--- conflicted
+++ resolved
@@ -23,11 +23,7 @@
 	<artifactId>classpath</artifactId>
 	<version>1.0.0-SNAPSHOT</version>
 	<build>
-<<<<<<< HEAD
-	  <!-- https://issues.apache.org/jira/browse/UIMA-5368 -->
-=======
     <!-- https://issues.apache.org/jira/browse/UIMA-5368 -->
->>>>>>> 488947ef
     <pluginManagement>
       <plugins>
         <plugin>
@@ -39,11 +35,7 @@
           </configuration>
         </plugin>
       </plugins>
-<<<<<<< HEAD
-    </pluginManagement>
-=======
     </pluginManagement>    
->>>>>>> 488947ef
 		<plugins>
 			<plugin>
 				<groupId>org.apache.uima</groupId>
