<?xml version="1.0" encoding="UTF-8"?>
<!--
   Licensed to the Apache Software Foundation (ASF) under one
   or more contributor license agreements.  See the NOTICE file
   distributed with this work for additional information
   regarding copyright ownership.  The ASF licenses this file
   to you under the Apache License, Version 2.0 (the
   "License"); you may not use this file except in compliance
   with the License.  You may obtain a copy of the License at

     http://www.apache.org/licenses/LICENSE-2.0

   Unless required by applicable law or agreed to in writing,
   software distributed under the License is distributed on an
   "AS IS" BASIS, WITHOUT WARRANTIES OR CONDITIONS OF ANY
   KIND, either express or implied.  See the License for the
   specific language governing permissions and limitations
   under the License.    
-->
<project xmlns="http://maven.apache.org/POM/4.0.0" xmlns:xsi="http://www.w3.org/2001/XMLSchema-instance" xsi:schemaLocation="http://maven.apache.org/POM/4.0.0 http://maven.apache.org/maven-v4_0_0.xsd">
	<modelVersion>4.0.0</modelVersion>
  
  <parent>
    <groupId>org.apache.uima</groupId>
    <artifactId>uimaj-parent</artifactId>
<<<<<<< HEAD
    <version>2.10.5-SNAPSHOT</version>
=======
    <version>3.1.1-SNAPSHOT</version>
>>>>>>> 488947ef
    <relativePath>../uimaj-parent/pom.xml</relativePath>
  </parent>
  
	<groupId>org.apache.uima</groupId>
	<artifactId>uimaj-test-util</artifactId>
	<packaging>jar</packaging>
	<name>Apache UIMA Base: ${project.artifactId}: JUnit utilities</name>
  <description>Utilities for testing UIMA</description>
  <url>${uimaWebsiteUrl}</url>

  <!-- Special inheritance note
       even though the <scm> element that follows is exactly the 
       same as those in super poms, it cannot be inherited because 
       there is some special code that computes the connection elements
       from the chain of parent poms, if this is omitted. 
       
       Keeping this a bit factored allows cutting/pasting the <scm>
       element, and just changing the following two properties -->  
  <scm>
    <connection>
<<<<<<< HEAD
      scm:svn:https://svn.apache.org/repos/asf/uima/uimaj/trunk/jvinci
=======
      scm:svn:https://svn.apache.org/repos/asf/uima/uv3/uimaj-v3/trunk/jvinci
>>>>>>> 488947ef
    </connection>
    <developerConnection>
      scm:svn:https://svn.apache.org/repos/asf/uima/uv3/uimaj-v3/trunk/jvinci
    </developerConnection>
    <url>
<<<<<<< HEAD
      https://svn.apache.org/viewvc/uima/uimaj/trunk/jvinci
=======
      https://svn.apache.org/viewvc/uima/uv3/uimaj-v3/trunk/jvinci
>>>>>>> 488947ef
    </url>
  </scm>
  
  <properties>
    <uimaScmProject>jvinci</uimaScmProject>
    <postNoticeText>${ibmNoticeText}</postNoticeText>
  </properties>
     
	<dependencies>
		<dependency>
			<groupId>junit</groupId>
			<artifactId>junit</artifactId>
<<<<<<< HEAD
			<scope>compile</scope>  <!-- needed because dependency management has it as test -->
		</dependency>
		<dependency>
=======
			<scope>compile</scope>  <!-- is normally test scope, so need to be explicit -->
		</dependency>	
    <dependency>
>>>>>>> 488947ef
      <groupId>xmlunit</groupId>
      <artifactId>xmlunit</artifactId>
      <version>1.6</version>
    </dependency>
	</dependencies>
</project>
<|MERGE_RESOLUTION|>--- conflicted
+++ resolved
@@ -1,92 +1,74 @@
-<?xml version="1.0" encoding="UTF-8"?>
-<!--
-   Licensed to the Apache Software Foundation (ASF) under one
-   or more contributor license agreements.  See the NOTICE file
-   distributed with this work for additional information
-   regarding copyright ownership.  The ASF licenses this file
-   to you under the Apache License, Version 2.0 (the
-   "License"); you may not use this file except in compliance
-   with the License.  You may obtain a copy of the License at
-
-     http://www.apache.org/licenses/LICENSE-2.0
-
-   Unless required by applicable law or agreed to in writing,
-   software distributed under the License is distributed on an
-   "AS IS" BASIS, WITHOUT WARRANTIES OR CONDITIONS OF ANY
-   KIND, either express or implied.  See the License for the
-   specific language governing permissions and limitations
-   under the License.    
--->
-<project xmlns="http://maven.apache.org/POM/4.0.0" xmlns:xsi="http://www.w3.org/2001/XMLSchema-instance" xsi:schemaLocation="http://maven.apache.org/POM/4.0.0 http://maven.apache.org/maven-v4_0_0.xsd">
-	<modelVersion>4.0.0</modelVersion>
-  
-  <parent>
-    <groupId>org.apache.uima</groupId>
-    <artifactId>uimaj-parent</artifactId>
-<<<<<<< HEAD
-    <version>2.10.5-SNAPSHOT</version>
-=======
-    <version>3.1.1-SNAPSHOT</version>
->>>>>>> 488947ef
-    <relativePath>../uimaj-parent/pom.xml</relativePath>
-  </parent>
-  
-	<groupId>org.apache.uima</groupId>
-	<artifactId>uimaj-test-util</artifactId>
-	<packaging>jar</packaging>
-	<name>Apache UIMA Base: ${project.artifactId}: JUnit utilities</name>
-  <description>Utilities for testing UIMA</description>
-  <url>${uimaWebsiteUrl}</url>
-
-  <!-- Special inheritance note
-       even though the <scm> element that follows is exactly the 
-       same as those in super poms, it cannot be inherited because 
-       there is some special code that computes the connection elements
-       from the chain of parent poms, if this is omitted. 
-       
-       Keeping this a bit factored allows cutting/pasting the <scm>
-       element, and just changing the following two properties -->  
-  <scm>
-    <connection>
-<<<<<<< HEAD
-      scm:svn:https://svn.apache.org/repos/asf/uima/uimaj/trunk/jvinci
-=======
-      scm:svn:https://svn.apache.org/repos/asf/uima/uv3/uimaj-v3/trunk/jvinci
->>>>>>> 488947ef
-    </connection>
-    <developerConnection>
-      scm:svn:https://svn.apache.org/repos/asf/uima/uv3/uimaj-v3/trunk/jvinci
-    </developerConnection>
-    <url>
-<<<<<<< HEAD
-      https://svn.apache.org/viewvc/uima/uimaj/trunk/jvinci
-=======
-      https://svn.apache.org/viewvc/uima/uv3/uimaj-v3/trunk/jvinci
->>>>>>> 488947ef
-    </url>
-  </scm>
-  
-  <properties>
-    <uimaScmProject>jvinci</uimaScmProject>
-    <postNoticeText>${ibmNoticeText}</postNoticeText>
-  </properties>
-     
-	<dependencies>
-		<dependency>
-			<groupId>junit</groupId>
-			<artifactId>junit</artifactId>
-<<<<<<< HEAD
-			<scope>compile</scope>  <!-- needed because dependency management has it as test -->
-		</dependency>
-		<dependency>
-=======
-			<scope>compile</scope>  <!-- is normally test scope, so need to be explicit -->
-		</dependency>	
-    <dependency>
->>>>>>> 488947ef
-      <groupId>xmlunit</groupId>
-      <artifactId>xmlunit</artifactId>
-      <version>1.6</version>
-    </dependency>
-	</dependencies>
-</project>
+<?xml version="1.0" encoding="UTF-8"?>
+<!--
+   Licensed to the Apache Software Foundation (ASF) under one
+   or more contributor license agreements.  See the NOTICE file
+   distributed with this work for additional information
+   regarding copyright ownership.  The ASF licenses this file
+   to you under the Apache License, Version 2.0 (the
+   "License"); you may not use this file except in compliance
+   with the License.  You may obtain a copy of the License at
+
+     http://www.apache.org/licenses/LICENSE-2.0
+
+   Unless required by applicable law or agreed to in writing,
+   software distributed under the License is distributed on an
+   "AS IS" BASIS, WITHOUT WARRANTIES OR CONDITIONS OF ANY
+   KIND, either express or implied.  See the License for the
+   specific language governing permissions and limitations
+   under the License.    
+-->
+<project xmlns="http://maven.apache.org/POM/4.0.0" xmlns:xsi="http://www.w3.org/2001/XMLSchema-instance" xsi:schemaLocation="http://maven.apache.org/POM/4.0.0 http://maven.apache.org/maven-v4_0_0.xsd">
+	<modelVersion>4.0.0</modelVersion>
+  
+  <parent>
+    <groupId>org.apache.uima</groupId>
+    <artifactId>uimaj-parent</artifactId>
+    <version>3.1.1-SNAPSHOT</version>
+    <relativePath>../uimaj-parent/pom.xml</relativePath>
+  </parent>
+  
+	<groupId>org.apache.uima</groupId>
+	<artifactId>uimaj-test-util</artifactId>
+	<packaging>jar</packaging>
+	<name>Apache UIMA Base: ${project.artifactId}: JUnit utilities</name>
+  <description>Utilities for testing UIMA</description>
+  <url>${uimaWebsiteUrl}</url>
+
+  <!-- Special inheritance note
+       even though the <scm> element that follows is exactly the 
+       same as those in super poms, it cannot be inherited because 
+       there is some special code that computes the connection elements
+       from the chain of parent poms, if this is omitted. 
+       
+       Keeping this a bit factored allows cutting/pasting the <scm>
+       element, and just changing the following two properties -->  
+  <scm>
+    <connection>
+      scm:svn:https://svn.apache.org/repos/asf/uima/uv3/uimaj-v3/trunk/jvinci
+    </connection>
+    <developerConnection>
+      scm:svn:https://svn.apache.org/repos/asf/uima/uv3/uimaj-v3/trunk/jvinci
+    </developerConnection>
+    <url>
+      https://svn.apache.org/viewvc/uima/uv3/uimaj-v3/trunk/jvinci
+    </url>
+  </scm>
+  
+  <properties>
+    <uimaScmProject>jvinci</uimaScmProject>
+    <postNoticeText>${ibmNoticeText}</postNoticeText>
+  </properties>
+     
+	<dependencies>
+		<dependency>
+			<groupId>junit</groupId>
+			<artifactId>junit</artifactId>
+			<scope>compile</scope>  <!-- is normally test scope, so need to be explicit -->
+		</dependency>	
+    <dependency>
+      <groupId>xmlunit</groupId>
+      <artifactId>xmlunit</artifactId>
+      <version>1.6</version>
+    </dependency>
+	</dependencies>
+</project>