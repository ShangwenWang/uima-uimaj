--- conflicted
+++ resolved
@@ -1,2517 +1,2512 @@
-<?xml version="1.0" encoding="UTF-8"?>
-<!DOCTYPE chapter PUBLIC "-//OASIS//DTD DocBook XML V4.4//EN"
-"http://www.oasis-open.org/docbook/xml/4.4/docbookx.dtd"[
-<!ENTITY % uimaents SYSTEM "../../target/docbook-shared/entities.ent" > 
-<!ENTITY tp "ugr.ref.xml.component_descriptor."> 
-%uimaents;
-]>
-<!--
-Licensed to the Apache Software Foundation (ASF) under one
-or more contributor license agreements.  See the NOTICE file
-distributed with this work for additional information
-regarding copyright ownership.  The ASF licenses this file
-to you under the Apache License, Version 2.0 (the
-"License"); you may not use this file except in compliance
-with the License.  You may obtain a copy of the License at
-
-   http://www.apache.org/licenses/LICENSE-2.0
-
-Unless required by applicable law or agreed to in writing,
-software distributed under the License is distributed on an
-"AS IS" BASIS, WITHOUT WARRANTIES OR CONDITIONS OF ANY
-KIND, either express or implied.  See the License for the
-specific language governing permissions and limitations
-under the License.
--->
-<chapter id="ugr.ref.xml.component_descriptor">
-  <title>Component Descriptor Reference</title>
-  
-  <para>This chapter is the reference guide for the UIMA SDK&apos;s Component Descriptor XML
-    schema. A <emphasis>Component Descriptor</emphasis> (also sometimes called a
-    <emphasis>Resource Specifier</emphasis> in the code) is an XML file that either (a)
-    completely describes a component, including all information needed to construct the
-    component and interact with it, or (b) specifies how to connect to and interact with an
-    existing component that has been published as a remote service.
-    <emphasis>Component</emphasis> (also called <emphasis>Resource</emphasis>) is a
-    general term for modules produced by UIMA developers and used by UIMA applications. The
-    types of Components are: Analysis Engines, Collection Readers, CAS
-    Initializers<footnote><para>This component is deprecated and should not be use in new
-    development.</para></footnote>, CAS Consumers, and Collection Processing Engines.
-    However, Collection Processing Engine Descriptors are significantly different in
-    format and are covered in a separate chapter, <olink targetdoc="&uima_docs_ref;"
-      targetptr="ugr.ref.xml.cpe_descriptor"/>.</para>
-  
-  <para><xref linkend="&tp;notation"/> describes the notation used in this
-    chapter.</para>
-  
-  <para><xref linkend="&tp;imports"/> describes the UIMA SDK&apos;s
-    <emphasis>import</emphasis> syntax, used to allow XML descriptors to import
-    information from other XML files, to allow sharing of information between several XML
-    descriptors.</para>
-  
-  <para><xref linkend="&tp;aes"/> describes the XML format for <emphasis>Analysis Engine
-    Descriptors</emphasis>. These are descriptors that completely describe Analysis
-    Engines, including all information needed to construct and interact with them.</para>
-  
-  <para><xref linkend="&tp;collection_processing_parts"/> describes the XML format for
-    <emphasis>Collection Processing Component Descriptors</emphasis>. This includes
-    Collection Iterator, CAS Initializer, and CAS Consumer Descriptors.</para>
-  
-  <para><xref linkend="&tp;service_client"/> describes the XML format for
-    <emphasis>Service Client Descriptors</emphasis>, which specify how to connect to and
-    interact with resources deployed as remote services.</para>
-
-   <para><xref linkend="&tp;custom_resource_specifiers"/> describes the XML format for
-    <emphasis>Custom Resource Specifiers</emphasis>, which allow you to plug in your
-    own Java class as a UIMA Resource.</para>
-	  
-  <section id="&tp;notation">
-    <title>Notation</title>
-    
-    <para>This chapter uses an informal notation to specify the syntax of Component
-      Descriptors. The formal syntax is defined by an XML schema definition, which is
-      contained in the file <literal>resourceSpecifierSchema.xsd</literal>,  
-      located in the <literal>uima-core.jar</literal> file.</para>
-    
-    <para>The notation used in this chapter is:</para>
-    
-    <itemizedlist><listitem><para>An ellipsis (...) inside an element body indicates
-      that the substructure of that element has been omitted (to be described in another
-      section of this chapter). An example of this would be:
-      
-      
-      <programlisting>&lt;analysisEngineMetaData&gt;
-...
-&lt;/analysisEngineMetaData&gt;</programlisting>
-      An ellipsis immediately after an element indicates that the element type may be may be
-      repeated arbitrarily many times. For example:
-      
-      
-      <programlisting>&lt;parameter&gt;[String]&lt;/parameter&gt;
-&lt;parameter&gt;[String]&lt;/parameter&gt;
-...</programlisting>
-      indicates that there may be arbitrarily many parameter elements in this
-      context.</para></listitem>
-      
-      <listitem><para>Bracketed expressions (e.g. <literal>[String]</literal>)
-        indicate the type of value that may be used at that location.</para></listitem>
-      
-      <listitem><para>A vertical bar, as in <literal>true|false</literal>, indicates
-        alternatives. This can be applied to literal values, bracketed type names, and
-        elements.</para></listitem>
-      
-      <listitem><para>Which elements are optional and which are required is specified in
-        prose, not in the syntax definition. </para></listitem></itemizedlist>
-  </section>
-  
-  <section id="&tp;imports">
-    <title>Imports</title>
-    
-    <para>The UIMA SDK defines a particular syntax for XML descriptors to import information
-      from other XML files. When one of the following appears in an XML descriptor:
-      
-      
-      <programlisting>&lt;import location="[URL]" /&gt; or
-&lt;import name="[Name]" /&gt;</programlisting>
-      it indicates that information from a separate XML file is being imported. Note that
-      imports are allowed only in certain places in the descriptor. In the remainder of this
-      chapter, it will be indicated at which points imports are allowed.</para>
-    
-    <para>If an import specifies a <literal>location</literal> attribute, the value of
-      that attribute specifies the URL at which the XML file to import will be found. This can be
-      a relative URL, which will be resolved relative to the descriptor containing the
-      <literal>import</literal> element, or an absolute URL. Relative URLs can be written
-      without a protocol/scheme (e.g., <quote>file:</quote>), and without a host machine
-      name. In this case the relative URL might look something like
-      <literal>org/apache/myproj/MyTypeSystem.xml.</literal></para>
-    
-    <para>An absolute URL is written with one of the following prefixes, followed by a path
-      such as <literal>org/apache/myproj/MyTypeSystem.xml</literal>:
-      
-      <itemizedlist spacing="compact"><listitem><para>file:/ &larr; has no network
-        address</para></listitem>
-        <listitem><para>file:/// &larr; has an empty network address</para></listitem>
-        <listitem><para>file://some.network.address/</para></listitem>
-        </itemizedlist></para>
-    
-    <para>For more information about URLs, please read the javadoc information for the Java
-      class <quote>URL</quote>.</para>
-    
-    <para>If an import specifies a <literal>name</literal> attribute, the value of that
-      attribute should take the form of a Java-style dotted name (e.g.
-      <literal>org.apache.myproj.MyTypeSystem</literal>). An .xml file with this name
-      will be searched for in the classpath or datapath (described below). As in Java, the dots
-      in the name will be converted to file path separators. So an import specifying the
-      example name in this paragraph will result in a search for
-      <literal>org/apache/myproj/MyTypeSystem.xml</literal> in the classpath or
-      datapath.</para>
-    
-    <para id="&tp;datapath">The datapath works similarly to the classpath but can be set programmatically
-      through the resource manager API. Application developers can specify a datapath
-      during initialization, using the following code:
-      
-      
-      <programlisting>
-ResourceManager resMgr = UIMAFramework.newDefaultResourceManager();
-resMgr.setDataPath(yourPathString);
-<<<<<<< HEAD
-AnalysisEngine ae = UIMAFramework
-                      .produceAnalysisEngine(desc, resMgr, null);
-=======
-AnalysisEngine ae = 
-  UIMAFramework.produceAnalysisEngine(desc, resMgr, null);
->>>>>>> 488947ef
-</programlisting></para>
-    
-    <para>The default datapath for the entire JVM can be set via the
-      <literal>uima.datapath</literal> Java system property, but this feature should
-      only be used for standalone applications that don&apos;t need to run in the same JVM as
-      other code that may need a different datapath.</para>
-
-    <para>The value of a name or location attribute may be parameterized with references to external
-    override variables using the <literal>${variable-name}</literal> syntax.
-    <programlisting>&lt;import location="Annotator${with}ExternalOverrides.xml" /&gt;</programlisting>
-	If a variable is undefined the value is left unmodified and a warning message identifies the missing
-	variable.</para>
-
-    <para>Previous versions of UIMA also supported XInclude. That support didn't work in
-      many situations, and it is no longer supported. To include other files, please use
-      &lt;import&gt;.</para>
-
-    <!--
-    <para>The UIMA SDK also supports XInclude, a W3C candidate recommendation,
-    to include XML files within other XML files.  However, it is recommended that the import syntax be used instead, as it
-    is more flexible and better supports tool developers.</para>
-    
-    <note><para>UIMA tools for editing XML
-    descriptors do not support the use of xi:include because they cannot correctly
-    determine what parts of a descriptor are updatable, and what parts are included
-    from other files.  They do support the
-    use of &lt;import&gt;.
-    </para></note>
-    
-    <para>To use XInclude, you first must include the XInclude
-    namespace in your document&apos;s root element, e.g.:</para>
-    
-    <programlisting>&lt;analysisEngineDescription xmlns="http://uima.apache.org/resourceSpecifier" xmlns:xi="http://www.w3.org/2001/XInclude"&gt;</programlisting>
-    
-    <para>Then, you can include a file using the syntax <literal>&lt;xi:include
-    href="[URL]"/&gt;</literal></para>
-    
-    <para>where [URL] can be any relative or absolute URL referring
-    to another XML document.  The referred-to
-    document must be a valid XML document, meaning that it must consist of exactly
-    one root element and must define all of the namespace prefixes that it uses.  The default namespace (generally <literal>http://uima.apache.org/resourceSpecifier</literal>) will be
-    inherited from the parent document.   When UIMA parses the XML document, it will automatically replace the <literal>&lt;xi:include&gt; </literal>element with the entire XML document
-    referred to by the href.  For more
-    information on XInclude see 
-    <a href="http://www.w3.org/TR/xinclude/">http://www.w3.org/TR/xinclude/</a>.</para>
-    -->
-    
-  </section>
-  
-  <section id="&tp;type_system">
-    <title>Type System Descriptors</title>
-    
-    <para>A Type System Descriptor is used to define the types and features that can be
-      represented in the CAS. A Type System Descriptor can be imported into an Analysis Engine
-      or Collection Processing Component Descriptor.</para>
-    
-    <para>The basic structure of a Type System Descriptor is as follows:
-      
-      
-      <programlisting><![CDATA[<typeSystemDescription xmlns="http://uima.apache.org/resourceSpecifier">
-
-  <name> [String] </name>
-  <description>[String]</description>
-  <version>[String]</version>
-  <vendor>[String]</vendor> 
-
-  <imports>
-    <import ...>
-    ...
-  </imports> 
-
-  <types>
-    <typeDescription>
-      ...
-    </typeDescription>
-
-    ...
-
-  </types>
-
-</typeSystemDescription>]]></programlisting></para>
-    
-    <para>All of the subelements are optional.</para>
-    
-    <section id="&tp;type_system.imports">
-      <title>Imports</title>
-      
-      <para>The <literal>imports</literal> section allows this descriptor to import
-        types from other type system descriptors. The import syntax is described in <xref
-          linkend="&tp;imports"/>. A type system may import any number of other type
-        systems and then define additional types which refer to imported types. Circular
-        imports are allowed.</para>
-    </section>
-    
-    <section id="&tp;type_system.types">
-      <title>Types</title>
-      
-      <para>The <literal>types</literal> element contains zero or more
-        <literal>typeDescription</literal> elements. Each
-        <literal>typeDescription</literal> has the form:
-        
-        
-        <programlisting><![CDATA[<typeDescription>
-  <name>[TypeName]</name>
-  <description>[String]</description>
-  <supertypeName>[TypeName]</supertypeName>
-  <features>
-    ...
-  </features>
-</typeDescription>]]></programlisting></para>
-      
-      <para>The name element contains the name of the type. A
-        <literal>[TypeName]</literal> is a dot-separated list of names, where each name
-        consists of a letter followed by any number of letters, digits, or underscores.
-        <literal>TypeNames</literal> are case sensitive. Letter and digit are as defined
-        by Java; therefore, any Unicode letter or digit may be used (subject to the character
-        encoding defined by the descriptor file&apos;s XML header). The name following the
-        final dot is considered to be the <quote>short name</quote> of the type; the
-        preceding portion is the namespace (analogous to the package.class syntax used in
-        Java). Namespaces beginning with uima are reserved and should not be used. Examples
-        of valid type names are:</para>
-      
-      <itemizedlist spacing="compact"><listitem><para>test.TokenAnnotation</para>
-        </listitem>
-        
-        <listitem><para>org.myorg.TokenAnnotation</para></listitem>
-        
-        <listitem><para>com.my_company.proj123.TokenAnnotation </para></listitem>
-        </itemizedlist>
-      
-      <para>These would all be considered distinct types since they have different
-        namespaces. Best practice here is to follow the normal Java naming conventions of
-        having namespaces be all lowercase, with the short type names having an initial
-        capital, but this is not mandated, so <literal>ABC.mYtyPE</literal> is an allowed
-        type name. While type names without namespaces (e.g.
-        <literal>TokenAnnotation</literal> alone) are allowed, but discouraged because
-        naming conflicts can then result when combining annotators that use different
-        type systems.</para>
-      
-      <para>The <literal>description</literal> element contains a textual description
-        of the type. The <literal>supertypeName</literal> element contains the name of the
-        type from which it inherits (this can be set to the name of another user-defined type,
-        or it may be set to any built-in type which may be subclassed, such as
-        <literal>uima.tcas.Annotation</literal> for a new annotation
-        type or <literal>uima.cas.TOP</literal> for a new type that is not
-        an annotation). All three of these elements are required.</para>
-      
-    </section>
-    
-    <section id="&tp;type_system.features">
-      <title>Features</title>
-      
-      <para>The <literal>features</literal> element of a
-        <literal>typeDescription</literal> is required only if the type we are specifying
-        introduces new features. If the <literal>features</literal> element is present,
-        it contains zero or more <literal>featureDescription</literal> elements, each of
-        which has the form:</para>
-      
-      
-      <programlisting><![CDATA[<featureDescription>
-  <name>[Name]</name>
-  <description>[String]</description>
-  <rangeTypeName>[Name]</rangeTypeName>
-  <elementType>[Name]</elementType>
-  <multipleReferencesAllowed>true|false</multipleReferencesAllowed>
-</featureDescription>]]></programlisting>
-      
-      <para>A feature&apos;s name follows the same rules as a type short name &ndash; a letter
-        followed by any number of letters, digits, or underscores. Feature names are case
-        sensitive.</para>
-      
-      <para>The feature&apos;s <literal>rangeTypeName</literal> specifies the type of
-        value that the feature can take. This may be the name of any type defined in your type
-        system, or one of the predefined types. All of the predefined types have names that are
-        prefixed with <literal>uima.cas</literal> or <literal>uima.tcas</literal>,
-        for example:
-        
-        
-        <programlisting>uima.cas.TOP 
-uima.cas.String
-uima.cas.Long 
-uima.cas.FSArray
-uima.cas.StringList
-uima.tcas.Annotation.</programlisting>
-        For a complete list of predefined types, see the CAS API documentation.</para>
-      
-      <para>The <literal>elementType</literal> of a feature is optional, and applies only
-        when the <literal>rangeTypeName</literal> is
-        <literal>uima.cas.FSArray</literal> or <literal>uima.cas.FSList</literal>
-        The <literal>elementType</literal> specifies what type of value can be assigned as
-        an element of the array or list. This must be the name of a non-primitive type. If
-        omitted, it defaults to <literal>uima.cas.TOP</literal>, meaning that any
-        FeatureStructure can be assigned as an element the array or list. Note: depending on
-        the CAS Interface that you use in your code, this constraint may or may not be
-        enforced.
-        Note: At run time, the elementType is available from a runtime Feature object 
-            (using the <literal>a_feature_object.getRange().getComponentType()</literal> method) 
-            only when specified for the <literal>uima.cas.FSArray</literal> ranges; it isn't
-            available for <literal>uima.cas.FSList</literal> ranges.
-        </para>
-        
-      
-      <para>The <literal>multipleReferencesAllowed</literal> feature is optional, and
-        applies only when the <literal>rangeTypeName</literal> is an array or list type (it
-        applies to arrays and lists of primitive as well as non-primitive types). Setting
-        this to false (the default) indicates that this feature has exclusive ownership of
-        the array or list, so changes to the array or list are localized. Setting this to true
-        indicates that the array or list may be shared, so changes to it may affect other
-        objects in the CAS. Note: there is currently no guarantee that the framework will
-        enforce this restriction. However, this setting may affect how the CAS is
-        serialized.</para>
-      
-    </section>
-    
-    <section id="&tp;type_system.string_subtypes">
-      <title>String Subtypes</title>
-      
-      <para>There is one other special type that you can declare &ndash; a subset of the String
-        type that specifies a restricted set of allowed values. This is useful for features
-        that can have only certain String values, such as parts of speech. Here is an example of
-        how to declare such a type:</para>
-      
-      
-      <programlisting><![CDATA[<typeDescription>
-  <name>PartOfSpeech</name>
-  <description>A part of speech.</description>
-  <supertypeName>uima.cas.String</supertypeName>
-  <allowedValues>
-    <value>
-      <string>NN</string>
-      <description>Noun, singular or mass.</description>
-    </value>
-    <value>
-      <string>NNS</string>
-      <description>Noun, plural.</description>
-    </value>
-    <value>
-      <string>VB</string>
-      <description>Verb, base form.</description>
-    </value>
-    ...
-  </allowedValues>
-</typeDescription>]]></programlisting>
-      
-    </section>
-  </section>
-  
-  <section id="&tp;aes">
-    <title>Analysis Engine Descriptors</title>
-    
-    <para>Analysis Engine (AE) descriptors completely describe Analysis Engines. There
-      are two basic types of Analysis Engines &ndash; <emphasis>Primitive</emphasis> and
-      <emphasis>Aggregate</emphasis>. A <emphasis>Primitive</emphasis> Analysis
-      Engine is a container for a single <emphasis>annotator</emphasis>, where as an
-      <emphasis>Aggregate</emphasis> Analysis Engine is composed of a collection of other
-      Analysis Engines. (For more information on this and other terminology, see <olink
-        targetdoc="&uima_docs_overview;"/> <olink
-        targetdoc="&uima_docs_overview;" targetptr="ugr.ovv.conceptual"/>).</para>
-    
-    <para>Both Primitive and Aggregate Analysis Engines have descriptors, and the two types
-      of descriptors have some similarities and some differences. <xref linkend="&tp;aes.primitive"/>
-      discusses Primitive Analysis Engine descriptors.  <xref linkend="&tp;aes.aggregate"/> then 
-      describes how Aggregate Analysis Engine descriptors are different.</para>
-    
-    <section id="&tp;aes.primitive">
-      <title>Primitive Analysis Engine Descriptors</title>
-      
-      <section id="&tp;aes.primitive.basic">
-        <title>Basic Structure</title>
-        
-        
-        <programlisting><![CDATA[<?xml version="1.0" encoding="UTF-8" ?>
-<analysisEngineDescription 
-        xmlns="http://uima.apache.org/resourceSpecifier">
-  <frameworkImplementation>org.apache.uima.java</frameworkImplementation> 
-
-  <primitive>true</primitive>
-  <annotatorImplementationName> [String] </annotatorImplementationName>
-
-  <analysisEngineMetaData>
-    ...
-  </analysisEngineMetaData>
-
-  <externalResourceDependencies>
-    ...
-  </externalResourceDependencies>
-
-  <resourceManagerConfiguration>
-    ...
-  </resourceManagerConfiguration>
-
-</analysisEngineDescription>]]></programlisting>
-        
-        <para>The document begins with a standard XML header. The recommended root tag is
-          <literal>&lt;analysisEngineDescription&gt;</literal>, although
-          <literal>&lt;taeDescription&gt;</literal> is also allowed for backwards
-          compatibility.</para>
-        
-        <para>Within the root element we declare that we are using the XML namespace
-          <literal>http://uima.apache.org/resourceSpecifier.</literal> It is
-          required that this namespace be used; otherwise, the descriptor will not be able to
-          be validated for errors.</para>
-        
-        <para> The first subelement,
-          <literal>&lt;frameworkImplementation&gt;,</literal> currently must have
-          the value <literal>org.apache.uima.java</literal>, or
-          <literal>org.apache.uima.cpp</literal>. In future versions, there may be
-          other framework implementations, or perhaps implementations produced by other
-          vendors.</para>
-        
-        <para>The second subelement, <literal>&lt;primitive&gt;,</literal> contains
-          the Boolean value <literal>true</literal>, indicating that this XML document
-          describes a <emphasis>Primitive</emphasis> Analysis Engine.</para>
-        
-        <para>The next subelement,<literal>
-          &lt;annotatorImplementationName&gt;</literal> is how the UIMA framework
-          determines which annotator class to use. This should contain a fully-qualified
-          Java class name for Java implementations, or the name of a .dll or .so file for C++
-          implementations.</para>
-        
-        <para>The <literal>&lt;analysisEngineMetaData&gt;</literal> object contains
-          descriptive information about the analysis engine and what it does. It is
-          described in <xref linkend="&tp;aes.metadata"/>.</para>
-        
-        <para>The <literal>&lt;externalResourceDependencies&gt;</literal> and
-          <literal>&lt;resourceManagerConfiguration&gt;</literal> elements declare
-          the external resource files that the analysis engine relies
-          upon. They are optional and are described in <xref
-            linkend="&tp;aes.primitive.external_resource_dependencies"/> and <xref
-            linkend="&tp;aes.primitive.resource_manager_configuration"/>.</para>
-        
-        </section>
-      
-        <section id="&tp;aes.metadata">
-          <title>Analysis Engine MetaData</title>
-          
-          
-          <programlisting><![CDATA[<analysisEngineMetaData>
-  <name> [String] </name>
-  <description>[String]</description>
-  <version>[String]</version>
-  <vendor>[String]</vendor>
-
-  <configurationParameters> ...  </configurationParameters>
-
-  <configurationParameterSettings>
-    ...
-  </configurationParameterSettings> 
-
-  <typeSystemDescription> ... </typeSystemDescription> 
-
-  <typePriorities> ... </typePriorities> 
-
-  <fsIndexCollection> ... </fsIndexCollection>
-
-  <capabilities> ... </capabilities>
-
-  <operationalProperties> ... </operationalProperties>
-
-</analysisEngineMetaData>]]></programlisting>
-          
-          <para>The <literal>analysisEngineMetaData</literal> element contains four
-            simple string fields &ndash; <literal>name</literal>,
-            <literal>description</literal>, <literal>version</literal>, and
-            <literal>vendor</literal>. Only the <literal>name</literal> field is
-            required, but providing values for the other fields is recommended. The
-            <literal>name</literal> field is just a descriptive name meant to be read by
-            users; it does not need to be unique across all Analysis Engines.</para>
-
-          <para>Configuration parameters are described in 
-            <xref linkend="&tp;aes.configuration_parameters"/>.</para>
-          
-          <para>The other sub-elements &ndash;
-            <literal>typeSystemDescription</literal>,
-            <literal>typePriorities</literal>, <literal>fsIndexes</literal>,
-            <literal>capabilities</literal> and
-            <literal>operationalProperties</literal> are described in the following
-            sections. The only one of these that is required is
-            <literal>capabilities</literal>; the others are optional.</para>
-          
-        </section>
-        
-          <section id="&tp;aes.type_system">
-            <title>Type System Definition</title>
-            
-            
-            <programlisting><![CDATA[<typeSystemDescription>
-
-  <name> [String] </name>
-  <description>[String]</description>
-  <version>[String]</version>
-  <vendor>[String]</vendor> 
-
-  <imports>
-    <import ...>
-    ...
-  </imports> 
-
-  <types>
-    <typeDescription>
-      ...
-    </typeDescription>
-
-    ...
-
-  </types>
-
-</typeSystemDescription>]]></programlisting>
-            
-            <para>A <literal>typeSystemDescription</literal> element defines a type
-              system for an Analysis Engine. The syntax for the element is described in <xref
-                linkend="&tp;type_system"/>.</para>
-            
-            <para>The recommended usage is to <literal>import</literal> an external type
-              system, using the import syntax described in <xref linkend="&tp;imports"/>
-              of this chapter. For example:
-              
-              
-              <programlisting>&lt;typeSystemDescription&gt;
-  &lt;imports&gt;
-    &lt;import location="MySharedTypeSystem.xml"&gt;
-  &lt;/imports&gt;
-&lt;/typeSystemDescription&gt;</programlisting></para>
-            
-            <para>This allows several AEs to share a single type system definition. The file
-              <literal>MySharedTypeSystem.xml</literal> would then contain the full
-              type system information, including the <literal>name</literal>,
-              <literal>description</literal>, <literal>vendor</literal>,
-              <literal>version</literal>, and <literal>types</literal>.</para>
-            
-          </section>
-          <section id="&tp;aes.type_priority">
-            <title>Type Priority Definition</title>
-            
-            
-            <programlisting><![CDATA[<typePriorities>
-  <name> [String] </name>
-  <description>[String]</description>
-  <version>[String]</version>
-  <vendor>[String]</vendor>
-
-  <imports>
-    <import ...>
-    ...
-  </imports> 
-
-  <priorityLists>
-    <priorityList>
-      <type>[TypeName]</type>
-      <type>[TypeName]</type>
-        ...
-    </priorityList>
-
-    ...
-
-  </priorityLists>
-</typePriorities>]]></programlisting>
-            
-            <para>The <literal>&lt;typePriorities&gt;</literal> element contains
-              zero or more <literal>&lt;priorityList&gt;</literal> elements; each
-              <literal>&lt;priorityList&gt;</literal> contains zero or more types.
-              Like a type system, a type priorities definition may also declare a name,
-              description, version, and vendor, and may import other type priorities. See
-                <xref linkend="&tp;imports"/> for the import syntax.</para>
-            
-            <para>Type priority is used when iterating over feature structures in the CAS.
-              For example, if the CAS contains a <literal>Sentence</literal> annotation
-              and a <literal>Paragraph</literal> annotation with the same span of text
-              (i.e. a one-sentence paragraph), which annotation should be returned first
-              by an iterator? Probably the Paragraph, since it is conceptually
-              <quote>bigger,</quote> but the framework does not know that and must be
-              explicitly told that the Paragraph annotation has priority over the Sentence
-              annotation, like this:
-              
-              
-              <programlisting>&lt;typePriorities&gt;
-  &lt;priorityList&gt;
-    &lt;type&gt;org.myorg.Paragraph&lt;/type&gt;
-    &lt;type&gt;org.myorg.Sentence&lt;/type&gt;
-  &lt;/priorityList&gt;
-&lt;/typePriorities&gt;</programlisting></para>
-            
-            <para>All of the <literal>&lt;priorityList&gt;</literal> elements defined
-              in the descriptor (and in all component descriptors of an aggregate analysis
-              engine descriptor) are merged to produce a single priority list.</para>
-            
-            <para>Subtypes of types specified here are also ordered, unless overridden by
-              another user-specified type ordering. For example, if you specify type A
-              comes before type B, then subtypes of A will come before subtypes of B, unless
-              there is an overriding specification which declares some subtype of B comes
-              before some subtype of A.</para>
-            
-            <para>If there are inconsistencies between the priority list (type A declared
-              before type B in one priority list, and type B declared before type A in
-              another), the framework will throw an exception.</para>
-            
-            <para>User defined indexes may declare if they wish to use the type priority or
-              not; see the next section.</para>
-          </section>
-          
-          <section id="&tp;aes.index">
-            <title>Index Definition</title>
-            
-            
-            <programlisting><![CDATA[<fsIndexCollection>
-
-  <name>[String]</name>
-  <description>[String]</description>
-  <version>[String]</version>
-  <vendor>[String]</vendor> 
-
-  <imports>
-    <import ...>
-    ...
-  </imports>
-
-  <fsIndexes> 
-
-    <fsIndexDescription>
-      ...
-    </fsIndexDescription>
-
-    <fsIndexDescription>
-      ...
-    </fsIndexDescription>
-
-  </fsIndexes>
-
-</fsIndexCollection>]]></programlisting>
-            
-            <para>The <literal>fsIndexCollection</literal> element declares<emphasis> Feature Structure
-              Indexes</emphasis>, each of which defined an index that holds feature structures of a given type.
-              Information in the CAS is always accessed through an index. There is a built-in default annotation
-              index declared which can be used to access instances of type
-              <literal>uima.tcas.Annotation</literal> (or its subtypes), sorted based on their
-              <literal>begin</literal> and <literal>end</literal> features, and the type priority ordering (if specified). 
-              For all other types, there is a
-              default, unsorted (bag) index. If there is a need for a specialized index it must be declared in this
-              element of the descriptor. See <olink targetdoc="&uima_docs_ref;"
-                targetptr="ugr.ref.cas.indexes_and_iterators"/> for details on FS indexes.</para>
-            
-            <para>Like type systems and type priorities, an
-              <literal>fsIndexCollection</literal> can declare a
-              <literal>name</literal>, <literal>description</literal>,
-              <literal>vendor</literal>, and <literal>version</literal>, and may
-              import other <literal>fsIndexCollection</literal>s. The import syntax is
-              described in <xref linkend="&tp;imports"/>.</para>
-            
-            <para>An <literal>fsIndexCollection</literal> may also define zero or more
-              <literal>fsIndexDescription</literal> elements, each of which defines a
-              single index. Each <literal>fsIndexDescription</literal> has the form:
-              
-              
-              <programlisting><![CDATA[<fsIndexDescription>
-
-  <label>[String]</label>
-  <typeName>[TypeName]</typeName>
-  <kind>sorted|bag|set</kind>
-
-  <keys>
-
-    <fsIndexKey>
-      <featureName>[Name]</featureName>
-      <comparator>standard|reverse</comparator>
-    </fsIndexKey>
-
-    <fsIndexKey>
-      <typePriority/>
-    </fsIndexKey>
-
-    ...
-
-  </keys>
-</fsIndexDescription>]]></programlisting></para>
-            
-            <para>The <literal>label</literal> element defines the name by which
-              applications and annotators refer to this index. The
-              <literal>typeName</literal> element contains the name of the type that will
-              be contained in this index. This must match one of the type names defined in the
-              <literal>&lt;typeSystemDescription&gt;</literal>.</para>
-            
-            <para>There are three possible values for the
-              <literal>&lt;kind&gt;</literal> of index. Sorted indexes enforce an
-              ordering of feature structures, based on defined keys.  Bag indexes do
-              not enforce ordering, and have no defined keys. Set indexes do not
-              enforce ordering, but use defined keys to specify equivalence classes; 
-              addToIndexes will not add a Feature Structure to a set index if its keys 
-              match those of an entry of the same type already in the index.
-              If the <literal>&lt;kind&gt;</literal>element is omitted, it will default to
-              sorted, which is the most common type of index.</para>
-              
-            <para>Prior to version 2.7.0, the bag and sorted indexes stored duplicate entries for the
-            same identical FS, if it was added to the indexes multiple times. As of version 2.7.0, this 
-            is changed; a second or subsequent add to index operation has no effect.  This has the
-            consequence that a remove operation now guarantees that the particular FS is removed 
-            (as opposed to only being able to say that one (of perhaps many duplicate entries) is removed).
-            Since sending to remote annotators only adds entries to indexes at most once, this 
-            behavior is consistent with that.</para>
-            
-            <para>Note that even after this change, there is still a distinct difference in meaning for bag and set indexes.
-            The set index uses equal defined key values plus the type of the Feature Structure to determine equivalence classes for Feature Structures, and
-            will not add a Feature Structure if it has equal key values and the same type to an entry already in there.</para>
-            
-            <para>It is possible, however, that users may be depending on having multiple instances of 
-            the identical FeatureStructure in the indicies. Therefore, UIMA uses 
-             a JVM defined property,
-            "uima.allow_duplicate_add_to_indexes", which (if defined whend UIMA is loaded) will restore the previous behavior.</para>
-            
-            <note><para>If duplicates are allowed, then the proper way to update an indexed Feature Structure is to
-              <itemizedlist>
-                <listitem><para>remove <emphasis role="bold">*all*</emphasis> instances of the FS to be
-                  updated </para></listitem>
-                <listitem><para>update the features</para></listitem>
-                <listitem><para>re-add the Feature Structure to the indexes (perhaps multiple times, depending on the
-                details of your logic).</para></listitem>
-              </itemizedlist></para></note>
-            
-            <note><para>There is usually no need to explicitly declare a Bag index in your descriptor.  
-              As of UIMA v2.1, if you do not declare any index for a type (or any of its 
-              supertypes), a Bag index will be automatically created if an instance of that type is added to the indexes.</para></note>
-                        
-            <para>An Sorted or Set index may define zero or more <emphasis>keys</emphasis>. These keys
-              determine the sort order of the feature structures within a sorted index, and
-              partially determine equality for set indexes (the equality measure always includes testing that the types are the same). 
-              Bag indexes do not use keys, and 
-			  equality is determined by Feature Structure identity (that is, two elements
-			  are considered equal if and only if they are exactly the same feature structure,
-			  located in the same place in the CAS). Keys are
-              ordered by precedence &ndash; the first key is evaluated first, and
-              subsequent keys are evaluated only if necessary.</para>
-            
-            <para>Each key is represented by an <literal>fsIndexKey</literal> element.
-              Most <literal>fsIndexKeys</literal> contains a
-              <literal>featureName</literal> and a <literal>comparator</literal>.
-              The <literal>featureName</literal> must match the name of one of the
-              features for the type specified in the
-              <literal>&lt;typeName&gt;</literal> element for this index. The
-              comparator defines how the features will be compared &ndash; a value of
-              <literal>standard</literal> means that features will be compared using the
-              standard comparison for their data type (e.g. for numerical types, smaller
-              values precede larger values, and for string types, Unicode string
-              comparison is performed). A value of <literal>reverse</literal> means that
-              features will be compared using the reverse of the standard comparison (e.g.
-              for numerical types, larger values precede smaller values, etc.). For Set
-              indexes, the comparator direction is ignored &ndash; the keys are only used
-              for the equality testing.</para>
-            
-            <para>Each key used in comparisons must refer to a feature whose range type is
-              Boolean, Byte, Short, Integer, Long, Float, Double, or String.
-              </para>
-            
-            <para>There is a second type of a key, one which contains only the
-              <literal>&lt;typePriority/&gt;</literal>. When this key is used, it
-              indicates that Feature Structures will be compared using the type priorities
-              declared in the <literal>&lt;typePriorities&gt;</literal> section of the
-              descriptor.</para>
-            
-          </section>
-          
-          <section id="&tp;aes.capabilities">
-            <title>Capabilities</title>
-            
-            
-            <programlisting><![CDATA[<capabilities>
-  <capability>
-
-    <inputs>
-      <type allAnnotatorFeatures="true|false"[TypeName]</type>
-      ...
-      <feature>[TypeName]:[Name]</feature>
-      ...
-    </inputs>
-
-    <outputs>
-      <type allAnnotatorFeatures="true|false"[TypeName]</type>
-      ...
-      <feature>[TypeName]:[Name]</feature>
-      ...
-    </output>
-
-    <inputSofas>
-      <sofaName>[name]</sofaName>
-      ...
-    </inputSofas>
-
-    <outputSofas>
-      <sofaName>[name]</sofaName>
-      ...
-    </outputSofas>
-
-    <languagesSupported>
-      <language>[ISO Language ID]</language>
-        ...
-    </languagesSupported>
-  </capability>
-
-  <capability>
-    ...
-  </capability>
-
-  ...
-
-</capabilities>]]></programlisting>
-            
-            <para>The capabilities definition is used by the UIMA Framework in several
-              ways, including setting up the Results Specification for process calls,
-              routing control for aggregates based on language, and as part of the Sofa
-              mapping function.</para>
-            
-            <para>The <literal>capabilities</literal> element contains one or more
-              <literal>capability</literal> elements. In Version 2 and onwards, only one
-              capability set should be used (multiple sets will continue to work for a while,
-              but they're not logically consistently supported).
-              <!-- Because you can therefore
-              declare multiple capability sets, you can use this to model component behavior
-              
-              that for a given set of inputs, produces a particular set of outputs. --></para>
-            
-            <para>Each <literal>capability</literal> contains
-              <literal>inputs</literal>, <literal>outputs</literal>,
-              <literal>languagesSupported, inputSofas, and outputSofas</literal>.
-              Inputs and outputs element are required (though they may be empty);
-              <literal>&lt;languagesSupported&gt;, &lt;inputSofas</literal>&gt;,
-              and <literal>&lt;outputSofas&gt;</literal> are optional.</para>
-            
-            <para>Both inputs and outputs may contain a mixture of type and feature
-              elements.</para>
-            
-            <para><literal>&lt;type...&gt;</literal> elements contain the name of one
-              of the types defined in the type system or one of the built in types. Declaring a
-              type as an input means that this component expects instances of this type to be
-              in the CAS when it receives it to process. Declaring a type as an output means
-              that this component creates new instances of this type in the CAS.</para>
-            
-            <para>There is an optional attribute
-              <literal>allAnnotatorFeatures</literal>, which defaults to false if
-              omitted. The Component Descriptor Editor tool defaults this to true when a new
-              type is added to the list of inputs and/or outputs. When this attribute is true,
-              it specifies that all of the type&apos;s features are also declared as input or
-              output. Otherwise, the features that are required as inputs or populated as
-              outputs must be explicitly specified in feature elements.</para>
-            
-            <para><literal>&lt;feature...&gt;</literal> elements contain the
-              <quote>fully-qualified</quote> feature name, which is the type name
-              followed by a colon, followed by the feature name, e.g.
-              <literal>org.myorg.TokenAnnotation:lemma</literal>.
-              <literal>&lt;feature...&gt;</literal> elements in the
-              <literal>&lt;inputs&gt;</literal> section must also have a corresponding
-              type declared as an input. In output sections, this is not required. If the type
-              is not specified as an output, but a feature for that type is, this means that
-              existing instances of the type have the values of the specified features
-              updated. Any type mentioned in a <literal>&lt;feature&gt;</literal>
-              element must be either specified as an input or an output or both.</para>
-            
-            <para><literal>language </literal>elements contain one of the ISO language
-              identifiers, such as <literal>en</literal> for English, or
-              <literal>en-US</literal> for the United States dialect of English.</para>
-            
-            <para>The list of language codes can be found here: <ulink
-                url="http://www.ics.uci.edu/pub/ietf/http/related/iso639.txt"/>
-              and the country codes here:
-              <ulink
-                url="http://www.chemie.fu-berlin.de/diverse/doc/ISO_3166.html"/>
-              </para>
-            
-            <para><literal>&lt;inputSofas&gt;</literal> and
-              <literal>&lt;outputSofas&gt;</literal> declare sofa names used by this
-              component. All Sofa names must be unique within a particular capability set. A
-              Sofa name must be an input or an output, and cannot be both. It is an error to have a
-              Sofa name declared as an input in one capability set, and also have it declared
-              as an output in another capability set.</para>
-            
-            <para>A <literal>&lt;sofaName&gt;</literal> is written as a simple
-              Java-style identifier, without any periods in the name, except that it may be
-              written to end in <quote><literal>.*</literal></quote>. If written in this
-              manner, it specifies a set of Sofa names, all of which start with the base name
-              (the part before the .*) followed by a period and then an arbitrary Java
-              identifier (without periods). This form is used to specify in the descriptor
-              that the component could generate an arbitrary number of Sofas, the exact
-              names and numbers of which are unknown before the component is run.</para>
-            
-          </section>
-          
-          <section id="&tp;aes.operational_properties">
-            <title>OperationalProperties</title>
-            
-            <para>Components can specify specific operational properties that can be
-              useful in deployment. The following are available:</para>
-            
-            
-            <programlisting><![CDATA[<operationalProperties>
-  <modifiesCas> true|false </modifiesCas>
-  <multipleDeploymentAllowed> true|false </multipleDeploymentAllowed>
-  <outputsNewCASes> true|false </outputsNewCASes>
-</operationalProperties>]]></programlisting>
-            
-            <para><literal>ModifiesCas</literal>, if false, indicates that this
-              component does not modify the CAS. If it is not specified, the default value is
-              true except for CAS Consumer components.</para>
-                       
-            <para><literal>multipleDeploymentAllowed</literal>, if true, allows the
-              component to be deployed multiple times to increase performance through
-              scale-out techniques. If it is not specified, the default value is true,
-              except for CAS Consumer and Collection Reader components.</para>
-
-            <note><para>If you wrap one or more CAS Consumers inside an aggregate as the only
-            components, you must explicitly specify in the aggregate the 
-            <literal>multipleDeploymentAllowed</literal> property as false (assuming the CAS Consumer 
-            components take the default here); otherwise the framework will complain about inconsistent 
-            settings for these.</para></note>
-                        
-            <para><literal>outputsNewCASes</literal>, if true, allows the component to
-              create new CASes during processing, for example to break a large artifact into
-              smaller pieces. See <olink targetdoc="&uima_docs_tutorial_guides;"
-                /> <olink targetdoc="&uima_docs_tutorial_guides;"
-                targetptr="ugr.tug.cm"/> for details.</para>
-          </section>
-          
-          <section id="&tp;aes.primitive.external_resource_dependencies">
-            <title>External Resource Dependencies</title>
-            
-            
-            <programlisting><![CDATA[<externalResourceDependencies>
-  <externalResourceDependency>
-    <key>[String]</key>
-    <description>[String] </description>
-    <interfaceName>[String]</interfaceName>
-    <optional>true|false</optional>
-  </externalResourceDependency>
-
-  <externalResourceDependency>
-    ...
-  </externalResourceDependency>
-
-  ...
-
-</externalResourceDependencies>]]></programlisting>
-            
-            <para>A primitive annotator may declare zero or more
-              <literal>&lt;externalResourceDependency&gt;</literal> elements. Each
-              dependency has the following elements:
-              
-              <itemizedlist><listitem><para><literal>key</literal> &ndash; the
-                string by which the annotator code will attempt to access the resource. Must
-                be unique within this annotator.</para></listitem>
-                
-                <listitem><para><literal>description</literal> &ndash; a textual
-                  description of the dependency.</para></listitem>
-                
-                <listitem><para><literal>interfaceName</literal> &ndash; the
-                  fully-qualified name of the Java interface through which the annotator
-                  will access the data. This is optional. If not specified, the annotator
-                  can only get an InputStream to the data.</para></listitem>
-                
-                <listitem><para><literal>optional</literal> &ndash; whether the
-                  resource is optional. If false, an exception will be thrown if no resource
-                  is assigned to satisfy this dependency. Defaults to false. </para>
-                  </listitem></itemizedlist></para>
-            
-          </section>
-          
-          <section id="&tp;aes.primitive.resource_manager_configuration">
-            <title>Resource Manager Configuration</title>
-            
-            
-            <programlisting><![CDATA[<resourceManagerConfiguration>
-
-  <name>[String]</name>
-  <description>[String]</description>
-  <version>[String]</version>
-  <vendor>[String]</vendor> 
-
-  <imports>
-    <import ...>
-    ...
-  </imports>
-
-  <externalResources>
-
-    <externalResource>
-      <name>[String]</name>
-      <description>[String]</description>
-      <fileResourceSpecifier>
-        <fileUrl>[URL]</fileUrl>
-      </fileResourceSpecifier>
-      <implementationName>[String]</implementationName>
-    </externalResource>
-    ...
-  </externalResources>
-
-  <externalResourceBindings>
-    <externalResourceBinding>
-      <key>[String]</key>
-      <resourceName>[String]</resourceName>
-    </externalResourceBinding>
-    ...
-  </externalResourceBindings>
-
-</resourceManagerConfiguration>]]></programlisting>
-            
-            <para>This element declares external resources and binds them to
-              annotators&apos; external resource dependencies.</para>
-            
-            <para>The <literal>resourceManagerConfiguration</literal> element may
-              optionally contain an <literal>import</literal>, which allows resource
-              definitions to be stored in a separate (shareable) file. See <xref
-                linkend="&tp;imports"/> for details.</para>
-            
-            <para>The <literal>externalResources</literal> element contains zero or
-              more <literal>externalResource</literal> elements, each of which
-              consists of:
-              
-              <itemizedlist><listitem><para><literal>name</literal> &ndash; the
-                name of the resource. This name is referred to in the bindings (see below).
-                Resource names need to be unique within any Aggregate Analysis Engine or
-                Collection Processing Engine, so the Java-like
-                <literal>org.myorg.mycomponent.MyResource</literal> syntax is
-                recommended.</para></listitem>
-                
-                <listitem><para><literal>description</literal> &ndash; English
-                  description of the resource.</para></listitem>
-                
-                <listitem><para>Resource Specifier &ndash;
-                  Declares the location of the resource. There are different
-                  possibilities for how this is done (see below).</para></listitem>
-                
-                <listitem><para><literal>implementationName</literal> &ndash; The
-                  fully-qualified name of the Java class that will be instantiated from the
-                  resource data. This is optional; if not specified, the resource will be
-                  accessible as an input stream to the raw data. If specified, the Java class
-                  must implement the <literal>interfaceName</literal> that is
-                  specified in the External Resource Dependency to which it is bound.
-                  </para></listitem></itemizedlist></para>
-            
-            <para>One possibility for the resource specifier is a
-              <literal>&lt;fileResourceSpecifier&gt;</literal>, as shown above. This
-              simply declares a URL to the resource data. This support is built on the Java
-              class URL and its method URL.openStream(); it supports the protocols
-              <quote>file</quote>, <quote>http</quote> and <quote>jar</quote> (for
-              referring to files in jars) by default, and you can plug in handlers for other
-              protocols. The URL has to start with file: (or some other protocol). It is
-              relative to either the classpath or the <quote>data path</quote>. The data
-              path works like the classpath but can be set programmatically via
-              <literal>ResourceManager.setDataPath()</literal>. Setting the Java
-              System property <literal>uima.datapath</literal> also works.</para>
-            
-            <para><literal>file:com/apache.d.txt</literal> is a relative path;
-              relative paths for resources are resolved using the classpath and/or the
-              datapath. For the file protocol, URLs starting with file:/ or file:/// are
-              absolute. Note that <literal>file://org/apache/d.txt</literal> is NOT an
-              absolute path starting with <quote>org</quote>. The <quote>//</quote>
-              indicates that what follows is a host name. Therefore if you try to use this URL
-              it will complain that it can&apos;t connect to the host <quote>org</quote>
-              </para>
-            
-			<para>The URL value may contain references to external override variables using the
- 		      <literal>${variable-name}</literal> syntax, 
-			  e.g. <literal>file:com/${dictUrl}.txt</literal>.
-			  If a variable is undefined the value is left unmodified and a warning message
- 		      identifies the missing variable.
-			  </para>
-
-            <para>Another option is a
-              <literal>&lt;fileLanguageResourceSpecifier&gt;</literal>, which is
-              intended to support resources, such as dictionaries, that depend on the
-              language of the document being processed. Instead of a single URL, a prefix and
-              suffix are specified, like this:
-              
-              
-              <programlisting><![CDATA[<fileLanguageResourceSpecifier>
-  <fileUrlPrefix>file:FileLanguageResource_implTest_data_</fileUrlPrefix>
-  <fileUrlSuffix>.dat</fileUrlSuffix>
-</fileLanguageResourceSpecifier>]]></programlisting></para>
-            
-            <para>The URL of the actual resource is then formed by concatenating the prefix,
-              the language of the document (as an ISO language code, e.g.
-              <literal>en</literal> or <literal>en-US</literal>
-              &ndash; see <xref linkend="&tp;aes.capabilities"/> for more
-              information), and the suffix.</para>
-            
-		    <para>A third option is a <literal>customResourceSpecifier</literal>, which allows
-			  you to plug in an arbitrary Java class.  See <xref linkend="&tp;custom_resource_specifiers"/>
-			  for more information.</para>
-			  
-            <para>The <literal>externalResourceBindings</literal> element declares
-              which resources are bound to which dependencies. Each
-              <literal>externalResourceBinding</literal> consists of:
-              
-              <itemizedlist><listitem><para><literal>key</literal> &ndash;
-                identifies the dependency. For a binding declared in a primitive analysis
-                engine descriptor, this must match the value of the
-                <literal>key</literal> element of one of the
-                <literal>externalResourceDependency</literal> elements. Bindings
-                may also be specified in aggregate analysis engine descriptors, in which
-                case a compound key is used
-                &ndash; see <xref
-                  linkend="&tp;aes.aggregate.external_resource_bindings"/>
-                .</para></listitem>
-                
-                <listitem><para><literal>resourceName</literal> &ndash; the name of
-                  the resource satisfying the dependency. This must match the value of the
-                  <literal>name</literal> element of one of the
-                  <literal>externalResource</literal> declarations. </para>
-                  </listitem></itemizedlist></para>
-            
-            <para>A given resource dependency may only be bound to one external resource;
-              one external resource may be bound to many dependencies &ndash; to allow
-              resource sharing.</para>
-          </section>
-          
-          <section id="&tp;aes.environment_variable_references">
-            <title>Environment Variable References</title>
-            
-            <para>In several places throughout the descriptor, it is possible to reference
-              environment variables. In Java, these are actually references to Java system
-              properties. To reference system environment variables from a Java analysis
-              engine you must pass the environment variables into the Java virtual machine
-              by using the <literal>&minus;D</literal> option on the <literal>java</literal>
-              command line.</para>
-            
-            <para>The syntax for environment variable references is
-              <literal>&lt;envVarRef&gt;[VariableName]&lt;/envVarRef&gt;</literal>
-              , where [VariableName] is any valid Java system property name. Environment
-              variable references are valid in the following places:
-              
-              <itemizedlist spacing="compact"><listitem><para>The value of a
-                configuration parameter (String-valued parameters only)</para>
-                </listitem>
-                
-                <listitem><para>The
-                  <literal>&lt;annotatorImplementationName&gt;</literal> element
-                  of a primitive AE descriptor</para></listitem>
-                
-                <listitem><para>The <literal>&lt;name&gt;</literal> element within
-                  <literal>&lt;analysisEngineMetaData&gt;</literal></para>
-                  </listitem>
-                
-                <listitem><para>Within a
-                  <literal>&lt;fileResourceSpecifier&gt;</literal> or
-                  <literal>&lt;fileLanguageResourceSpecifier&gt;</literal>
-                  </para></listitem></itemizedlist></para>
-            
-            <para>For example, if the value of a configuration parameter were specified as:
-              <literal>&lt;string&gt;&lt;envVarRef&gt;TEMP_DIR&lt;/envVarRef&gt;/temp.dat&lt;/string&gt;</literal>
-              , and the value of the <literal>TEMP_DIR</literal> Java System property were
-              <literal>c:/temp</literal>, then the configuration parameter&apos;s
-              value would evaluate to <literal>c:/temp/temp.dat</literal>.</para>
-              
-            <note><para>The Component Descriptor Editor does not support 
-              environment variable references.  If you need to, however, you 
-              can use the <code>source</code> tab view in the CDE to manually
-              add this notation.
-              </para></note>
-            
-          </section>
-        </section>
-        <section id="&tp;aes.aggregate">
-          <title>Aggregate Analysis Engine Descriptors</title>
-          
-          <para>Aggregate Analysis Engines do not contain an annotator, but instead
-            contain one or more component (also called <emphasis>delegate</emphasis>)
-            analysis engines.</para>
-          
-          <para>Aggregate Analysis Engine Descriptors maintain most of the same structure
-            as Primitive Analysis Engine Descriptors. The differences are:</para>
-          
-          <itemizedlist><listitem><para>An Aggregate Analysis Engine Descriptor
-            contains the element
-            <literal>&lt;primitive&gt;false&lt;/primitive&gt;</literal> rather
-            than <literal>&lt;primitive&gt;true&lt;/primitive&gt;</literal>.
-            </para></listitem>
-            
-            <listitem><para>An Aggregate Analysis Engine Descriptor must not include a
-              <literal>&lt;annotatorImplementationName&gt;</literal>
-              element.</para></listitem>
-            
-            <listitem><para>In place of the
-              <literal>&lt;annotatorImplementationName&gt;</literal>, an Aggregate
-              Analysis Engine Descriptor must have a
-              <literal>&lt;delegateAnalysisEngineSpecifiers&gt;</literal>
-              element. See <xref linkend="&tp;aes.aggregate.delegates"/>.</para>
-              </listitem>
-            
-            <listitem><para>An Aggregate Analysis Engine Descriptor may provide a
-              <literal>&lt;flowController&gt;</literal> element immediately
-              following the
-              <literal>&lt;delegateAnalysisEngineSpecifiers&gt;</literal>. <xref
-                linkend="&tp;aes.aggregate.flow_controller"/>.</para></listitem>
-            
-            <listitem><para>Under the analysisEngineMetaData element, an Aggregate
-              Analysis Engine Descriptor may specify an additional element --
-              <literal>&lt;flowConstraints&gt;</literal>. See <xref
-                linkend="&tp;aes.aggregate.flow_constraints"/>. Typically only one
-              of <literal>&lt;flowController&gt;</literal> and
-              <literal>&lt;flowConstraints&gt;</literal> are specified. If both are
-              specified, the <literal>&lt;flowController&gt;</literal> takes
-              precedence, and the flow controller implementation can use the information
-              in specified in the <literal>&lt;flowConstraints&gt;</literal> as part of
-              its configuration input.</para></listitem>
-            
-            <listitem><para>An aggregate Analysis Engine Descriptors must not contain a
-              <literal>&lt;typeSystemDescription&gt;</literal> element. The Type
-              System of the Aggregate Analysis Engine is derived by merging the Type System
-              of the Analysis Engines that the aggregate contains.</para></listitem>
-            
-            <listitem><para>Within aggregate Analysis Engine Descriptors,
-              <literal>&lt;configurationParameter&gt;</literal> elements may define
-              <literal>&lt;overrides&gt;</literal>. See <xref
-                linkend="&tp;aes.aggregate.configuration_parameter_overrides"/>
-              .</para></listitem>
-            
-            <listitem><para>External Resource Bindings can bind resources to
-              dependencies declared by any delegate AE within the aggregate. See <xref
-                linkend="&tp;aes.aggregate.external_resource_bindings"/>.</para>
-              </listitem>
-            
-            <listitem><para>An additional optional element,
-              <literal>&lt;sofaMappings&gt;</literal>, may be included. </para>
-              </listitem></itemizedlist>
-          
-          <section id="&tp;aes.aggregate.delegates">
-            <title>Delegate Analysis Engine Specifiers</title>
-            
-            
-            <programlisting><![CDATA[<delegateAnalysisEngineSpecifiers>
-
-  <delegateAnalysisEngine key="[String]">
-    <analysisEngineDescription>...</analysisEngineDescription> |
-    <import .../> 
-  </delegateAnalysisEngine>
-
-  <delegateAnalysisEngine key="[String]">
-    ...
-  </delegateAnalysisEngine>
-
-  ...
-
-</delegateAnalysisEngineSpecifiers>]]></programlisting>
-            
-            <para>The <literal>delegateAnalysisEngineSpecifiers</literal> element
-              contains one or more <literal>delegateAnalysisEngine</literal>
-              elements. Each of these must have a unique key, and must contain
-              either:</para>
-            
-            <itemizedlist><listitem><para>A complete
-              <literal>analysisEngineDescription</literal> element describing the
-              delegate analysis engine <emphasis role="bold">OR</emphasis></para>
-              </listitem>
-              
-              <listitem><para>An <literal>import</literal> element giving the name or
-                location of the XML descriptor for the delegate analysis engine (see <xref
-                  linkend="&tp;imports"/>).</para></listitem></itemizedlist>
-            
-            <para>The latter is the much more common usage, and is the only form supported by
-              the Component Descriptor Editor tool.</para>
-          </section>
-          <section id="&tp;aes.aggregate.flow_controller">
-            <title>FlowController</title>
-            
-            
-            <programlisting><![CDATA[<flowController key="[String]">
-    <flowControllerDescription>...</flowControllerDescription> |
-    <import .../>
-  </flowController>]]></programlisting>
-            
-            <para>The optional <literal>flowController</literal> element identifies
-              the descriptor of the FlowController component that will be used to determine
-              the order in which delegate Analysis Engine are called.</para>
-            
-            <para>The <literal>key</literal> attribute is optional, but recommended; it
-              assigns the FlowController an identifier that can be used for configuration
-              parameter overrides, Sofa mappings, or external resource bindings. The key
-              must not be the same as any of the delegate analysis engine keys.</para>
-            
-            <para>As with the <literal>delegateAnalysisEngine</literal> element, the
-              <literal>flowController</literal> element may contain either a complete
-              <literal>flowControllerDescription</literal> or an
-              <literal>import</literal>, but the import is recommended. The Component
-              Descriptor Editor tool only supports imports here.</para>
-            
-          </section>
-          <section id="&tp;aes.aggregate.flow_constraints">
-            <title>FlowConstraints</title>
-            
-            <para>If a <literal>&lt;flowController&gt;</literal> is not specified, the
-              order in which delegate Analysis Engines are called within the aggregate
-              Analysis Engine is specified using the
-              <literal>&lt;flowConstraints&gt;</literal> element, which must occur
-              immediately following the
-              <literal>configurationParameterSettings</literal> element. If a
-              <literal>&lt;flowController&gt;</literal> is specified, then the
-              <literal>&lt;flowConstraints&gt;</literal> are optional. They can be
-              used to pass an ordering of delegate keys to the
-              <literal>&lt;flowController&gt;</literal>.</para>
-            
-            <para>There are two options for flow constraints --
-              <literal>&lt;fixedFlow&gt;</literal> or
-              <literal>&lt;capabilityLanguageFlow&gt;</literal>. Each is discussed
-              in a separate section below.</para>
-            
-            <section id="&tp;aes.aggregate.flow_constraints.fixed_flow">
-              <title>Fixed Flow</title>
-              
-              
-              <programlisting><![CDATA[<flowConstraints>
-  <fixedFlow>
-    <node>[String]</node>
-    <node>[String]</node>
-    ...
-  </fixedFlow>
-</flowConstraints>]]></programlisting>
-              
-              <para>The <literal>flowConstraints</literal> element must be included
-                immediately following the
-                <literal>configurationParameterSettings</literal> element.</para>
-              
-              <para>Currently the <literal>flowConstraints</literal> element must
-                contain a <literal>fixedFlow</literal> element. Eventually, other
-                types of flow constraints may be possible.</para>
-              
-              <para>The <literal>fixedFlow</literal> element contains one or more
-                <literal>node</literal> elements, each of which contains an identifier
-                which must match the key of a delegate analysis engine specified in the
-                <literal>delegateAnalysisEngineSpecifiers</literal>
-                element.</para>
-              
-            </section>
-            <section
-              id="&tp;aes.aggregate.flow_constraints.capability_language_flow">
-              <title>Capability Language Flow</title>
-              
-              
-              <programlisting><![CDATA[<flowConstraints>
-  <capabilityLanguageFlow>
-    <node>[String]</node>
-    <node>[String]</node>
-    ...
-  </capabilityLanguageFlow>
-</flowConstraints>]]></programlisting>
-              
-              <para>If you use <literal>&lt;capabilityLanguageFlow&gt;</literal>,
-                the delegate Analysis Engines named by the
-                <literal>&lt;node&gt;</literal> elements are called in the given order,
-                except that a delegate Analysis Engine is skipped if any of the following are
-                true (according to that Analysis Engine&apos;s declared output
-                capabilities):</para>
-              
-              <itemizedlist><listitem><para>It cannot produce any of the aggregate
-                Analysis Engine&apos;s output capabilities for the language of the
-                current document.</para></listitem>
-                
-                <listitem><para>All of the output capabilities have already been
-                  produced by an earlier Analysis Engine in the flow. </para></listitem>
-                </itemizedlist>
-              
-              <para>For example, if two annotators produce
-                <literal>org.myorg.TokenAnnotation</literal> feature structures for
-                the same language, these feature structures will only be produced by the
-                first annotator in the list.</para>
-              
-              <note><para>The flow analysis uses the specific types that are specified in the
-              output capabilities, without any expansion for subtypes.  So, if you expect
-              a type TT and another type SubTT (which is a subtype of TT) in the output, you
-              must include both of them in the output capabilities.</para></note>
-            </section>
-          </section>
-          
-          <section id="&tp;aes.aggregate.external_resource_bindings">
-            <title>External Resource Bindings</title>
-            
-            <para>Aggregate analysis engine descriptors can declare resource bindings
-              that bind resources to dependencies declared in any of the delegate analysis
-              engines (or their subcomponents, recursively) within that aggregate. This
-              allows resource sharing. Any binding at this level overrides (supersedes)
-              any binding specified by a contained component or their subcomponents,
-              recursively.</para>
-            
-            <para>For example, consider an aggregate Analysis Engine Descriptor that
-              contains delegate Analysis Engines with keys
-              <literal>annotator1</literal> and <literal>annotator2</literal> (as
-              declared in the <literal>&lt;delegateAnalysisEngine&gt;</literal>
-              element &ndash; see <xref linkend="&tp;aes.aggregate.delegates"/>),
-              where <literal>annotator1</literal> declares a resource dependency with
-              key <literal>myResource</literal> and <literal>annotator2</literal>
-              declares a resource dependency with key <literal>someResource</literal>
-              .</para>
-            
-            <para>Within that aggregate Analysis Engine Descriptor, the following
-              <literal>resourceManagerConfiguration</literal> would bind both of
-              those dependencies to a single external resource file.</para>
-            
-            
-            <programlisting><![CDATA[<resourceManagerConfiguration>
-
-  <externalResources>
-    <externalResource>
-      <name>ExampleResource</name>
-      <fileResourceSpecifier>
-        <fileUrl>file:MyResourceFile.dat</fileUrl>
-      </fileResourceSpecifier>
-    </externalResource>
-  </externalResources>  
-
-  <externalResourceBindings>
-    <externalResourceBinding>
-      <key>annotator1/myResource</key>
-      <resourceName>ExampleResource</resourceName>
-    </externalResourceBinding>
-    <externalResourceBinding>
-      <key>annotator2/someResource</key>
-      <resourceName>ExampleResource</resourceName>
-    </externalResourceBinding>
-  </externalResourceBindings>
-
-</resourceManagerConfiguration>]]></programlisting>
-            
-            <para>The syntax for the <literal>externalResources</literal> declaration
-              is exactly the same as described previously. In the resource bindings note the
-              use of the compound keys, e.g. <literal>annotator1/myResource</literal>.
-              This identifies the resource dependency key
-              <literal>myResource</literal> within the annotator with key
-              <literal>annotator1</literal>. Compound resource dependencies can be
-              multiple levels deep to handle nested aggregate analysis engines.</para>
-          </section>
-          
-          <section id="&tp;aes.aggregate.sofa_mappings">
-            <title>Sofa Mappings</title>
-            
-            <para>Sofa mappings are specified between Sofa names declared in this
-              aggregate descriptor as part of the
-              <literal>&lt;capability&gt;</literal> section, and the Sofa names
-              declared in the delegate components. For purposes of the mapping, all the
-              declarations of Sofas in any of the capability sets contained within the
-              <literal>&lt;capabilities&gt; </literal>element are considered
-              together.</para>
-            
-            
-            <programlisting><![CDATA[<sofaMappings>
-  <sofaMapping>
-    <componentKey>[keyName]</componentKey>
-    <componentSofaName>[sofaName]</componentSofaName>
-    <aggregateSofaName>[sofaName]</aggregateSofaName>
-  </sofaMapping>
-  ...
-</sofaMappings>]]></programlisting>
-            
-            <para>The &lt;componentSofaName&gt; may be omitted in the case where the
-              component is not aware of Multiple Views or Sofas. In this case, the UIMA
-              framework will arrange for the specified &lt;aggregateSofaName&gt; to be
-              the one visible to the delegate component.</para>
-            
-            <para>The &lt;componentKey&gt; is the key name for the component as specified
-              in the list of delegate components for this aggregate.</para>
-            
-            <para>The sofaNames used must be declared as input or output sofas in some
-              capability set.</para>
-          </section>
-        </section>
-
-        <section id="&tp;aes.configuration_parameters">
-          <title>Configuration Parameters</title>
-          <para>Configuration parameters may be declared and set in both Primitive and 
-          Aggregate descriptors. Parameters set in an aggregate may override parameters set in one or
-          more of its delegates.
-          </para>
-        <section id="&tp;aes.configuration_parameter_declaration">
-          <title>Configuration Parameter Declaration</title>
-          
-          <para>Configuration Parameters are made available to annotator
-            implementations and applications by the following interfaces:
-            <itemizedlist spacing="compact" mark="circle">
-            <listitem><para>
-            <literal>AnnotatorContext</literal> <footnote><para>Deprecated; use
-            UimaContext instead.</para></footnote> (passed as an argument to the
-            initialize() method of a version 1 annotator)</para>
-            </listitem>
-            <listitem><para>
-            <literal>ConfigurableResource</literal> (every Analysis Engine
-            implements this interface)</para>
-            </listitem>
-            <listitem><para>
-            <literal>UimaContext</literal> (passed
-            as an argument to the initialize() method of a version 2 annotator) (you can get
-            this from any resource, including Analysis Engines, using the method
-            <literal>getUimaContext</literal>()).</para>
-            </listitem>
-            </itemizedlist></para>
-          
-          <para>Use AnnotatorContext within version 1 annotators and UimaContext for
-            version 2 annotators and outside of annotators (for instance, in CasConsumers,
-            or the containing application) to access configuration parameters.</para>
-          
-          <para>Configuration parameters are set from the corresponding elements in the
-            XML descriptor for the application. If you need to programmatically change
-            parameter settings within an application, you can use methods in
-            ConfigurableResource; if you do this, you need to call reconfigure()
-            afterwards to have the UIMA framework notify all the contained analysis
-            components that the parameter configuration has changed (the analysis
-            engine&apos;s reinitialize() methods will be called). Note that in the current
-            implementation, only integrated deployment components have configuration
-            parameters passed to them; remote components obtain their parameters from
-            their remote startup environment. This will likely change in the
-            future.</para>
-          
-          <para>There are two ways to specify the
-            <literal>&lt;configurationParameters&gt;</literal> section &ndash; as a
-            list of configuration parameters or a list of groups. A list of parameters, which
-            are not part of any group, looks like this:
-            
-            
-            <programlisting><![CDATA[<configurationParameters>
-  <configurationParameter>
-    <name>[String]</name> 
-    <externalOverrideName>[String]</externalOverrideName> 
-    <description>[String]</description> 
-    <type>String|Integer|Float|Boolean</type> 
-    <multiValued>true|false</multiValued> 
-    <mandatory>true|false</mandatory>
-    <overrides>
-      <parameter>[String]</parameter>
-      <parameter>[String]</parameter>
-        ...
-    </overrides>
-  </configurationParameter>
-  <configurationParameter>
-    ...
-  </configurationParameter>
-    ...
-</configurationParameters>]]></programlisting></para>
-          
-          <para>For each configuration parameter, the following are specified:</para>
-          
-          <itemizedlist><listitem><para><emphasis role="bold">name</emphasis>
-            &ndash; the name by which the annotator code refers to the parameter. All
-            parameters declared in an analysis engine descriptor must have distinct names.
-            (required). The name is composed of normal Java identifier characters.</para>
-            </listitem>
-            
-            <listitem><para><emphasis role="bold">externalOverrideName</emphasis> &ndash; the
-              name of a property in an external settings file that if defined overrides
-              any value set in this descriptor or in its parent. See <xref
-                linkend="&tp;aes.external_configuration_parameter_overrides"/>
-              for a discussion of external configuration parameter overrides.
-              (optional)</para></listitem>
-            
-            <listitem><para><emphasis role="bold">description</emphasis> &ndash; a
-              natural language description of the intent of the parameter
-              (optional)</para></listitem>
-            
-            <listitem><para><emphasis role="bold">type</emphasis> &ndash; the data
-              type of the parameter&apos;s value &ndash; must be one of
-              <literal>String</literal>, <literal>Integer</literal>,
-              <literal>Float</literal>, or <literal>Boolean</literal>
-              (required).</para></listitem>
-            
-            <listitem><para><emphasis role="bold">multiValued</emphasis> &ndash;
-              <literal>true</literal> if the parameter can take multiple-values (an
-              array), <literal>false</literal> if the parameter takes only a single value
-              (optional, defaults to false).</para></listitem>
-            
-            <listitem><para><emphasis role="bold">mandatory</emphasis> &ndash;
-              <literal>true</literal> if a value must be provided for the parameter
-              (optional, defaults to false).</para></listitem>
-            
-            <listitem><para><emphasis role="bold">overrides</emphasis> &ndash; this
-              is used only in aggregate Analysis Engines, but is included here for
-              completeness. See <xref
-                linkend="&tp;aes.aggregate.configuration_parameter_overrides"/>
-              for a discussion of configuration parameter overriding in aggregate
-              Analysis Engines. (optional).</para></listitem></itemizedlist>
-          
-          <para>A list of groups looks like this:
-            
-            
-            <programlisting><![CDATA[<configurationParameters defaultGroup="[String]"
-    searchStrategy="none|default_fallback|language_fallback" >
-
-  <commonParameters>
-    [zero or more parameters]
-  </commonParameters>
-
-  <configurationGroup names="name1 name2 name3 ...">
-    [zero or more parameters]
-  </configurationGroup>
-
-  <configurationGroup names="name4 name5 ...">
-    [zero or more parameters]
-  </configurationGroup>
-
-  ...
-
-</configurationParameters>]]></programlisting></para>
-          
-          <para>Both the<literal> &lt;commonParameters&gt;</literal> and
-            <literal>&lt;configurationGroup&gt;</literal> elements contain zero or
-            more <literal>&lt;configurationParameter&gt;</literal> elements, with
-            the same syntax described above.</para>
-          
-          <para>The <literal>&lt;commonParameters&gt;</literal> element declares
-            parameters that exist in all groups. Each
-            <literal>&lt;configurationGroup&gt;</literal> element has a names
-            attribute, which contains a list of group names separated by whitespace (space
-            or tab characters). Names consist of any number of non-whitespace characters;
-            however the Component Descriptor Editor tool restricts this to be normal Java
-            identifiers, including the period (.) and the dash (-). One configuration group
-            will be created for each name, and all of the groups will contain the same set of
-            parameters.</para>
-          
-          <para>The <literal>defaultGroup</literal> attribute specifies the name of the
-            group to be used in the case where an annotator does a lookup for a configuration
-            parameter without specifying a group name. It may also be used as a fallback if the
-            annotator specifies a group that does not exist &ndash; see below.</para>
-          
-          <para>The <literal>searchStrategy</literal> attribute determines the action
-            to be taken when the context is queried for the value of a parameter belonging to a
-            particular configuration group, if that group does not exist or does not contain
-            a value for the requested parameter. There are currently three possible values:
-            
-            <itemizedlist><listitem><para><emphasis role="bold">none</emphasis>
-              &ndash; there is no fallback; return null if there is no value in the exact group
-              specified by the user.</para></listitem>
-              
-              <listitem><para><emphasis role="bold">default_fallback</emphasis>
-                &ndash; if there is no value found in the specified group, look in the default
-                group (as defined by the <literal>default</literal> attribute)</para>
-                </listitem>
-              
-              <listitem><para><emphasis role="bold">language_fallback</emphasis>
-                &ndash; this setting allows for a specific use of configuration parameter
-                groups where the groups names correspond to ISO language and country codes
-                (for an example, see below). The fallback sequence is:
-                <literal>&lt;lang&gt;_&lt;country&gt;_&lt;region&gt; &rarr;
-                &lt;lang&gt;_&lt;country&gt; &rarr; &lt;lang&gt; &rarr;
-                &lt;default&gt;.</literal> </para></listitem></itemizedlist>
-            </para>
-          
-          <section id="&tp;aes.configuration_parameter_declaration.example">
-            <title>Example</title>
-            
-            
-            <programlisting><![CDATA[<configurationParameters defaultGroup="en"
-        searchStrategy="language_fallback">
-
-  <commonParameters>
-    <configurationParameter>
-      <name>DictionaryFile</name>
-      <description>Location of dictionary for this
-           language</description>
-      <type>String</type>
-      <multiValued>false</multiValued>
-      <mandatory>false</mandatory>
-    </configurationParameter>
-  </commonParameters>
-
-  <configurationGroup names="en de en-US"/>
-
-  <configurationGroup names="zh">
-    <configurationParameter>
-      <name>DBC_Strategy</name>
-      <description>Strategy for dealing with double-byte
-          characters.</description>
-      <type>String</type>
-      <multiValued>false</multiValued>
-      <mandatory>false</mandatory>
-    </configurationParameter>
-  </configurationGroup>
-
-</configurationParameters>]]></programlisting>
-            
-            <para>In this example, we are declaring a <literal>DictionaryFile</literal>
-              parameter that can have a different value for each of the languages that our AE
-              supports
-              &ndash; English (general), German, U.S. English, and Chinese. For Chinese
-              only, we also declare a <literal>DBC_Strategy</literal>
-              parameter.</para>
-            
-            <para>We are using the <literal>language_fallback</literal> search
-              strategy, so if an annotator requests the dictionary file for the
-              <literal>en-GB</literal> (British English) group, we will fall back to the
-              more general <literal>en</literal> group.</para>
-            
-            <para>Since we have defined <literal>en</literal> as the default group, this
-              value will be returned if the context is queried for the
-              <literal>DictionaryFile</literal> parameter without specifying any
-              group name, or if a nonexistent group name is specified.</para>
-          </section>
-        </section>
-        
-        <section id="&tp;aes.configuration_parameter_settings">
-          <title>Configuration Parameter Settings</title>
-          
-          <para>For configuration parameters that are not part of any group, the
-            <literal>&lt;configurationParameterSettings&gt;</literal> element
-            looks like this:
-            
-            
-            <programlisting><![CDATA[<configurationParameterSettings>
-  <nameValuePair>
-    <name>[String]</name> 
-    <value>
-      <string>[String]</string>  | 
-      <integer>[Integer]</integer> |
-      <float>[Float]</float> |
-      <boolean>true|false</boolean>  |
-      <array> ... </array>
-    </value>
-  </nameValuePair>
-
-  <nameValuePair>
-    ...
-  </nameValuePair>
-  ...
-</configurationParameterSettings>]]></programlisting></para>
-          
-          <para>There are zero or more <literal>nameValuePair</literal> elements. Each
-            <literal>nameValuePair</literal> contains a name (which refers to one of the
-            configuration parameters) and a value for that parameter.</para>
-          
-          <para>The <literal>value</literal> element contains an element that matches
-            the type of the parameter. For single-valued parameters, this is either
-            <literal>&lt;string&gt;</literal>, <literal>&lt;integer&gt;</literal>
-            , <literal>&lt;float&gt;</literal>, or
-            <literal>&lt;boolean&gt;</literal>. For multi-valued parameters, this is
-            an <literal>&lt;array&gt;</literal> element, which then contains zero or
-            more instances of the appropriate type of primitive value, e.g.:
-            
-            
-            <programlisting>&lt;array&gt;&lt;string&gt;One&lt;/string&gt;&lt;string&gt;Two&lt;/string&gt;&lt;/array&gt;</programlisting></para>
-          
-          <para>For parameters declared in configuration groups the
-            <literal>&lt;configurationParameterSettings&gt;</literal> element
-            looks like this:
-            
-            
-            <programlisting><![CDATA[<configurationParameterSettings>
-
-  <settingsForGroup name="[String]">
-    [one or more <nameValuePair> elements]
-  </settingsForGroup>
-
-  <settingsForGroup name="[String]">
-    [one or more <nameValuePair> elements]
-  </settingsForGroup>
-
-...
-
-</configurationParameterSettings>]]></programlisting>
-            where each <literal>&lt;settingsForGroup&gt;</literal> element has a name
-            that matches one of the configuration groups declared under the
-            <literal>&lt;configurationParameters&gt;</literal> element and contains
-            the parameter settings for that group.</para>
-          
-          <section id="&tp;aes.configuration_parameter_settings.example">
-            <title>Example</title>
-            
-            <para>Here are the settings that correspond to the parameter declarations in
-              the previous example:
-              
-              
-              <programlisting><![CDATA[<configurationParameterSettings>
-
-  <settingsForGroup name="en">
-    <nameValuePair>
-      <name>DictionaryFile</name>
-      <value><string>resourcesEnglishdictionary.dat></string></value>
-    </nameValuePair>
-  </settingsForGroup>     
-
-  <settingsForGroup name="en-US">
-    <nameValuePair>
-      <name>DictionaryFile</name>
-      <value><string>resourcesEnglish_USdictionary.dat</string></value>
-    </nameValuePair>
-  </settingsForGroup>
-
-  <settingsForGroup name="de">
-    <nameValuePair>
-      <name>DictionaryFile</name>
-      <value><string>resourcesDeutschdictionary.dat</string></value>
-    </nameValuePair>
-  </settingsForGroup>
-
-  <settingsForGroup name="zh">
-    <nameValuePair>
-      <name>DictionaryFile</name>
-      <value><string>resourcesChinesedictionary.dat</string></value>
-    </nameValuePair>
-
-    <nameValuePair>
-      <name>DBC_Strategy</name>
-      <value><string>default</string></value>
-    </nameValuePair>
-
-  </settingsForGroup>
-
-</configurationParameterSettings>]]></programlisting></para>
-          </section>
-          </section>
-
-          <section id="&tp;aes.aggregate.configuration_parameter_overrides">
-            <title>Configuration Parameter Overrides</title>
-            
-            <para>In an aggregate Analysis Engine Descriptor, each
-              <literal>&lt;configurationParameter&gt; </literal>element should
-              contain an <literal>&lt;overrides&gt;</literal> element, with the
-              following syntax:</para>
-            
-            
-            <programlisting><![CDATA[<overrides>
-
-  <parameter>
-    [delegateAnalysisEngineKey]/[parameterName]
-  </parameter>
-
-  <parameter>
-    [delegateAnalysisEngineKey]/[parameterName]
-  </parameter>
-  ...
-
-</overrides>]]></programlisting>
-            
-            <para>Since aggregate Analysis Engines have no code associated with them, the
-              only way in which their configuration parameters can affect their processing
-              is by overriding the parameter values of one or more delegate analysis
-              engines. The <literal>&lt;overrides&gt; </literal>element determines
-              which parameters, in which delegate Analysis Engines, are overridden by this
-              configuration parameter.</para>
-            
-            <para>For example, consider an aggregate Analysis Engine Descriptor that
-              contains delegate Analysis Engines with keys
-              <literal>annotator1</literal> and <literal>annotator2</literal> (as
-              declared in the &lt;delegateAnalysisEngine&gt; element &ndash; see <xref
-                linkend="&tp;aes.aggregate.delegates"/>) and also declares a
-              configuration parameter as follows:
-              
-              
-              <programlisting><![CDATA[<configurationParameter>
-  <name>AggregateParam</name>
-  <type>String</type>
-  <overrides>
-    <parameter>annotator1/param1</parameter>
-    <parameter>annotator2/param2</parameter>
-  </overrides>
-</configurationParameter>]]></programlisting></para>
-            
-            <para>The value of the <literal>AggregateParam</literal> parameter
-              (whether assigned in the aggregate descriptor or at runtime by an
-              application) will override the value of parameter
-              <literal>param1</literal> in <literal>annotator1</literal> and also
-              override the value of parameter <literal>param2</literal> in
-              <literal>annotator2</literal>. No other parameters will be
-              affected.  Note that <literal>AggregateParam</literal> may itself be overridden by a
-              parameter in an outer aggregate that has this aggregate as one of its delegates.
-            </para>
-            
-            <para>Prior to release 2.4.1, if an aggregate Analysis Engine descriptor
-              declared a configuration parameter with no explicit overrides, that
-              parameter would override any parameters having the same name within any
-              delegate analysis engine. Starting with release 2.4.1, support for this
-              usage has been dropped.</para>
-            
-          </section>
-          
-    
-          <section id="&tp;aes.external_configuration_parameter_overrides">
-            <title>External Configuration Parameter Overrides</title>
-
-            <para>
-            External parameter overrides are usually declared in primitive descriptors as a way to
-            easily modify the parameters in some or all of an application's annotators.  
-            By using external settings files and shared parameter names the configuration
-            information can be specified without regard for a particular descriptor hierachy.
-            </para>
-
-            <para>
-            Configuration parameter declarations in primitive and aggregate descriptors may
-            include an <literal>&lt;externalOverrideName&gt;</literal> element, 
-            which specifies the name of a property that may be defined in an external settings file.
-            If this element is present, and if a entry can be found for its name in a settings
-            files, then this value overrides the value otherwise specified for this parameter.
-            </para>  
-
-            <para>
-            The value overrides any value set in this descriptor or set by an override in a parent
-            aggregate.  In primitive descriptors the value set by an external override is always
-            applied.  In aggregate descriptors the value set by an external override applies to the
-            aggregate parameter, and is passed down to the overridden delegate parameters in the
-            usual way, i.e. only if the delegate's parameter has not been set by an external override.
-            </para>  
-
-            <para>
-            Im the absence of external overrides,            
-            parameter evaluation can be viewed as proceeding from the primitive descriptor up through
-            any aggregates containing overrides, taking the last setting found.  With external
-            overrides the search ends with the first external override found that has a value
-            assigned by a settings file.
-            </para>
-
-            <para>
-            The same external name may be used for multiple parameters; 
-            the effect of this is that one setting will override multiple parameters.
-            </para>
-
-            <para>
-            The settings for all descriptors in a pipeline are usually loaded from one or more files
-            whose names are obtained from the Java system property <emphasis>UimaExternalOverrides</emphasis>.
-            The value of the property must be a comma-separated list of resource names.  If the name
-            has a prefix of "file:" or no prefix, the filesystem is searched.  If the name has a
-            prefix of "path:" the rest must be a Java-style dotted name, similar to the name
-            attribute for descriptor imports.  The dots are replaced by file separators and a suffix
-            of ".settings" is appended before searching the datapath and classpath.
-            e.g. <literal>&minus;DUimaExternalOverrides=/data/file1.settings,file:relative/file2.settings,path:org.apache.uima.resources.file3</literal>.
-            </para>
-
-            <para>
-            Override settings may also be specified when creating an analysis engine by putting a 
-            <literal>Settings</literal> object in the additional parameters map for the
-            <literal>produceAnalysisEngine</literal> method.  In this case the
-            Java system property <emphasis>UimaExternalOverrides</emphasis> is ignored.
-            <programlisting>  // Construct an analysis engine that uses two settings files
-  Settings extSettings = 
-      UIMAFramework.getResourceSpecifierFactory().createSettings();
-  for (String fname : new String[] { "externalOverride.settings", 
-                                     "default.settings" }) {
-    FileInputStream fis = new FileInputStream(fname);
-    extSettings.load(fis);
-    fis.close();
-  }
-  Map&lt;String,Object&gt; aeParms = new HashMap&lt;String,Object&gt;();
-  aeParms.put(Resource.PARAM_EXTERNAL_OVERRIDE_SETTINGS, extSettings);
-  AnalysisEngine ae = UIMAFramework.produceAnalysisEngine(desc, aeParms);
-            </programlisting>
-            </para>
-
-            <para>
-            These external settings consist of key - value pairs stored in a 
-            file using the UTF-8 character encoding, and written in a style similar to that 
-            of Java properties files.
-            <itemizedlist spacing="compact" mark="circle">  
-            <listitem><para>
-            Leading whitespace is ignored.
-            </para></listitem>
-            <listitem><para>
-            Comment lines start with '#' or '!'.
-            </para></listitem>
-            <listitem><para>
-            The key and value are separated by whitespace, '=' or ':'.
-            </para></listitem>
-            <listitem><para>
-            Keys must contain at least one character and only letters, digits, or the characters '. / - ~ _'.
-            </para></listitem>
-            <listitem><para>
-            If a line ends with '\' it is extended with the following line (after removing any
-            leading whitespace.)
-            </para></listitem>
-            <listitem><para>
-            Whitespace is trimmed from both keys and values.
-            </para></listitem>
-            <listitem><para>
-            Duplicate key values are ignored &ndash; once a value is assigned to a key it cannot be changed.  
-            </para></listitem>
-            <listitem><para>
-            Values may reference other settings using the syntax '${key}'.
-            </para></listitem>
-            <listitem><para>
-            Array values are represented as a list of strings separated by commas or line breaks,
-            and bracketed by the '[ ]' characters.  The value must start with an '[' and is
-            terminated by the first unescaped ']' which must be at the end of a line.
-            The elements of an array (and hence the array size) may be indirectly specified using
-            the '${key}' syntax but the brackets '[ ]' must be explicitly specified.
-            </para></listitem>
-            <listitem><para>
-            In values the special characters '$ { } [ , ] \' are treated as regular characters if
-            preceeded by the escape character '\'.
-            </para></listitem>
-            </itemizedlist>
-      <programlisting><![CDATA[
-key1  :  value1
- key2 =  value  2
-  key3   element2, element3, element4
- # Next assignment is ignored as key3 has already been set
-key3  :   value ignored
-key4  =  [ array element1, ${key3}, element5
-           element6 ]
-key5     value with a reference ${key1} to key1
-key6  :  long value string \
-         continued from previous line (with leading whitespace stripped)
-key7  =  value without a reference \${not-a-key} 
-key8     \[ value that is not an array ]
-key9  :  [ array element1\, with embedded comma, element2 ]
-]]></programlisting>
-            </para>
-    
-            <para>
-            Multiple settings files are allowed; they are loaded in order, such that
-            early ones take precedence over later ones, following the first-assignment-wins rule. 
-            So, if you have lots of settings,
-            you can put the defaults in one file, and then in a earlier file, override just the
-            ones you need to.
-            </para>
-
-            <para>
-            An external override name may be specified for a parameter declared in a group, but if
-            the parameter is in the common group or the group is declared with multiple names, the
-            external name is shared amongst all, i.e. these parameters cannot be given group-specific values.
-            </para>
-          </section>
-
-          <section id="&tp;aes.external_configuration_parameter_access">
-            <title>Direct Access to External Configuration Parameters</title>
-
-            <para>
-            Annotators and flow controllers can directly access these shared configuration
-            parameters from their UimaContext. 
-            Direct access means an access where the key to select the shared parameter is the 
-            parameter name as specified in the external configuration settings file. 
-			<programlisting>
-String value = aContext.getSharedSettingValue(paramName);
-String values[] = aContext.getSharedSettingArray(arrayParamName);
-String allNames[] = aContext.getSharedSettingNames();
-			</programlisting>
-            Java code called by an annotator or flow controller in the same thread or a child thread
-            can use the <literal>UimaContextHolder</literal> to get the annotator's UimaContext and
-            hence access the shared configuration parameters.
-			<programlisting>
-UimaContext uimaContext = UimaContextHolder.getUimaContext();
-if (uimaContext != null) {
-  value = uimaContext.getSharedSettingValue(paramName);
-}
-			</programlisting>
-			The UIMA framework puts the context in an InheritableThreadLocal variable.  The value
-			will be null if <literal>getUimaContext</literal> is not invoked by an annotator or flow
-			controller on the same thread or a child thread.
-            </para>
-          </section>
-
-          <section id="&tp;aes.other_uses_for_external_configuration_parameters">
-            <title>Other Uses for External Configuration Parameters</title>
-			<para>
-            Explicit references to shared configuration parameters can be specified as part of the
-            value of the name and location attributes of the <literal>import</literal> element
-			and in the value of the fileUrl for a <literal>fileResourceSpecifier</literal>
-			(see <xref linkend="&tp;imports"/> and <xref linkend="&tp;aes.primitive.resource_manager_configuration"/>).
-            </para>
-		  </section>
-
-        </section>
-      </section>
- 
-  
-  <section id="&tp;flow_controller">
-    <title>Flow Controller Descriptors</title>
-    
-    <para>The basic structure of a Flow Controller Descriptor is as follows:
-      
-      
-      <programlisting><![CDATA[<?xml version="1.0" ?> 
-<flowControllerDescription 
-    xmlns="http://uima.apache.org/resourceSpecifier">
-
-  <frameworkImplementation>org.apache.uima.java</frameworkImplementation> 
-
-  <implementationName>[ClassName]</implementationName> 
-
-  <processingResourceMetaData>
-    ...
-  </processingResourceMetaData>
-
-  <externalResourceDependencies>
-    ...
-  </externalResourceDependencies>
-
-  <resourceManagerConfiguration>
-    ...
-  </resourceManagerConfiguration>
-
-</flowControllerDescription>]]></programlisting></para>
-    
-    <para>The <literal>frameworkImplementation</literal> element must always be set to
-      the value <literal>org.apache.uima.java</literal>.</para>
-    
-    <para>The <literal>implementationName</literal> element must contain the
-      fully-qualified class name of the Flow Controller implementation. This must name a
-      class that implements the <literal>FlowController</literal> interface.</para>
-    
-    <para>The <literal>processingResourceMetaData</literal> element contains
-      essentially the same information as a Primitive Analysis Engine Descriptor&apos;s
-      <literal>analysisEngineMetaData</literal> element, described in <xref
-        linkend="&tp;aes.metadata"/>.</para>
-    
-    <para>The <literal>externalResourceDependencies</literal> and
-      <literal>resourceManagerConfiguration</literal> elements are exactly the same as
-      in Primitive Analysis Engine Descriptors (see <xref
-        linkend="&tp;aes.primitive.external_resource_dependencies"/> and <xref
-        linkend="&tp;aes.primitive.resource_manager_configuration"/>).</para>
-    
-  </section>
-  
-  <section id="&tp;collection_processing_parts">
-    <title>Collection Processing Component Descriptors</title>
-    
-    <para>There are three types of Collection Processing Components &ndash; Collection
-      Readers, CAS Initializers (deprecated as of UIMA Version 2), and CAS Consumers. Each
-      type of component has a corresponding descriptor. The structure of these descriptors
-      is very similar to that of primitive Analysis Engine Descriptors.</para>
-    
-    <section id="&tp;collection_processing_parts.collection_reader">
-      <title>Collection Reader Descriptors</title>
-      
-      <para>The basic structure of a Collection Reader descriptor is as follows:
-        
-        
-        <programlisting><![CDATA[<?xml version="1.0" ?> 
-<collectionReaderDescription
-    xmlns="http://uima.apache.org/resourceSpecifier">
-
-  <frameworkImplementation>org.apache.uima.java</frameworkImplementation>
-  <implementationName>[ClassName]</implementationName> 
-
-  <processingResourceMetaData>
-    ...
-  </processingResourceMetaData>
-
-  <externalResourceDependencies>
-   ...
-  </externalResourceDependencies>
-
-  <resourceManagerConfiguration>
-
-   ...
-
-  </resourceManagerConfiguration>
-
-</collectionReaderDescription>]]></programlisting></para>
-      
-      <para>The <literal>frameworkImplementation</literal> element must always be set
-        to the value <literal>org.apache.uima.java</literal>.</para>
-      
-      <para>The <literal>implementationName</literal> element contains the
-        fully-qualified class name of the Collection Reader implementation. This must name
-        a class that implements the <literal>CollectionReader</literal>
-        interface.</para>
-      
-      <para>The <literal>processingResourceMetaData</literal> element contains
-        essentially the same information as a Primitive Analysis Engine
-        Descriptor&apos;s&apos; <literal>analysisEngineMetaData</literal> element:
-        
-        
-        <programlisting><![CDATA[<processingResourceMetaData>
-
-  <name> [String] </name>
-  <description>[String]</description>
-  <version>[String]</version>
-  <vendor>[String]</vendor>
-
-  <configurationParameters>
-     ...
-  </configurationParameters>
-
-  <configurationParameterSettings>
-    ...
-  </configurationParameterSettings> 
-
-  <typeSystemDescription>
-   ...
-  </typeSystemDescription> 
-
-  <typePriorities>
-   ...
-  </typePriorities> 
-
-  <fsIndexes>
-   ...
-  </fsIndexes>
-
-  <capabilities>
-   ...
-  </capabilities> 
-
-</processingResourceMetaData>]]></programlisting></para>
-      
-      <para>The contents of these elements are the same as that described in <xref
-          linkend="&tp;aes.metadata"/>, with the exception that the capabilities
-        section should not declare any inputs (because the Collection Reader is always the
-        first component to receive the CAS).</para>
-      
-      <para>The <literal>externalResourceDependencies</literal> and
-        <literal>resourceManagerConfiguration</literal> elements are exactly the same
-        as in the Primitive Analysis Engine Descriptors (see <xref
-          linkend="&tp;aes.primitive.external_resource_dependencies"/> and <xref
-          linkend="&tp;aes.primitive.resource_manager_configuration"/>).</para>
-      
-    </section>
-    <section id="&tp;collection_processing_parts.cas_initializer">
-      <title>CAS Initializer Descriptors (deprecated)</title>
-      
-      <para>The basic structure of a CAS Initializer Descriptor is as follows:
-        
-        
-        <programlisting><![CDATA[<?xml version="1.0" encoding="UTF-8" ?> 
-<casInitializerDescription
-    xmlns="http://uima.apache.org/resourceSpecifier">
-
-  <frameworkImplementation>org.apache.uima.java</frameworkImplementation>
-  <implementationName>[ClassName] </implementationName>
-
-  <processingResourceMetaData>
-    ...
-  </processingResourceMetaData>
-
-  <externalResourceDependencies>
-    ...
-  </externalResourceDependencies>
-
-  <resourceManagerConfiguration>
-    ...
-  </resourceManagerConfiguration>
-
-</casInitializerDescription>]]></programlisting></para>
-      
-      <para>The <literal>frameworkImplementation</literal> element must always be set
-        to the value <literal>org.apache.uima.java</literal>.</para>
-      
-      <para>The <literal>implementationName</literal> element contains the
-        fully-qualified class name of the CAS Initializer implementation. This must name a
-        class that implements the <literal>CasInitializer</literal> interface.</para>
-      
-      <para>The <literal>processingResourceMetaData</literal> element contains
-        essentially the same information as a Primitive Analysis Engine
-        Descriptor&apos;s&apos; <literal>analysisEngineMetaData</literal> element,
-        as described in <xref linkend="&tp;aes.metadata"/>, with the exception of some
-        changes to the capabilities section. A CAS Initializer&apos;s capabilities
-        element looks like this:
-        
-        
-        <programlisting><![CDATA[<capabilities>
-  <capability>
-    <outputs>
-      <type allAnnotatorFeatures="true|false">[String]</type>
-      <type>[TypeName]</type>
-      ...
-      <feature>[TypeName]:[Name]</feature>
-      ...
-    </outputs>
-
-    <outputSofas>
-      <sofaName>[name]</sofaName>
-      ...
-    </outputSofas>
-
-    <mimeTypesSupported>
-      <mimeType>[MIME Type]</mimeType>
-      ...
-    </mimeTypesSupported>
-  </capability>
-
-  <capability>
-    ...
-  </capability>
-  ...
-</capabilities>]]></programlisting></para>
-      
-      <para>The differences between a CAS Initializer&apos;s capabilities declaration
-        and an Analysis Engine&apos;s capabilities declaration are that the CAS Initializer does not
-        declare any input CAS types and features or input Sofas (because it is always the first
-        to operate on a CAS), it doesn&apos;t have a language specifier, and that the CAS
-        Initializer may declare a set of MIME types that it supports for its input documents.
-        Examples include: text/plain, text/html, and application/pdf. For a list of MIME
-        types see <ulink url="http://www.iana.org/assignments/media-types/"/>. This
-        information is currently only for users&apos; information, the framework does not
-        use it for anything. This may change in future versions.</para>
-      
-      <para>The <literal>externalResourceDependencies</literal> and
-        <literal>resourceManagerConfiguration</literal> elements are exactly the same
-        as in the Primitive Analysis Engine Descriptors (see <xref
-          linkend="&tp;aes.primitive.external_resource_dependencies"/> and <xref
-          linkend="&tp;aes.primitive.resource_manager_configuration"/>).</para>
-      
-    </section>
-    <section id="&tp;collection_processing_parts.cas_consumer">
-      <title>CAS Consumer Descriptors</title>
-      
-      <para>The basic structure of a CAS Consumer Descriptor is as follows:
-        
-        
-        <programlisting><![CDATA[<?xml version="1.0" encoding="UTF-8" ?> 
-<casConsumerDescription 
-    xmlns="http://uima.apache.org/resourceSpecifier">
-
-  <frameworkImplementation>org.apache.uima.java</frameworkImplementation> 
-
-  <implementationName>[ClassName]</implementationName> 
-
-  <processingResourceMetaData>
-    ...
-  </processingResourceMetaData>
-
-  <externalResourceDependencies>
-    ...
-  </externalResourceDependencies>
-
-  <resourceManagerConfiguration>
-    ...
-  </resourceManagerConfiguration>
-</casConsumerDescription>]]></programlisting></para>
-
-        <para>The <literal>frameworkImplementation</literal> element currently must 
-          have the value <literal>org.apache.uima.java</literal>, or
-           <literal>org.apache.uima.cpp</literal>.</para>
-               
-        <para>The next subelement,<literal>
-          &lt;annotatorImplementationName&gt;</literal> is how the UIMA framework
-          determines which annotator class to use. This should contain a fully-qualified
-          Java class name for Java implementations, or the name of a .dll or .so file for C++
-          implementations.</para>      
-      <para>The <literal>frameworkImplementation</literal> element must always be set
-        to the value <literal>org.apache.uima.java</literal>.</para>
-      
-      <para>The <literal>implementationName</literal> element must contain the
-        fully-qualified class name of the CAS Consumer implementation, or the name 
-        of a .dll or .so file for C++ implementations.  For Java, the named class must
-        implement the <literal>CasConsumer</literal> interface.</para>
-      
-      <para>The <literal>processingResourceMetaData</literal> element contains
-        essentially the same information as a Primitive Analysis Engine Descriptor&apos;s
-        <literal>analysisEngineMetaData</literal> element, described in <xref
-          linkend="&tp;aes.metadata"/>, except that the CAS Consumer Descriptor&apos;s
-        <literal>capabilities</literal> element should not declare outputs or
-        outputSofas (since CAS Consumers do not modify the CAS).</para>
-      
-      <para>The <literal>externalResourceDependencies</literal> and
-        <literal>resourceManagerConfiguration</literal> elements are exactly the same
-        as in Primitive Analysis Engine Descriptors (see <xref
-          linkend="&tp;aes.primitive.external_resource_dependencies"/> and <xref
-          linkend="&tp;aes.primitive.resource_manager_configuration"/>).</para>
-      
-    </section>
-  </section>
-  
-  <section id="&tp;service_client">
-    <title>Service Client Descriptors</title>
-    
-    <para>Service Client Descriptors specify only a location of a remote service. They are
-      therefore much simpler in structure. In the UIMA SDK, a Service Client Descriptor that
-      refers to a valid Analysis Engine or CAS Consumer service can be used in place of the
-      actual Analysis Engine or CAS Consumer Descriptor. The UIMA SDK will handle the details
-      of calling the remote service. (For details on <emphasis>deploying</emphasis> an
-      Analysis Engine or CAS Consumer as a service, see <olink targetdoc="&uima_docs_tutorial_guides;"
-      /> <olink targetdoc="&uima_docs_tutorial_guides;"
-        targetptr="ugr.tug.application.remote_services"/>.</para>
-    
-    <para>The UIMA SDK is extensible to support different types of remote services. In future
-      versions, there may be different variations of service client descriptors that cater
-      to different types of services. For now, the only type of service client descriptor is
-      the <literal>uriSpecifier</literal>, which supports the SOAP and Vinci
-      protocols.</para>
-    
-    
-    <programlisting><![CDATA[<?xml version="1.0" encoding="UTF-8" ?>
-<uriSpecifier xmlns="http://uima.apache.org/resourceSpecifier">
-  <resourceType>AnalysisEngine | CasConsumer </resourceType>
-  <uri>[URI]</uri> 
-  <protocol>SOAP | SOAPwithAttachments | Vinci</protocol> 
-  <timeout>[Integer]</timeout>
-  <parameters>
-    <parameter name="VNS_HOST" value="some.internet.ip.name-or-address"/>
-    <parameter name="VNS_PORT" value="9000"/>
-    <parameter name="GetMetaDataTimeout" value="[Integer]"/>
-  </parameters> 
-</uriSpecifier>]]></programlisting>
-    
-    <para>The <literal>resourceType</literal> element is required for new descriptors,
-      but is currently allowed to be omitted for backward compatibility. It specifies the
-      type of component (Analysis Engine or CAS Consumer) that is implemented by the service
-      endpoint described by this descriptor.</para>
-    
-    <para>The <literal>uri</literal> element contains the URI for the web service. (Note
-      that in the case of Vinci, this will be the service name, which is looked up in the Vinci
-      Naming Service.)</para>
-    
-    <para>The <literal>protocol</literal> element may be set to SOAP,
-      SOAPwithAttachments, or Vinci; other protocols may be added later. These specify the
-      particular data transport format that will be used.</para>
-    
-    <para>The <literal>timeout</literal> element is optional. If present, it specifies
-      the number of milliseconds to wait for a request to be processed before an exception is
-      thrown. A value of zero or less will wait forever. If no timeout is specified, a default
-      value (currently 60 seconds) will be used.</para>
-    
-    <para>The parameters element is optional. If present, it can specify values for each
-      of the following:
-    </para>
-    <itemizedlist>
-      <listitem><para><literal>VNS_HOST</literal>: host name for the Vinci naming service.
-      </para></listitem>
-      <listitem><para><literal>VNS_PORT</literal>: port number for the Vinci naming service.
-      </para></listitem>
-      <listitem><para><literal>GetMetaDataTimeout</literal>: timeout period (in milliseconds) for
-          the GetMetaData call.  If not specified, the default is 60 seconds.  This may need
-          to be set higher if there are a lot of clients competing for connections to the service.
-      </para></listitem>      
-    </itemizedlist>
-   
-    <para>If the <literal>VNS_HOST</literal> and <literal>VNS_PORT</literal> are not specified
-      in the descriptor, the values used for these comes from
-      parameters passed on the Java command line using the
-      <literal>&minus;DVNS_HOST=&lt;host&gt;</literal> and/or
-      <literal>&minus;DVNS_PORT=&lt;port&gt;</literal> system arguments. If not present, and
-      a system argument is also not present, the values for these default to
-      <literal>localhost</literal> for the <literal>VNS_HOST</literal> and
-      <literal>9000</literal> for the <literal>VNS_PORT</literal>.</para>
-    
-    <para>For details on how to deploy and call Analysis Engine and CAS Consumer services, see
-        <olink targetdoc="&uima_docs_tutorial_guides;"
-        /> <olink targetdoc="&uima_docs_tutorial_guides;"
-        targetptr="ugr.tug.application.remote_services"/>.</para>
-    
-  </section>
-
-  <section id="&tp;custom_resource_specifiers">
-    <title>Custom Resource Specifiers</title>
-	<para>A Custom Resource Specifier allows you to plug in your own Java class as a UIMA Resource.
-		For example you can support a new service protocol by plugging in a Java class that implements
-		the UIMA <literal>AnalysisEngine</literal> interface and communicates with the remote service.</para>
-	
-	<para>A Custom Resource Specifier has the following format:</para>
-    <programlisting><![CDATA[<?xml version="1.0" encoding="UTF-8" ?>
-<customResourceSpecifier xmlns="http://uima.apache.org/resourceSpecifier">
-  <resourceClassName>[Java Class Name]</resourceClassName>
-  <parameters>
-    <parameter name="[String]" value="[String]"/>
-    <parameter name="[String]" value="[String]"/>
-  </parameters> 
-</customResourceSpecifier>]]></programlisting>	
-	  
-	<para>The <literal>resourceClassName</literal> element must contain the fully-qualified name of a Java class
-	that can be found in the classpath (including the UIMA extension classpath, if you have specified one using
-	the <literal>ResourceManager.setExtensionClassPath</literal> method).  This class must implement the
-	UIMA <literal>Resource</literal> interface.</para>    
-	  
-	<para>When an application calls the <literal>UIMAFramework.produceResource</literal> method and passes a
-	<literal>CustomResourceSpecifier</literal>, the UIMA framework will load the named class and call its
-	<literal>initialize(ResourceSpecifier,Map)</literal> method, passing the <literal>CustomResourceSpecifier</literal>
-	as the first argument.  Your class can override the <literal>initialize</literal> method and use the
-	<literal>CustomResourceSpecifier</literal> API to get access to the <literal>parameter</literal> names and values 
-	specified in the XML.</para>  
-	  
-	<para>If you are using a custom resource specifier to plug in a class that implements a new service protocol,
-	your class must also implement the <literal>AnalysisEngine</literal> interface.  Generally it should also
-	extend <literal>AnalysisEngineImplBase</literal>.  The key methods that should be implemented are 
-	<literal>getMetaData</literal>, <literal>processAndOutputNewCASes</literal>, 
-	<literal>collectionProcessComplete</literal>, and <literal>destroy</literal>.</para>  
-  </section>	  
-</chapter>
+<?xml version="1.0" encoding="UTF-8"?>
+<!DOCTYPE chapter PUBLIC "-//OASIS//DTD DocBook XML V4.4//EN"
+"http://www.oasis-open.org/docbook/xml/4.4/docbookx.dtd"[
+<!ENTITY % uimaents SYSTEM "../../target/docbook-shared/entities.ent" > 
+<!ENTITY tp "ugr.ref.xml.component_descriptor."> 
+%uimaents;
+]>
+<!--
+Licensed to the Apache Software Foundation (ASF) under one
+or more contributor license agreements.  See the NOTICE file
+distributed with this work for additional information
+regarding copyright ownership.  The ASF licenses this file
+to you under the Apache License, Version 2.0 (the
+"License"); you may not use this file except in compliance
+with the License.  You may obtain a copy of the License at
+
+   http://www.apache.org/licenses/LICENSE-2.0
+
+Unless required by applicable law or agreed to in writing,
+software distributed under the License is distributed on an
+"AS IS" BASIS, WITHOUT WARRANTIES OR CONDITIONS OF ANY
+KIND, either express or implied.  See the License for the
+specific language governing permissions and limitations
+under the License.
+-->
+<chapter id="ugr.ref.xml.component_descriptor">
+  <title>Component Descriptor Reference</title>
+  
+  <para>This chapter is the reference guide for the UIMA SDK&apos;s Component Descriptor XML
+    schema. A <emphasis>Component Descriptor</emphasis> (also sometimes called a
+    <emphasis>Resource Specifier</emphasis> in the code) is an XML file that either (a)
+    completely describes a component, including all information needed to construct the
+    component and interact with it, or (b) specifies how to connect to and interact with an
+    existing component that has been published as a remote service.
+    <emphasis>Component</emphasis> (also called <emphasis>Resource</emphasis>) is a
+    general term for modules produced by UIMA developers and used by UIMA applications. The
+    types of Components are: Analysis Engines, Collection Readers, CAS
+    Initializers<footnote><para>This component is deprecated and should not be use in new
+    development.</para></footnote>, CAS Consumers, and Collection Processing Engines.
+    However, Collection Processing Engine Descriptors are significantly different in
+    format and are covered in a separate chapter, <olink targetdoc="&uima_docs_ref;"
+      targetptr="ugr.ref.xml.cpe_descriptor"/>.</para>
+  
+  <para><xref linkend="&tp;notation"/> describes the notation used in this
+    chapter.</para>
+  
+  <para><xref linkend="&tp;imports"/> describes the UIMA SDK&apos;s
+    <emphasis>import</emphasis> syntax, used to allow XML descriptors to import
+    information from other XML files, to allow sharing of information between several XML
+    descriptors.</para>
+  
+  <para><xref linkend="&tp;aes"/> describes the XML format for <emphasis>Analysis Engine
+    Descriptors</emphasis>. These are descriptors that completely describe Analysis
+    Engines, including all information needed to construct and interact with them.</para>
+  
+  <para><xref linkend="&tp;collection_processing_parts"/> describes the XML format for
+    <emphasis>Collection Processing Component Descriptors</emphasis>. This includes
+    Collection Iterator, CAS Initializer, and CAS Consumer Descriptors.</para>
+  
+  <para><xref linkend="&tp;service_client"/> describes the XML format for
+    <emphasis>Service Client Descriptors</emphasis>, which specify how to connect to and
+    interact with resources deployed as remote services.</para>
+
+   <para><xref linkend="&tp;custom_resource_specifiers"/> describes the XML format for
+    <emphasis>Custom Resource Specifiers</emphasis>, which allow you to plug in your
+    own Java class as a UIMA Resource.</para>
+	  
+  <section id="&tp;notation">
+    <title>Notation</title>
+    
+    <para>This chapter uses an informal notation to specify the syntax of Component
+      Descriptors. The formal syntax is defined by an XML schema definition, which is
+      contained in the file <literal>resourceSpecifierSchema.xsd</literal>,  
+      located in the <literal>uima-core.jar</literal> file.</para>
+    
+    <para>The notation used in this chapter is:</para>
+    
+    <itemizedlist><listitem><para>An ellipsis (...) inside an element body indicates
+      that the substructure of that element has been omitted (to be described in another
+      section of this chapter). An example of this would be:
+      
+      
+      <programlisting>&lt;analysisEngineMetaData&gt;
+...
+&lt;/analysisEngineMetaData&gt;</programlisting>
+      An ellipsis immediately after an element indicates that the element type may be may be
+      repeated arbitrarily many times. For example:
+      
+      
+      <programlisting>&lt;parameter&gt;[String]&lt;/parameter&gt;
+&lt;parameter&gt;[String]&lt;/parameter&gt;
+...</programlisting>
+      indicates that there may be arbitrarily many parameter elements in this
+      context.</para></listitem>
+      
+      <listitem><para>Bracketed expressions (e.g. <literal>[String]</literal>)
+        indicate the type of value that may be used at that location.</para></listitem>
+      
+      <listitem><para>A vertical bar, as in <literal>true|false</literal>, indicates
+        alternatives. This can be applied to literal values, bracketed type names, and
+        elements.</para></listitem>
+      
+      <listitem><para>Which elements are optional and which are required is specified in
+        prose, not in the syntax definition. </para></listitem></itemizedlist>
+  </section>
+  
+  <section id="&tp;imports">
+    <title>Imports</title>
+    
+    <para>The UIMA SDK defines a particular syntax for XML descriptors to import information
+      from other XML files. When one of the following appears in an XML descriptor:
+      
+      
+      <programlisting>&lt;import location="[URL]" /&gt; or
+&lt;import name="[Name]" /&gt;</programlisting>
+      it indicates that information from a separate XML file is being imported. Note that
+      imports are allowed only in certain places in the descriptor. In the remainder of this
+      chapter, it will be indicated at which points imports are allowed.</para>
+    
+    <para>If an import specifies a <literal>location</literal> attribute, the value of
+      that attribute specifies the URL at which the XML file to import will be found. This can be
+      a relative URL, which will be resolved relative to the descriptor containing the
+      <literal>import</literal> element, or an absolute URL. Relative URLs can be written
+      without a protocol/scheme (e.g., <quote>file:</quote>), and without a host machine
+      name. In this case the relative URL might look something like
+      <literal>org/apache/myproj/MyTypeSystem.xml.</literal></para>
+    
+    <para>An absolute URL is written with one of the following prefixes, followed by a path
+      such as <literal>org/apache/myproj/MyTypeSystem.xml</literal>:
+      
+      <itemizedlist spacing="compact"><listitem><para>file:/ &larr; has no network
+        address</para></listitem>
+        <listitem><para>file:/// &larr; has an empty network address</para></listitem>
+        <listitem><para>file://some.network.address/</para></listitem>
+        </itemizedlist></para>
+    
+    <para>For more information about URLs, please read the javadoc information for the Java
+      class <quote>URL</quote>.</para>
+    
+    <para>If an import specifies a <literal>name</literal> attribute, the value of that
+      attribute should take the form of a Java-style dotted name (e.g.
+      <literal>org.apache.myproj.MyTypeSystem</literal>). An .xml file with this name
+      will be searched for in the classpath or datapath (described below). As in Java, the dots
+      in the name will be converted to file path separators. So an import specifying the
+      example name in this paragraph will result in a search for
+      <literal>org/apache/myproj/MyTypeSystem.xml</literal> in the classpath or
+      datapath.</para>
+    
+    <para id="&tp;datapath">The datapath works similarly to the classpath but can be set programmatically
+      through the resource manager API. Application developers can specify a datapath
+      during initialization, using the following code:
+      
+      
+      <programlisting>
+ResourceManager resMgr = UIMAFramework.newDefaultResourceManager();
+resMgr.setDataPath(yourPathString);
+AnalysisEngine ae = 
+  UIMAFramework.produceAnalysisEngine(desc, resMgr, null);
+</programlisting></para>
+    
+    <para>The default datapath for the entire JVM can be set via the
+      <literal>uima.datapath</literal> Java system property, but this feature should
+      only be used for standalone applications that don&apos;t need to run in the same JVM as
+      other code that may need a different datapath.</para>
+
+    <para>The value of a name or location attribute may be parameterized with references to external
+    override variables using the <literal>${variable-name}</literal> syntax.
+    <programlisting>&lt;import location="Annotator${with}ExternalOverrides.xml" /&gt;</programlisting>
+	If a variable is undefined the value is left unmodified and a warning message identifies the missing
+	variable.</para>
+
+    <para>Previous versions of UIMA also supported XInclude. That support didn't work in
+      many situations, and it is no longer supported. To include other files, please use
+      &lt;import&gt;.</para>
+
+    <!--
+    <para>The UIMA SDK also supports XInclude, a W3C candidate recommendation,
+    to include XML files within other XML files.  However, it is recommended that the import syntax be used instead, as it
+    is more flexible and better supports tool developers.</para>
+    
+    <note><para>UIMA tools for editing XML
+    descriptors do not support the use of xi:include because they cannot correctly
+    determine what parts of a descriptor are updatable, and what parts are included
+    from other files.  They do support the
+    use of &lt;import&gt;.
+    </para></note>
+    
+    <para>To use XInclude, you first must include the XInclude
+    namespace in your document&apos;s root element, e.g.:</para>
+    
+    <programlisting>&lt;analysisEngineDescription xmlns="http://uima.apache.org/resourceSpecifier" xmlns:xi="http://www.w3.org/2001/XInclude"&gt;</programlisting>
+    
+    <para>Then, you can include a file using the syntax <literal>&lt;xi:include
+    href="[URL]"/&gt;</literal></para>
+    
+    <para>where [URL] can be any relative or absolute URL referring
+    to another XML document.  The referred-to
+    document must be a valid XML document, meaning that it must consist of exactly
+    one root element and must define all of the namespace prefixes that it uses.  The default namespace (generally <literal>http://uima.apache.org/resourceSpecifier</literal>) will be
+    inherited from the parent document.   When UIMA parses the XML document, it will automatically replace the <literal>&lt;xi:include&gt; </literal>element with the entire XML document
+    referred to by the href.  For more
+    information on XInclude see 
+    <a href="http://www.w3.org/TR/xinclude/">http://www.w3.org/TR/xinclude/</a>.</para>
+    -->
+    
+  </section>
+  
+  <section id="&tp;type_system">
+    <title>Type System Descriptors</title>
+    
+    <para>A Type System Descriptor is used to define the types and features that can be
+      represented in the CAS. A Type System Descriptor can be imported into an Analysis Engine
+      or Collection Processing Component Descriptor.</para>
+    
+    <para>The basic structure of a Type System Descriptor is as follows:
+      
+      
+      <programlisting><![CDATA[<typeSystemDescription xmlns="http://uima.apache.org/resourceSpecifier">
+
+  <name> [String] </name>
+  <description>[String]</description>
+  <version>[String]</version>
+  <vendor>[String]</vendor> 
+
+  <imports>
+    <import ...>
+    ...
+  </imports> 
+
+  <types>
+    <typeDescription>
+      ...
+    </typeDescription>
+
+    ...
+
+  </types>
+
+</typeSystemDescription>]]></programlisting></para>
+    
+    <para>All of the subelements are optional.</para>
+    
+    <section id="&tp;type_system.imports">
+      <title>Imports</title>
+      
+      <para>The <literal>imports</literal> section allows this descriptor to import
+        types from other type system descriptors. The import syntax is described in <xref
+          linkend="&tp;imports"/>. A type system may import any number of other type
+        systems and then define additional types which refer to imported types. Circular
+        imports are allowed.</para>
+    </section>
+    
+    <section id="&tp;type_system.types">
+      <title>Types</title>
+      
+      <para>The <literal>types</literal> element contains zero or more
+        <literal>typeDescription</literal> elements. Each
+        <literal>typeDescription</literal> has the form:
+        
+        
+        <programlisting><![CDATA[<typeDescription>
+  <name>[TypeName]</name>
+  <description>[String]</description>
+  <supertypeName>[TypeName]</supertypeName>
+  <features>
+    ...
+  </features>
+</typeDescription>]]></programlisting></para>
+      
+      <para>The name element contains the name of the type. A
+        <literal>[TypeName]</literal> is a dot-separated list of names, where each name
+        consists of a letter followed by any number of letters, digits, or underscores.
+        <literal>TypeNames</literal> are case sensitive. Letter and digit are as defined
+        by Java; therefore, any Unicode letter or digit may be used (subject to the character
+        encoding defined by the descriptor file&apos;s XML header). The name following the
+        final dot is considered to be the <quote>short name</quote> of the type; the
+        preceding portion is the namespace (analogous to the package.class syntax used in
+        Java). Namespaces beginning with uima are reserved and should not be used. Examples
+        of valid type names are:</para>
+      
+      <itemizedlist spacing="compact"><listitem><para>test.TokenAnnotation</para>
+        </listitem>
+        
+        <listitem><para>org.myorg.TokenAnnotation</para></listitem>
+        
+        <listitem><para>com.my_company.proj123.TokenAnnotation </para></listitem>
+        </itemizedlist>
+      
+      <para>These would all be considered distinct types since they have different
+        namespaces. Best practice here is to follow the normal Java naming conventions of
+        having namespaces be all lowercase, with the short type names having an initial
+        capital, but this is not mandated, so <literal>ABC.mYtyPE</literal> is an allowed
+        type name. While type names without namespaces (e.g.
+        <literal>TokenAnnotation</literal> alone) are allowed, but discouraged because
+        naming conflicts can then result when combining annotators that use different
+        type systems.</para>
+      
+      <para>The <literal>description</literal> element contains a textual description
+        of the type. The <literal>supertypeName</literal> element contains the name of the
+        type from which it inherits (this can be set to the name of another user-defined type,
+        or it may be set to any built-in type which may be subclassed, such as
+        <literal>uima.tcas.Annotation</literal> for a new annotation
+        type or <literal>uima.cas.TOP</literal> for a new type that is not
+        an annotation). All three of these elements are required.</para>
+      
+    </section>
+    
+    <section id="&tp;type_system.features">
+      <title>Features</title>
+      
+      <para>The <literal>features</literal> element of a
+        <literal>typeDescription</literal> is required only if the type we are specifying
+        introduces new features. If the <literal>features</literal> element is present,
+        it contains zero or more <literal>featureDescription</literal> elements, each of
+        which has the form:</para>
+      
+      
+      <programlisting><![CDATA[<featureDescription>
+  <name>[Name]</name>
+  <description>[String]</description>
+  <rangeTypeName>[Name]</rangeTypeName>
+  <elementType>[Name]</elementType>
+  <multipleReferencesAllowed>true|false</multipleReferencesAllowed>
+</featureDescription>]]></programlisting>
+      
+      <para>A feature&apos;s name follows the same rules as a type short name &ndash; a letter
+        followed by any number of letters, digits, or underscores. Feature names are case
+        sensitive.</para>
+      
+      <para>The feature&apos;s <literal>rangeTypeName</literal> specifies the type of
+        value that the feature can take. This may be the name of any type defined in your type
+        system, or one of the predefined types. All of the predefined types have names that are
+        prefixed with <literal>uima.cas</literal> or <literal>uima.tcas</literal>,
+        for example:
+        
+        
+        <programlisting>uima.cas.TOP 
+uima.cas.String
+uima.cas.Long 
+uima.cas.FSArray
+uima.cas.StringList
+uima.tcas.Annotation.</programlisting>
+        For a complete list of predefined types, see the CAS API documentation.</para>
+      
+      <para>The <literal>elementType</literal> of a feature is optional, and applies only
+        when the <literal>rangeTypeName</literal> is
+        <literal>uima.cas.FSArray</literal> or <literal>uima.cas.FSList</literal>
+        The <literal>elementType</literal> specifies what type of value can be assigned as
+        an element of the array or list. This must be the name of a non-primitive type. If
+        omitted, it defaults to <literal>uima.cas.TOP</literal>, meaning that any
+        FeatureStructure can be assigned as an element the array or list. Note: depending on
+        the CAS Interface that you use in your code, this constraint may or may not be
+        enforced.
+        Note: At run time, the elementType is available from a runtime Feature object 
+            (using the <literal>a_feature_object.getRange().getComponentType()</literal> method) 
+            only when specified for the <literal>uima.cas.FSArray</literal> ranges; it isn't
+            available for <literal>uima.cas.FSList</literal> ranges.
+        </para>
+        
+      
+      <para>The <literal>multipleReferencesAllowed</literal> feature is optional, and
+        applies only when the <literal>rangeTypeName</literal> is an array or list type (it
+        applies to arrays and lists of primitive as well as non-primitive types). Setting
+        this to false (the default) indicates that this feature has exclusive ownership of
+        the array or list, so changes to the array or list are localized. Setting this to true
+        indicates that the array or list may be shared, so changes to it may affect other
+        objects in the CAS. Note: there is currently no guarantee that the framework will
+        enforce this restriction. However, this setting may affect how the CAS is
+        serialized.</para>
+      
+    </section>
+    
+    <section id="&tp;type_system.string_subtypes">
+      <title>String Subtypes</title>
+      
+      <para>There is one other special type that you can declare &ndash; a subset of the String
+        type that specifies a restricted set of allowed values. This is useful for features
+        that can have only certain String values, such as parts of speech. Here is an example of
+        how to declare such a type:</para>
+      
+      
+      <programlisting><![CDATA[<typeDescription>
+  <name>PartOfSpeech</name>
+  <description>A part of speech.</description>
+  <supertypeName>uima.cas.String</supertypeName>
+  <allowedValues>
+    <value>
+      <string>NN</string>
+      <description>Noun, singular or mass.</description>
+    </value>
+    <value>
+      <string>NNS</string>
+      <description>Noun, plural.</description>
+    </value>
+    <value>
+      <string>VB</string>
+      <description>Verb, base form.</description>
+    </value>
+    ...
+  </allowedValues>
+</typeDescription>]]></programlisting>
+      
+    </section>
+  </section>
+  
+  <section id="&tp;aes">
+    <title>Analysis Engine Descriptors</title>
+    
+    <para>Analysis Engine (AE) descriptors completely describe Analysis Engines. There
+      are two basic types of Analysis Engines &ndash; <emphasis>Primitive</emphasis> and
+      <emphasis>Aggregate</emphasis>. A <emphasis>Primitive</emphasis> Analysis
+      Engine is a container for a single <emphasis>annotator</emphasis>, where as an
+      <emphasis>Aggregate</emphasis> Analysis Engine is composed of a collection of other
+      Analysis Engines. (For more information on this and other terminology, see <olink
+        targetdoc="&uima_docs_overview;"/> <olink
+        targetdoc="&uima_docs_overview;" targetptr="ugr.ovv.conceptual"/>).</para>
+    
+    <para>Both Primitive and Aggregate Analysis Engines have descriptors, and the two types
+      of descriptors have some similarities and some differences. <xref linkend="&tp;aes.primitive"/>
+      discusses Primitive Analysis Engine descriptors.  <xref linkend="&tp;aes.aggregate"/> then 
+      describes how Aggregate Analysis Engine descriptors are different.</para>
+    
+    <section id="&tp;aes.primitive">
+      <title>Primitive Analysis Engine Descriptors</title>
+      
+      <section id="&tp;aes.primitive.basic">
+        <title>Basic Structure</title>
+        
+        
+        <programlisting><![CDATA[<?xml version="1.0" encoding="UTF-8" ?>
+<analysisEngineDescription 
+        xmlns="http://uima.apache.org/resourceSpecifier">
+  <frameworkImplementation>org.apache.uima.java</frameworkImplementation> 
+
+  <primitive>true</primitive>
+  <annotatorImplementationName> [String] </annotatorImplementationName>
+
+  <analysisEngineMetaData>
+    ...
+  </analysisEngineMetaData>
+
+  <externalResourceDependencies>
+    ...
+  </externalResourceDependencies>
+
+  <resourceManagerConfiguration>
+    ...
+  </resourceManagerConfiguration>
+
+</analysisEngineDescription>]]></programlisting>
+        
+        <para>The document begins with a standard XML header. The recommended root tag is
+          <literal>&lt;analysisEngineDescription&gt;</literal>, although
+          <literal>&lt;taeDescription&gt;</literal> is also allowed for backwards
+          compatibility.</para>
+        
+        <para>Within the root element we declare that we are using the XML namespace
+          <literal>http://uima.apache.org/resourceSpecifier.</literal> It is
+          required that this namespace be used; otherwise, the descriptor will not be able to
+          be validated for errors.</para>
+        
+        <para> The first subelement,
+          <literal>&lt;frameworkImplementation&gt;,</literal> currently must have
+          the value <literal>org.apache.uima.java</literal>, or
+          <literal>org.apache.uima.cpp</literal>. In future versions, there may be
+          other framework implementations, or perhaps implementations produced by other
+          vendors.</para>
+        
+        <para>The second subelement, <literal>&lt;primitive&gt;,</literal> contains
+          the Boolean value <literal>true</literal>, indicating that this XML document
+          describes a <emphasis>Primitive</emphasis> Analysis Engine.</para>
+        
+        <para>The next subelement,<literal>
+          &lt;annotatorImplementationName&gt;</literal> is how the UIMA framework
+          determines which annotator class to use. This should contain a fully-qualified
+          Java class name for Java implementations, or the name of a .dll or .so file for C++
+          implementations.</para>
+        
+        <para>The <literal>&lt;analysisEngineMetaData&gt;</literal> object contains
+          descriptive information about the analysis engine and what it does. It is
+          described in <xref linkend="&tp;aes.metadata"/>.</para>
+        
+        <para>The <literal>&lt;externalResourceDependencies&gt;</literal> and
+          <literal>&lt;resourceManagerConfiguration&gt;</literal> elements declare
+          the external resource files that the analysis engine relies
+          upon. They are optional and are described in <xref
+            linkend="&tp;aes.primitive.external_resource_dependencies"/> and <xref
+            linkend="&tp;aes.primitive.resource_manager_configuration"/>.</para>
+        
+        </section>
+      
+        <section id="&tp;aes.metadata">
+          <title>Analysis Engine MetaData</title>
+          
+          
+          <programlisting><![CDATA[<analysisEngineMetaData>
+  <name> [String] </name>
+  <description>[String]</description>
+  <version>[String]</version>
+  <vendor>[String]</vendor>
+
+  <configurationParameters> ...  </configurationParameters>
+
+  <configurationParameterSettings>
+    ...
+  </configurationParameterSettings> 
+
+  <typeSystemDescription> ... </typeSystemDescription> 
+
+  <typePriorities> ... </typePriorities> 
+
+  <fsIndexCollection> ... </fsIndexCollection>
+
+  <capabilities> ... </capabilities>
+
+  <operationalProperties> ... </operationalProperties>
+
+</analysisEngineMetaData>]]></programlisting>
+          
+          <para>The <literal>analysisEngineMetaData</literal> element contains four
+            simple string fields &ndash; <literal>name</literal>,
+            <literal>description</literal>, <literal>version</literal>, and
+            <literal>vendor</literal>. Only the <literal>name</literal> field is
+            required, but providing values for the other fields is recommended. The
+            <literal>name</literal> field is just a descriptive name meant to be read by
+            users; it does not need to be unique across all Analysis Engines.</para>
+
+          <para>Configuration parameters are described in 
+            <xref linkend="&tp;aes.configuration_parameters"/>.</para>
+          
+          <para>The other sub-elements &ndash;
+            <literal>typeSystemDescription</literal>,
+            <literal>typePriorities</literal>, <literal>fsIndexes</literal>,
+            <literal>capabilities</literal> and
+            <literal>operationalProperties</literal> are described in the following
+            sections. The only one of these that is required is
+            <literal>capabilities</literal>; the others are optional.</para>
+          
+        </section>
+        
+          <section id="&tp;aes.type_system">
+            <title>Type System Definition</title>
+            
+            
+            <programlisting><![CDATA[<typeSystemDescription>
+
+  <name> [String] </name>
+  <description>[String]</description>
+  <version>[String]</version>
+  <vendor>[String]</vendor> 
+
+  <imports>
+    <import ...>
+    ...
+  </imports> 
+
+  <types>
+    <typeDescription>
+      ...
+    </typeDescription>
+
+    ...
+
+  </types>
+
+</typeSystemDescription>]]></programlisting>
+            
+            <para>A <literal>typeSystemDescription</literal> element defines a type
+              system for an Analysis Engine. The syntax for the element is described in <xref
+                linkend="&tp;type_system"/>.</para>
+            
+            <para>The recommended usage is to <literal>import</literal> an external type
+              system, using the import syntax described in <xref linkend="&tp;imports"/>
+              of this chapter. For example:
+              
+              
+              <programlisting>&lt;typeSystemDescription&gt;
+  &lt;imports&gt;
+    &lt;import location="MySharedTypeSystem.xml"&gt;
+  &lt;/imports&gt;
+&lt;/typeSystemDescription&gt;</programlisting></para>
+            
+            <para>This allows several AEs to share a single type system definition. The file
+              <literal>MySharedTypeSystem.xml</literal> would then contain the full
+              type system information, including the <literal>name</literal>,
+              <literal>description</literal>, <literal>vendor</literal>,
+              <literal>version</literal>, and <literal>types</literal>.</para>
+            
+          </section>
+          <section id="&tp;aes.type_priority">
+            <title>Type Priority Definition</title>
+            
+            
+            <programlisting><![CDATA[<typePriorities>
+  <name> [String] </name>
+  <description>[String]</description>
+  <version>[String]</version>
+  <vendor>[String]</vendor>
+
+  <imports>
+    <import ...>
+    ...
+  </imports> 
+
+  <priorityLists>
+    <priorityList>
+      <type>[TypeName]</type>
+      <type>[TypeName]</type>
+        ...
+    </priorityList>
+
+    ...
+
+  </priorityLists>
+</typePriorities>]]></programlisting>
+            
+            <para>The <literal>&lt;typePriorities&gt;</literal> element contains
+              zero or more <literal>&lt;priorityList&gt;</literal> elements; each
+              <literal>&lt;priorityList&gt;</literal> contains zero or more types.
+              Like a type system, a type priorities definition may also declare a name,
+              description, version, and vendor, and may import other type priorities. See
+                <xref linkend="&tp;imports"/> for the import syntax.</para>
+            
+            <para>Type priority is used when iterating over feature structures in the CAS.
+              For example, if the CAS contains a <literal>Sentence</literal> annotation
+              and a <literal>Paragraph</literal> annotation with the same span of text
+              (i.e. a one-sentence paragraph), which annotation should be returned first
+              by an iterator? Probably the Paragraph, since it is conceptually
+              <quote>bigger,</quote> but the framework does not know that and must be
+              explicitly told that the Paragraph annotation has priority over the Sentence
+              annotation, like this:
+              
+              
+              <programlisting>&lt;typePriorities&gt;
+  &lt;priorityList&gt;
+    &lt;type&gt;org.myorg.Paragraph&lt;/type&gt;
+    &lt;type&gt;org.myorg.Sentence&lt;/type&gt;
+  &lt;/priorityList&gt;
+&lt;/typePriorities&gt;</programlisting></para>
+            
+            <para>All of the <literal>&lt;priorityList&gt;</literal> elements defined
+              in the descriptor (and in all component descriptors of an aggregate analysis
+              engine descriptor) are merged to produce a single priority list.</para>
+            
+            <para>Subtypes of types specified here are also ordered, unless overridden by
+              another user-specified type ordering. For example, if you specify type A
+              comes before type B, then subtypes of A will come before subtypes of B, unless
+              there is an overriding specification which declares some subtype of B comes
+              before some subtype of A.</para>
+            
+            <para>If there are inconsistencies between the priority list (type A declared
+              before type B in one priority list, and type B declared before type A in
+              another), the framework will throw an exception.</para>
+            
+            <para>User defined indexes may declare if they wish to use the type priority or
+              not; see the next section.</para>
+          </section>
+          
+          <section id="&tp;aes.index">
+            <title>Index Definition</title>
+            
+            
+            <programlisting><![CDATA[<fsIndexCollection>
+
+  <name>[String]</name>
+  <description>[String]</description>
+  <version>[String]</version>
+  <vendor>[String]</vendor> 
+
+  <imports>
+    <import ...>
+    ...
+  </imports>
+
+  <fsIndexes> 
+
+    <fsIndexDescription>
+      ...
+    </fsIndexDescription>
+
+    <fsIndexDescription>
+      ...
+    </fsIndexDescription>
+
+  </fsIndexes>
+
+</fsIndexCollection>]]></programlisting>
+            
+            <para>The <literal>fsIndexCollection</literal> element declares<emphasis> Feature Structure
+              Indexes</emphasis>, each of which defined an index that holds feature structures of a given type.
+              Information in the CAS is always accessed through an index. There is a built-in default annotation
+              index declared which can be used to access instances of type
+              <literal>uima.tcas.Annotation</literal> (or its subtypes), sorted based on their
+              <literal>begin</literal> and <literal>end</literal> features, and the type priority ordering (if specified). 
+              For all other types, there is a
+              default, unsorted (bag) index. If there is a need for a specialized index it must be declared in this
+              element of the descriptor. See <olink targetdoc="&uima_docs_ref;"
+                targetptr="ugr.ref.cas.indexes_and_iterators"/> for details on FS indexes.</para>
+            
+            <para>Like type systems and type priorities, an
+              <literal>fsIndexCollection</literal> can declare a
+              <literal>name</literal>, <literal>description</literal>,
+              <literal>vendor</literal>, and <literal>version</literal>, and may
+              import other <literal>fsIndexCollection</literal>s. The import syntax is
+              described in <xref linkend="&tp;imports"/>.</para>
+            
+            <para>An <literal>fsIndexCollection</literal> may also define zero or more
+              <literal>fsIndexDescription</literal> elements, each of which defines a
+              single index. Each <literal>fsIndexDescription</literal> has the form:
+              
+              
+              <programlisting><![CDATA[<fsIndexDescription>
+
+  <label>[String]</label>
+  <typeName>[TypeName]</typeName>
+  <kind>sorted|bag|set</kind>
+
+  <keys>
+
+    <fsIndexKey>
+      <featureName>[Name]</featureName>
+      <comparator>standard|reverse</comparator>
+    </fsIndexKey>
+
+    <fsIndexKey>
+      <typePriority/>
+    </fsIndexKey>
+
+    ...
+
+  </keys>
+</fsIndexDescription>]]></programlisting></para>
+            
+            <para>The <literal>label</literal> element defines the name by which
+              applications and annotators refer to this index. The
+              <literal>typeName</literal> element contains the name of the type that will
+              be contained in this index. This must match one of the type names defined in the
+              <literal>&lt;typeSystemDescription&gt;</literal>.</para>
+            
+            <para>There are three possible values for the
+              <literal>&lt;kind&gt;</literal> of index. Sorted indexes enforce an
+              ordering of feature structures, based on defined keys.  Bag indexes do
+              not enforce ordering, and have no defined keys. Set indexes do not
+              enforce ordering, but use defined keys to specify equivalence classes; 
+              addToIndexes will not add a Feature Structure to a set index if its keys 
+              match those of an entry of the same type already in the index.
+              If the <literal>&lt;kind&gt;</literal>element is omitted, it will default to
+              sorted, which is the most common type of index.</para>
+              
+            <para>Prior to version 2.7.0, the bag and sorted indexes stored duplicate entries for the
+            same identical FS, if it was added to the indexes multiple times. As of version 2.7.0, this 
+            is changed; a second or subsequent add to index operation has no effect.  This has the
+            consequence that a remove operation now guarantees that the particular FS is removed 
+            (as opposed to only being able to say that one (of perhaps many duplicate entries) is removed).
+            Since sending to remote annotators only adds entries to indexes at most once, this 
+            behavior is consistent with that.</para>
+            
+            <para>Note that even after this change, there is still a distinct difference in meaning for bag and set indexes.
+            The set index uses equal defined key values plus the type of the Feature Structure to determine equivalence classes for Feature Structures, and
+            will not add a Feature Structure if it has equal key values and the same type to an entry already in there.</para>
+            
+            <para>It is possible, however, that users may be depending on having multiple instances of 
+            the identical FeatureStructure in the indicies. Therefore, UIMA uses 
+             a JVM defined property,
+            "uima.allow_duplicate_add_to_indexes", which (if defined whend UIMA is loaded) will restore the previous behavior.</para>
+            
+            <note><para>If duplicates are allowed, then the proper way to update an indexed Feature Structure is to
+              <itemizedlist>
+                <listitem><para>remove <emphasis role="bold">*all*</emphasis> instances of the FS to be
+                  updated </para></listitem>
+                <listitem><para>update the features</para></listitem>
+                <listitem><para>re-add the Feature Structure to the indexes (perhaps multiple times, depending on the
+                details of your logic).</para></listitem>
+              </itemizedlist></para></note>
+            
+            <note><para>There is usually no need to explicitly declare a Bag index in your descriptor.  
+              As of UIMA v2.1, if you do not declare any index for a type (or any of its 
+              supertypes), a Bag index will be automatically created if an instance of that type is added to the indexes.</para></note>
+                        
+            <para>An Sorted or Set index may define zero or more <emphasis>keys</emphasis>. These keys
+              determine the sort order of the feature structures within a sorted index, and
+              partially determine equality for set indexes (the equality measure always includes testing that the types are the same). 
+              Bag indexes do not use keys, and 
+			  equality is determined by Feature Structure identity (that is, two elements
+			  are considered equal if and only if they are exactly the same feature structure,
+			  located in the same place in the CAS). Keys are
+              ordered by precedence &ndash; the first key is evaluated first, and
+              subsequent keys are evaluated only if necessary.</para>
+            
+            <para>Each key is represented by an <literal>fsIndexKey</literal> element.
+              Most <literal>fsIndexKeys</literal> contains a
+              <literal>featureName</literal> and a <literal>comparator</literal>.
+              The <literal>featureName</literal> must match the name of one of the
+              features for the type specified in the
+              <literal>&lt;typeName&gt;</literal> element for this index. The
+              comparator defines how the features will be compared &ndash; a value of
+              <literal>standard</literal> means that features will be compared using the
+              standard comparison for their data type (e.g. for numerical types, smaller
+              values precede larger values, and for string types, Unicode string
+              comparison is performed). A value of <literal>reverse</literal> means that
+              features will be compared using the reverse of the standard comparison (e.g.
+              for numerical types, larger values precede smaller values, etc.). For Set
+              indexes, the comparator direction is ignored &ndash; the keys are only used
+              for the equality testing.</para>
+            
+            <para>Each key used in comparisons must refer to a feature whose range type is
+              Boolean, Byte, Short, Integer, Long, Float, Double, or String.
+              </para>
+            
+            <para>There is a second type of a key, one which contains only the
+              <literal>&lt;typePriority/&gt;</literal>. When this key is used, it
+              indicates that Feature Structures will be compared using the type priorities
+              declared in the <literal>&lt;typePriorities&gt;</literal> section of the
+              descriptor.</para>
+            
+          </section>
+          
+          <section id="&tp;aes.capabilities">
+            <title>Capabilities</title>
+            
+            
+            <programlisting><![CDATA[<capabilities>
+  <capability>
+
+    <inputs>
+      <type allAnnotatorFeatures="true|false"[TypeName]</type>
+      ...
+      <feature>[TypeName]:[Name]</feature>
+      ...
+    </inputs>
+
+    <outputs>
+      <type allAnnotatorFeatures="true|false"[TypeName]</type>
+      ...
+      <feature>[TypeName]:[Name]</feature>
+      ...
+    </output>
+
+    <inputSofas>
+      <sofaName>[name]</sofaName>
+      ...
+    </inputSofas>
+
+    <outputSofas>
+      <sofaName>[name]</sofaName>
+      ...
+    </outputSofas>
+
+    <languagesSupported>
+      <language>[ISO Language ID]</language>
+        ...
+    </languagesSupported>
+  </capability>
+
+  <capability>
+    ...
+  </capability>
+
+  ...
+
+</capabilities>]]></programlisting>
+            
+            <para>The capabilities definition is used by the UIMA Framework in several
+              ways, including setting up the Results Specification for process calls,
+              routing control for aggregates based on language, and as part of the Sofa
+              mapping function.</para>
+            
+            <para>The <literal>capabilities</literal> element contains one or more
+              <literal>capability</literal> elements. In Version 2 and onwards, only one
+              capability set should be used (multiple sets will continue to work for a while,
+              but they're not logically consistently supported).
+              <!-- Because you can therefore
+              declare multiple capability sets, you can use this to model component behavior
+              
+              that for a given set of inputs, produces a particular set of outputs. --></para>
+            
+            <para>Each <literal>capability</literal> contains
+              <literal>inputs</literal>, <literal>outputs</literal>,
+              <literal>languagesSupported, inputSofas, and outputSofas</literal>.
+              Inputs and outputs element are required (though they may be empty);
+              <literal>&lt;languagesSupported&gt;, &lt;inputSofas</literal>&gt;,
+              and <literal>&lt;outputSofas&gt;</literal> are optional.</para>
+            
+            <para>Both inputs and outputs may contain a mixture of type and feature
+              elements.</para>
+            
+            <para><literal>&lt;type...&gt;</literal> elements contain the name of one
+              of the types defined in the type system or one of the built in types. Declaring a
+              type as an input means that this component expects instances of this type to be
+              in the CAS when it receives it to process. Declaring a type as an output means
+              that this component creates new instances of this type in the CAS.</para>
+            
+            <para>There is an optional attribute
+              <literal>allAnnotatorFeatures</literal>, which defaults to false if
+              omitted. The Component Descriptor Editor tool defaults this to true when a new
+              type is added to the list of inputs and/or outputs. When this attribute is true,
+              it specifies that all of the type&apos;s features are also declared as input or
+              output. Otherwise, the features that are required as inputs or populated as
+              outputs must be explicitly specified in feature elements.</para>
+            
+            <para><literal>&lt;feature...&gt;</literal> elements contain the
+              <quote>fully-qualified</quote> feature name, which is the type name
+              followed by a colon, followed by the feature name, e.g.
+              <literal>org.myorg.TokenAnnotation:lemma</literal>.
+              <literal>&lt;feature...&gt;</literal> elements in the
+              <literal>&lt;inputs&gt;</literal> section must also have a corresponding
+              type declared as an input. In output sections, this is not required. If the type
+              is not specified as an output, but a feature for that type is, this means that
+              existing instances of the type have the values of the specified features
+              updated. Any type mentioned in a <literal>&lt;feature&gt;</literal>
+              element must be either specified as an input or an output or both.</para>
+            
+            <para><literal>language </literal>elements contain one of the ISO language
+              identifiers, such as <literal>en</literal> for English, or
+              <literal>en-US</literal> for the United States dialect of English.</para>
+            
+            <para>The list of language codes can be found here: <ulink
+                url="http://www.ics.uci.edu/pub/ietf/http/related/iso639.txt"/>
+              and the country codes here:
+              <ulink
+                url="http://www.chemie.fu-berlin.de/diverse/doc/ISO_3166.html"/>
+              </para>
+            
+            <para><literal>&lt;inputSofas&gt;</literal> and
+              <literal>&lt;outputSofas&gt;</literal> declare sofa names used by this
+              component. All Sofa names must be unique within a particular capability set. A
+              Sofa name must be an input or an output, and cannot be both. It is an error to have a
+              Sofa name declared as an input in one capability set, and also have it declared
+              as an output in another capability set.</para>
+            
+            <para>A <literal>&lt;sofaName&gt;</literal> is written as a simple
+              Java-style identifier, without any periods in the name, except that it may be
+              written to end in <quote><literal>.*</literal></quote>. If written in this
+              manner, it specifies a set of Sofa names, all of which start with the base name
+              (the part before the .*) followed by a period and then an arbitrary Java
+              identifier (without periods). This form is used to specify in the descriptor
+              that the component could generate an arbitrary number of Sofas, the exact
+              names and numbers of which are unknown before the component is run.</para>
+            
+          </section>
+          
+          <section id="&tp;aes.operational_properties">
+            <title>OperationalProperties</title>
+            
+            <para>Components can specify specific operational properties that can be
+              useful in deployment. The following are available:</para>
+            
+            
+            <programlisting><![CDATA[<operationalProperties>
+  <modifiesCas> true|false </modifiesCas>
+  <multipleDeploymentAllowed> true|false </multipleDeploymentAllowed>
+  <outputsNewCASes> true|false </outputsNewCASes>
+</operationalProperties>]]></programlisting>
+            
+            <para><literal>ModifiesCas</literal>, if false, indicates that this
+              component does not modify the CAS. If it is not specified, the default value is
+              true except for CAS Consumer components.</para>
+                       
+            <para><literal>multipleDeploymentAllowed</literal>, if true, allows the
+              component to be deployed multiple times to increase performance through
+              scale-out techniques. If it is not specified, the default value is true,
+              except for CAS Consumer and Collection Reader components.</para>
+
+            <note><para>If you wrap one or more CAS Consumers inside an aggregate as the only
+            components, you must explicitly specify in the aggregate the 
+            <literal>multipleDeploymentAllowed</literal> property as false (assuming the CAS Consumer 
+            components take the default here); otherwise the framework will complain about inconsistent 
+            settings for these.</para></note>
+                        
+            <para><literal>outputsNewCASes</literal>, if true, allows the component to
+              create new CASes during processing, for example to break a large artifact into
+              smaller pieces. See <olink targetdoc="&uima_docs_tutorial_guides;"
+                /> <olink targetdoc="&uima_docs_tutorial_guides;"
+                targetptr="ugr.tug.cm"/> for details.</para>
+          </section>
+          
+          <section id="&tp;aes.primitive.external_resource_dependencies">
+            <title>External Resource Dependencies</title>
+            
+            
+            <programlisting><![CDATA[<externalResourceDependencies>
+  <externalResourceDependency>
+    <key>[String]</key>
+    <description>[String] </description>
+    <interfaceName>[String]</interfaceName>
+    <optional>true|false</optional>
+  </externalResourceDependency>
+
+  <externalResourceDependency>
+    ...
+  </externalResourceDependency>
+
+  ...
+
+</externalResourceDependencies>]]></programlisting>
+            
+            <para>A primitive annotator may declare zero or more
+              <literal>&lt;externalResourceDependency&gt;</literal> elements. Each
+              dependency has the following elements:
+              
+              <itemizedlist><listitem><para><literal>key</literal> &ndash; the
+                string by which the annotator code will attempt to access the resource. Must
+                be unique within this annotator.</para></listitem>
+                
+                <listitem><para><literal>description</literal> &ndash; a textual
+                  description of the dependency.</para></listitem>
+                
+                <listitem><para><literal>interfaceName</literal> &ndash; the
+                  fully-qualified name of the Java interface through which the annotator
+                  will access the data. This is optional. If not specified, the annotator
+                  can only get an InputStream to the data.</para></listitem>
+                
+                <listitem><para><literal>optional</literal> &ndash; whether the
+                  resource is optional. If false, an exception will be thrown if no resource
+                  is assigned to satisfy this dependency. Defaults to false. </para>
+                  </listitem></itemizedlist></para>
+            
+          </section>
+          
+          <section id="&tp;aes.primitive.resource_manager_configuration">
+            <title>Resource Manager Configuration</title>
+            
+            
+            <programlisting><![CDATA[<resourceManagerConfiguration>
+
+  <name>[String]</name>
+  <description>[String]</description>
+  <version>[String]</version>
+  <vendor>[String]</vendor> 
+
+  <imports>
+    <import ...>
+    ...
+  </imports>
+
+  <externalResources>
+
+    <externalResource>
+      <name>[String]</name>
+      <description>[String]</description>
+      <fileResourceSpecifier>
+        <fileUrl>[URL]</fileUrl>
+      </fileResourceSpecifier>
+      <implementationName>[String]</implementationName>
+    </externalResource>
+    ...
+  </externalResources>
+
+  <externalResourceBindings>
+    <externalResourceBinding>
+      <key>[String]</key>
+      <resourceName>[String]</resourceName>
+    </externalResourceBinding>
+    ...
+  </externalResourceBindings>
+
+</resourceManagerConfiguration>]]></programlisting>
+            
+            <para>This element declares external resources and binds them to
+              annotators&apos; external resource dependencies.</para>
+            
+            <para>The <literal>resourceManagerConfiguration</literal> element may
+              optionally contain an <literal>import</literal>, which allows resource
+              definitions to be stored in a separate (shareable) file. See <xref
+                linkend="&tp;imports"/> for details.</para>
+            
+            <para>The <literal>externalResources</literal> element contains zero or
+              more <literal>externalResource</literal> elements, each of which
+              consists of:
+              
+              <itemizedlist><listitem><para><literal>name</literal> &ndash; the
+                name of the resource. This name is referred to in the bindings (see below).
+                Resource names need to be unique within any Aggregate Analysis Engine or
+                Collection Processing Engine, so the Java-like
+                <literal>org.myorg.mycomponent.MyResource</literal> syntax is
+                recommended.</para></listitem>
+                
+                <listitem><para><literal>description</literal> &ndash; English
+                  description of the resource.</para></listitem>
+                
+                <listitem><para>Resource Specifier &ndash;
+                  Declares the location of the resource. There are different
+                  possibilities for how this is done (see below).</para></listitem>
+                
+                <listitem><para><literal>implementationName</literal> &ndash; The
+                  fully-qualified name of the Java class that will be instantiated from the
+                  resource data. This is optional; if not specified, the resource will be
+                  accessible as an input stream to the raw data. If specified, the Java class
+                  must implement the <literal>interfaceName</literal> that is
+                  specified in the External Resource Dependency to which it is bound.
+                  </para></listitem></itemizedlist></para>
+            
+            <para>One possibility for the resource specifier is a
+              <literal>&lt;fileResourceSpecifier&gt;</literal>, as shown above. This
+              simply declares a URL to the resource data. This support is built on the Java
+              class URL and its method URL.openStream(); it supports the protocols
+              <quote>file</quote>, <quote>http</quote> and <quote>jar</quote> (for
+              referring to files in jars) by default, and you can plug in handlers for other
+              protocols. The URL has to start with file: (or some other protocol). It is
+              relative to either the classpath or the <quote>data path</quote>. The data
+              path works like the classpath but can be set programmatically via
+              <literal>ResourceManager.setDataPath()</literal>. Setting the Java
+              System property <literal>uima.datapath</literal> also works.</para>
+            
+            <para><literal>file:com/apache.d.txt</literal> is a relative path;
+              relative paths for resources are resolved using the classpath and/or the
+              datapath. For the file protocol, URLs starting with file:/ or file:/// are
+              absolute. Note that <literal>file://org/apache/d.txt</literal> is NOT an
+              absolute path starting with <quote>org</quote>. The <quote>//</quote>
+              indicates that what follows is a host name. Therefore if you try to use this URL
+              it will complain that it can&apos;t connect to the host <quote>org</quote>
+              </para>
+            
+			<para>The URL value may contain references to external override variables using the
+ 		      <literal>${variable-name}</literal> syntax, 
+			  e.g. <literal>file:com/${dictUrl}.txt</literal>.
+			  If a variable is undefined the value is left unmodified and a warning message
+ 		      identifies the missing variable.
+			  </para>
+
+            <para>Another option is a
+              <literal>&lt;fileLanguageResourceSpecifier&gt;</literal>, which is
+              intended to support resources, such as dictionaries, that depend on the
+              language of the document being processed. Instead of a single URL, a prefix and
+              suffix are specified, like this:
+              
+              
+              <programlisting><![CDATA[<fileLanguageResourceSpecifier>
+  <fileUrlPrefix>file:FileLanguageResource_implTest_data_</fileUrlPrefix>
+  <fileUrlSuffix>.dat</fileUrlSuffix>
+</fileLanguageResourceSpecifier>]]></programlisting></para>
+            
+            <para>The URL of the actual resource is then formed by concatenating the prefix,
+              the language of the document (as an ISO language code, e.g.
+              <literal>en</literal> or <literal>en-US</literal>
+              &ndash; see <xref linkend="&tp;aes.capabilities"/> for more
+              information), and the suffix.</para>
+            
+		    <para>A third option is a <literal>customResourceSpecifier</literal>, which allows
+			  you to plug in an arbitrary Java class.  See <xref linkend="&tp;custom_resource_specifiers"/>
+			  for more information.</para>
+			  
+            <para>The <literal>externalResourceBindings</literal> element declares
+              which resources are bound to which dependencies. Each
+              <literal>externalResourceBinding</literal> consists of:
+              
+              <itemizedlist><listitem><para><literal>key</literal> &ndash;
+                identifies the dependency. For a binding declared in a primitive analysis
+                engine descriptor, this must match the value of the
+                <literal>key</literal> element of one of the
+                <literal>externalResourceDependency</literal> elements. Bindings
+                may also be specified in aggregate analysis engine descriptors, in which
+                case a compound key is used
+                &ndash; see <xref
+                  linkend="&tp;aes.aggregate.external_resource_bindings"/>
+                .</para></listitem>
+                
+                <listitem><para><literal>resourceName</literal> &ndash; the name of
+                  the resource satisfying the dependency. This must match the value of the
+                  <literal>name</literal> element of one of the
+                  <literal>externalResource</literal> declarations. </para>
+                  </listitem></itemizedlist></para>
+            
+            <para>A given resource dependency may only be bound to one external resource;
+              one external resource may be bound to many dependencies &ndash; to allow
+              resource sharing.</para>
+          </section>
+          
+          <section id="&tp;aes.environment_variable_references">
+            <title>Environment Variable References</title>
+            
+            <para>In several places throughout the descriptor, it is possible to reference
+              environment variables. In Java, these are actually references to Java system
+              properties. To reference system environment variables from a Java analysis
+              engine you must pass the environment variables into the Java virtual machine
+              by using the <literal>&minus;D</literal> option on the <literal>java</literal>
+              command line.</para>
+            
+            <para>The syntax for environment variable references is
+              <literal>&lt;envVarRef&gt;[VariableName]&lt;/envVarRef&gt;</literal>
+              , where [VariableName] is any valid Java system property name. Environment
+              variable references are valid in the following places:
+              
+              <itemizedlist spacing="compact"><listitem><para>The value of a
+                configuration parameter (String-valued parameters only)</para>
+                </listitem>
+                
+                <listitem><para>The
+                  <literal>&lt;annotatorImplementationName&gt;</literal> element
+                  of a primitive AE descriptor</para></listitem>
+                
+                <listitem><para>The <literal>&lt;name&gt;</literal> element within
+                  <literal>&lt;analysisEngineMetaData&gt;</literal></para>
+                  </listitem>
+                
+                <listitem><para>Within a
+                  <literal>&lt;fileResourceSpecifier&gt;</literal> or
+                  <literal>&lt;fileLanguageResourceSpecifier&gt;</literal>
+                  </para></listitem></itemizedlist></para>
+            
+            <para>For example, if the value of a configuration parameter were specified as:
+              <literal>&lt;string&gt;&lt;envVarRef&gt;TEMP_DIR&lt;/envVarRef&gt;/temp.dat&lt;/string&gt;</literal>
+              , and the value of the <literal>TEMP_DIR</literal> Java System property were
+              <literal>c:/temp</literal>, then the configuration parameter&apos;s
+              value would evaluate to <literal>c:/temp/temp.dat</literal>.</para>
+              
+            <note><para>The Component Descriptor Editor does not support 
+              environment variable references.  If you need to, however, you 
+              can use the <code>source</code> tab view in the CDE to manually
+              add this notation.
+              </para></note>
+            
+          </section>
+        </section>
+        <section id="&tp;aes.aggregate">
+          <title>Aggregate Analysis Engine Descriptors</title>
+          
+          <para>Aggregate Analysis Engines do not contain an annotator, but instead
+            contain one or more component (also called <emphasis>delegate</emphasis>)
+            analysis engines.</para>
+          
+          <para>Aggregate Analysis Engine Descriptors maintain most of the same structure
+            as Primitive Analysis Engine Descriptors. The differences are:</para>
+          
+          <itemizedlist><listitem><para>An Aggregate Analysis Engine Descriptor
+            contains the element
+            <literal>&lt;primitive&gt;false&lt;/primitive&gt;</literal> rather
+            than <literal>&lt;primitive&gt;true&lt;/primitive&gt;</literal>.
+            </para></listitem>
+            
+            <listitem><para>An Aggregate Analysis Engine Descriptor must not include a
+              <literal>&lt;annotatorImplementationName&gt;</literal>
+              element.</para></listitem>
+            
+            <listitem><para>In place of the
+              <literal>&lt;annotatorImplementationName&gt;</literal>, an Aggregate
+              Analysis Engine Descriptor must have a
+              <literal>&lt;delegateAnalysisEngineSpecifiers&gt;</literal>
+              element. See <xref linkend="&tp;aes.aggregate.delegates"/>.</para>
+              </listitem>
+            
+            <listitem><para>An Aggregate Analysis Engine Descriptor may provide a
+              <literal>&lt;flowController&gt;</literal> element immediately
+              following the
+              <literal>&lt;delegateAnalysisEngineSpecifiers&gt;</literal>. <xref
+                linkend="&tp;aes.aggregate.flow_controller"/>.</para></listitem>
+            
+            <listitem><para>Under the analysisEngineMetaData element, an Aggregate
+              Analysis Engine Descriptor may specify an additional element --
+              <literal>&lt;flowConstraints&gt;</literal>. See <xref
+                linkend="&tp;aes.aggregate.flow_constraints"/>. Typically only one
+              of <literal>&lt;flowController&gt;</literal> and
+              <literal>&lt;flowConstraints&gt;</literal> are specified. If both are
+              specified, the <literal>&lt;flowController&gt;</literal> takes
+              precedence, and the flow controller implementation can use the information
+              in specified in the <literal>&lt;flowConstraints&gt;</literal> as part of
+              its configuration input.</para></listitem>
+            
+            <listitem><para>An aggregate Analysis Engine Descriptors must not contain a
+              <literal>&lt;typeSystemDescription&gt;</literal> element. The Type
+              System of the Aggregate Analysis Engine is derived by merging the Type System
+              of the Analysis Engines that the aggregate contains.</para></listitem>
+            
+            <listitem><para>Within aggregate Analysis Engine Descriptors,
+              <literal>&lt;configurationParameter&gt;</literal> elements may define
+              <literal>&lt;overrides&gt;</literal>. See <xref
+                linkend="&tp;aes.aggregate.configuration_parameter_overrides"/>
+              .</para></listitem>
+            
+            <listitem><para>External Resource Bindings can bind resources to
+              dependencies declared by any delegate AE within the aggregate. See <xref
+                linkend="&tp;aes.aggregate.external_resource_bindings"/>.</para>
+              </listitem>
+            
+            <listitem><para>An additional optional element,
+              <literal>&lt;sofaMappings&gt;</literal>, may be included. </para>
+              </listitem></itemizedlist>
+          
+          <section id="&tp;aes.aggregate.delegates">
+            <title>Delegate Analysis Engine Specifiers</title>
+            
+            
+            <programlisting><![CDATA[<delegateAnalysisEngineSpecifiers>
+
+  <delegateAnalysisEngine key="[String]">
+    <analysisEngineDescription>...</analysisEngineDescription> |
+    <import .../> 
+  </delegateAnalysisEngine>
+
+  <delegateAnalysisEngine key="[String]">
+    ...
+  </delegateAnalysisEngine>
+
+  ...
+
+</delegateAnalysisEngineSpecifiers>]]></programlisting>
+            
+            <para>The <literal>delegateAnalysisEngineSpecifiers</literal> element
+              contains one or more <literal>delegateAnalysisEngine</literal>
+              elements. Each of these must have a unique key, and must contain
+              either:</para>
+            
+            <itemizedlist><listitem><para>A complete
+              <literal>analysisEngineDescription</literal> element describing the
+              delegate analysis engine <emphasis role="bold">OR</emphasis></para>
+              </listitem>
+              
+              <listitem><para>An <literal>import</literal> element giving the name or
+                location of the XML descriptor for the delegate analysis engine (see <xref
+                  linkend="&tp;imports"/>).</para></listitem></itemizedlist>
+            
+            <para>The latter is the much more common usage, and is the only form supported by
+              the Component Descriptor Editor tool.</para>
+          </section>
+          <section id="&tp;aes.aggregate.flow_controller">
+            <title>FlowController</title>
+            
+            
+            <programlisting><![CDATA[<flowController key="[String]">
+    <flowControllerDescription>...</flowControllerDescription> |
+    <import .../>
+  </flowController>]]></programlisting>
+            
+            <para>The optional <literal>flowController</literal> element identifies
+              the descriptor of the FlowController component that will be used to determine
+              the order in which delegate Analysis Engine are called.</para>
+            
+            <para>The <literal>key</literal> attribute is optional, but recommended; it
+              assigns the FlowController an identifier that can be used for configuration
+              parameter overrides, Sofa mappings, or external resource bindings. The key
+              must not be the same as any of the delegate analysis engine keys.</para>
+            
+            <para>As with the <literal>delegateAnalysisEngine</literal> element, the
+              <literal>flowController</literal> element may contain either a complete
+              <literal>flowControllerDescription</literal> or an
+              <literal>import</literal>, but the import is recommended. The Component
+              Descriptor Editor tool only supports imports here.</para>
+            
+          </section>
+          <section id="&tp;aes.aggregate.flow_constraints">
+            <title>FlowConstraints</title>
+            
+            <para>If a <literal>&lt;flowController&gt;</literal> is not specified, the
+              order in which delegate Analysis Engines are called within the aggregate
+              Analysis Engine is specified using the
+              <literal>&lt;flowConstraints&gt;</literal> element, which must occur
+              immediately following the
+              <literal>configurationParameterSettings</literal> element. If a
+              <literal>&lt;flowController&gt;</literal> is specified, then the
+              <literal>&lt;flowConstraints&gt;</literal> are optional. They can be
+              used to pass an ordering of delegate keys to the
+              <literal>&lt;flowController&gt;</literal>.</para>
+            
+            <para>There are two options for flow constraints --
+              <literal>&lt;fixedFlow&gt;</literal> or
+              <literal>&lt;capabilityLanguageFlow&gt;</literal>. Each is discussed
+              in a separate section below.</para>
+            
+            <section id="&tp;aes.aggregate.flow_constraints.fixed_flow">
+              <title>Fixed Flow</title>
+              
+              
+              <programlisting><![CDATA[<flowConstraints>
+  <fixedFlow>
+    <node>[String]</node>
+    <node>[String]</node>
+    ...
+  </fixedFlow>
+</flowConstraints>]]></programlisting>
+              
+              <para>The <literal>flowConstraints</literal> element must be included
+                immediately following the
+                <literal>configurationParameterSettings</literal> element.</para>
+              
+              <para>Currently the <literal>flowConstraints</literal> element must
+                contain a <literal>fixedFlow</literal> element. Eventually, other
+                types of flow constraints may be possible.</para>
+              
+              <para>The <literal>fixedFlow</literal> element contains one or more
+                <literal>node</literal> elements, each of which contains an identifier
+                which must match the key of a delegate analysis engine specified in the
+                <literal>delegateAnalysisEngineSpecifiers</literal>
+                element.</para>
+              
+            </section>
+            <section
+              id="&tp;aes.aggregate.flow_constraints.capability_language_flow">
+              <title>Capability Language Flow</title>
+              
+              
+              <programlisting><![CDATA[<flowConstraints>
+  <capabilityLanguageFlow>
+    <node>[String]</node>
+    <node>[String]</node>
+    ...
+  </capabilityLanguageFlow>
+</flowConstraints>]]></programlisting>
+              
+              <para>If you use <literal>&lt;capabilityLanguageFlow&gt;</literal>,
+                the delegate Analysis Engines named by the
+                <literal>&lt;node&gt;</literal> elements are called in the given order,
+                except that a delegate Analysis Engine is skipped if any of the following are
+                true (according to that Analysis Engine&apos;s declared output
+                capabilities):</para>
+              
+              <itemizedlist><listitem><para>It cannot produce any of the aggregate
+                Analysis Engine&apos;s output capabilities for the language of the
+                current document.</para></listitem>
+                
+                <listitem><para>All of the output capabilities have already been
+                  produced by an earlier Analysis Engine in the flow. </para></listitem>
+                </itemizedlist>
+              
+              <para>For example, if two annotators produce
+                <literal>org.myorg.TokenAnnotation</literal> feature structures for
+                the same language, these feature structures will only be produced by the
+                first annotator in the list.</para>
+              
+              <note><para>The flow analysis uses the specific types that are specified in the
+              output capabilities, without any expansion for subtypes.  So, if you expect
+              a type TT and another type SubTT (which is a subtype of TT) in the output, you
+              must include both of them in the output capabilities.</para></note>
+            </section>
+          </section>
+          
+          <section id="&tp;aes.aggregate.external_resource_bindings">
+            <title>External Resource Bindings</title>
+            
+            <para>Aggregate analysis engine descriptors can declare resource bindings
+              that bind resources to dependencies declared in any of the delegate analysis
+              engines (or their subcomponents, recursively) within that aggregate. This
+              allows resource sharing. Any binding at this level overrides (supersedes)
+              any binding specified by a contained component or their subcomponents,
+              recursively.</para>
+            
+            <para>For example, consider an aggregate Analysis Engine Descriptor that
+              contains delegate Analysis Engines with keys
+              <literal>annotator1</literal> and <literal>annotator2</literal> (as
+              declared in the <literal>&lt;delegateAnalysisEngine&gt;</literal>
+              element &ndash; see <xref linkend="&tp;aes.aggregate.delegates"/>),
+              where <literal>annotator1</literal> declares a resource dependency with
+              key <literal>myResource</literal> and <literal>annotator2</literal>
+              declares a resource dependency with key <literal>someResource</literal>
+              .</para>
+            
+            <para>Within that aggregate Analysis Engine Descriptor, the following
+              <literal>resourceManagerConfiguration</literal> would bind both of
+              those dependencies to a single external resource file.</para>
+            
+            
+            <programlisting><![CDATA[<resourceManagerConfiguration>
+
+  <externalResources>
+    <externalResource>
+      <name>ExampleResource</name>
+      <fileResourceSpecifier>
+        <fileUrl>file:MyResourceFile.dat</fileUrl>
+      </fileResourceSpecifier>
+    </externalResource>
+  </externalResources>  
+
+  <externalResourceBindings>
+    <externalResourceBinding>
+      <key>annotator1/myResource</key>
+      <resourceName>ExampleResource</resourceName>
+    </externalResourceBinding>
+    <externalResourceBinding>
+      <key>annotator2/someResource</key>
+      <resourceName>ExampleResource</resourceName>
+    </externalResourceBinding>
+  </externalResourceBindings>
+
+</resourceManagerConfiguration>]]></programlisting>
+            
+            <para>The syntax for the <literal>externalResources</literal> declaration
+              is exactly the same as described previously. In the resource bindings note the
+              use of the compound keys, e.g. <literal>annotator1/myResource</literal>.
+              This identifies the resource dependency key
+              <literal>myResource</literal> within the annotator with key
+              <literal>annotator1</literal>. Compound resource dependencies can be
+              multiple levels deep to handle nested aggregate analysis engines.</para>
+          </section>
+          
+          <section id="&tp;aes.aggregate.sofa_mappings">
+            <title>Sofa Mappings</title>
+            
+            <para>Sofa mappings are specified between Sofa names declared in this
+              aggregate descriptor as part of the
+              <literal>&lt;capability&gt;</literal> section, and the Sofa names
+              declared in the delegate components. For purposes of the mapping, all the
+              declarations of Sofas in any of the capability sets contained within the
+              <literal>&lt;capabilities&gt; </literal>element are considered
+              together.</para>
+            
+            
+            <programlisting><![CDATA[<sofaMappings>
+  <sofaMapping>
+    <componentKey>[keyName]</componentKey>
+    <componentSofaName>[sofaName]</componentSofaName>
+    <aggregateSofaName>[sofaName]</aggregateSofaName>
+  </sofaMapping>
+  ...
+</sofaMappings>]]></programlisting>
+            
+            <para>The &lt;componentSofaName&gt; may be omitted in the case where the
+              component is not aware of Multiple Views or Sofas. In this case, the UIMA
+              framework will arrange for the specified &lt;aggregateSofaName&gt; to be
+              the one visible to the delegate component.</para>
+            
+            <para>The &lt;componentKey&gt; is the key name for the component as specified
+              in the list of delegate components for this aggregate.</para>
+            
+            <para>The sofaNames used must be declared as input or output sofas in some
+              capability set.</para>
+          </section>
+        </section>
+
+        <section id="&tp;aes.configuration_parameters">
+          <title>Configuration Parameters</title>
+          <para>Configuration parameters may be declared and set in both Primitive and 
+          Aggregate descriptors. Parameters set in an aggregate may override parameters set in one or
+          more of its delegates.
+          </para>
+        <section id="&tp;aes.configuration_parameter_declaration">
+          <title>Configuration Parameter Declaration</title>
+          
+          <para>Configuration Parameters are made available to annotator
+            implementations and applications by the following interfaces:
+            <itemizedlist spacing="compact" mark="circle">
+            <listitem><para>
+            <literal>AnnotatorContext</literal> <footnote><para>Deprecated; use
+            UimaContext instead.</para></footnote> (passed as an argument to the
+            initialize() method of a version 1 annotator)</para>
+            </listitem>
+            <listitem><para>
+            <literal>ConfigurableResource</literal> (every Analysis Engine
+            implements this interface)</para>
+            </listitem>
+            <listitem><para>
+            <literal>UimaContext</literal> (passed
+            as an argument to the initialize() method of a version 2 annotator) (you can get
+            this from any resource, including Analysis Engines, using the method
+            <literal>getUimaContext</literal>()).</para>
+            </listitem>
+            </itemizedlist></para>
+          
+          <para>Use AnnotatorContext within version 1 annotators and UimaContext for
+            version 2 annotators and outside of annotators (for instance, in CasConsumers,
+            or the containing application) to access configuration parameters.</para>
+          
+          <para>Configuration parameters are set from the corresponding elements in the
+            XML descriptor for the application. If you need to programmatically change
+            parameter settings within an application, you can use methods in
+            ConfigurableResource; if you do this, you need to call reconfigure()
+            afterwards to have the UIMA framework notify all the contained analysis
+            components that the parameter configuration has changed (the analysis
+            engine&apos;s reinitialize() methods will be called). Note that in the current
+            implementation, only integrated deployment components have configuration
+            parameters passed to them; remote components obtain their parameters from
+            their remote startup environment. This will likely change in the
+            future.</para>
+          
+          <para>There are two ways to specify the
+            <literal>&lt;configurationParameters&gt;</literal> section &ndash; as a
+            list of configuration parameters or a list of groups. A list of parameters, which
+            are not part of any group, looks like this:
+            
+            
+            <programlisting><![CDATA[<configurationParameters>
+  <configurationParameter>
+    <name>[String]</name> 
+    <externalOverrideName>[String]</externalOverrideName> 
+    <description>[String]</description> 
+    <type>String|Integer|Float|Boolean</type> 
+    <multiValued>true|false</multiValued> 
+    <mandatory>true|false</mandatory>
+    <overrides>
+      <parameter>[String]</parameter>
+      <parameter>[String]</parameter>
+        ...
+    </overrides>
+  </configurationParameter>
+  <configurationParameter>
+    ...
+  </configurationParameter>
+    ...
+</configurationParameters>]]></programlisting></para>
+          
+          <para>For each configuration parameter, the following are specified:</para>
+          
+          <itemizedlist><listitem><para><emphasis role="bold">name</emphasis>
+            &ndash; the name by which the annotator code refers to the parameter. All
+            parameters declared in an analysis engine descriptor must have distinct names.
+            (required). The name is composed of normal Java identifier characters.</para>
+            </listitem>
+            
+            <listitem><para><emphasis role="bold">externalOverrideName</emphasis> &ndash; the
+              name of a property in an external settings file that if defined overrides
+              any value set in this descriptor or in its parent. See <xref
+                linkend="&tp;aes.external_configuration_parameter_overrides"/>
+              for a discussion of external configuration parameter overrides.
+              (optional)</para></listitem>
+            
+            <listitem><para><emphasis role="bold">description</emphasis> &ndash; a
+              natural language description of the intent of the parameter
+              (optional)</para></listitem>
+            
+            <listitem><para><emphasis role="bold">type</emphasis> &ndash; the data
+              type of the parameter&apos;s value &ndash; must be one of
+              <literal>String</literal>, <literal>Integer</literal>,
+              <literal>Float</literal>, or <literal>Boolean</literal>
+              (required).</para></listitem>
+            
+            <listitem><para><emphasis role="bold">multiValued</emphasis> &ndash;
+              <literal>true</literal> if the parameter can take multiple-values (an
+              array), <literal>false</literal> if the parameter takes only a single value
+              (optional, defaults to false).</para></listitem>
+            
+            <listitem><para><emphasis role="bold">mandatory</emphasis> &ndash;
+              <literal>true</literal> if a value must be provided for the parameter
+              (optional, defaults to false).</para></listitem>
+            
+            <listitem><para><emphasis role="bold">overrides</emphasis> &ndash; this
+              is used only in aggregate Analysis Engines, but is included here for
+              completeness. See <xref
+                linkend="&tp;aes.aggregate.configuration_parameter_overrides"/>
+              for a discussion of configuration parameter overriding in aggregate
+              Analysis Engines. (optional).</para></listitem></itemizedlist>
+          
+          <para>A list of groups looks like this:
+            
+            
+            <programlisting><![CDATA[<configurationParameters defaultGroup="[String]"
+    searchStrategy="none|default_fallback|language_fallback" >
+
+  <commonParameters>
+    [zero or more parameters]
+  </commonParameters>
+
+  <configurationGroup names="name1 name2 name3 ...">
+    [zero or more parameters]
+  </configurationGroup>
+
+  <configurationGroup names="name4 name5 ...">
+    [zero or more parameters]
+  </configurationGroup>
+
+  ...
+
+</configurationParameters>]]></programlisting></para>
+          
+          <para>Both the<literal> &lt;commonParameters&gt;</literal> and
+            <literal>&lt;configurationGroup&gt;</literal> elements contain zero or
+            more <literal>&lt;configurationParameter&gt;</literal> elements, with
+            the same syntax described above.</para>
+          
+          <para>The <literal>&lt;commonParameters&gt;</literal> element declares
+            parameters that exist in all groups. Each
+            <literal>&lt;configurationGroup&gt;</literal> element has a names
+            attribute, which contains a list of group names separated by whitespace (space
+            or tab characters). Names consist of any number of non-whitespace characters;
+            however the Component Descriptor Editor tool restricts this to be normal Java
+            identifiers, including the period (.) and the dash (-). One configuration group
+            will be created for each name, and all of the groups will contain the same set of
+            parameters.</para>
+          
+          <para>The <literal>defaultGroup</literal> attribute specifies the name of the
+            group to be used in the case where an annotator does a lookup for a configuration
+            parameter without specifying a group name. It may also be used as a fallback if the
+            annotator specifies a group that does not exist &ndash; see below.</para>
+          
+          <para>The <literal>searchStrategy</literal> attribute determines the action
+            to be taken when the context is queried for the value of a parameter belonging to a
+            particular configuration group, if that group does not exist or does not contain
+            a value for the requested parameter. There are currently three possible values:
+            
+            <itemizedlist><listitem><para><emphasis role="bold">none</emphasis>
+              &ndash; there is no fallback; return null if there is no value in the exact group
+              specified by the user.</para></listitem>
+              
+              <listitem><para><emphasis role="bold">default_fallback</emphasis>
+                &ndash; if there is no value found in the specified group, look in the default
+                group (as defined by the <literal>default</literal> attribute)</para>
+                </listitem>
+              
+              <listitem><para><emphasis role="bold">language_fallback</emphasis>
+                &ndash; this setting allows for a specific use of configuration parameter
+                groups where the groups names correspond to ISO language and country codes
+                (for an example, see below). The fallback sequence is:
+                <literal>&lt;lang&gt;_&lt;country&gt;_&lt;region&gt; &rarr;
+                &lt;lang&gt;_&lt;country&gt; &rarr; &lt;lang&gt; &rarr;
+                &lt;default&gt;.</literal> </para></listitem></itemizedlist>
+            </para>
+          
+          <section id="&tp;aes.configuration_parameter_declaration.example">
+            <title>Example</title>
+            
+            
+            <programlisting><![CDATA[<configurationParameters defaultGroup="en"
+        searchStrategy="language_fallback">
+
+  <commonParameters>
+    <configurationParameter>
+      <name>DictionaryFile</name>
+      <description>Location of dictionary for this
+           language</description>
+      <type>String</type>
+      <multiValued>false</multiValued>
+      <mandatory>false</mandatory>
+    </configurationParameter>
+  </commonParameters>
+
+  <configurationGroup names="en de en-US"/>
+
+  <configurationGroup names="zh">
+    <configurationParameter>
+      <name>DBC_Strategy</name>
+      <description>Strategy for dealing with double-byte
+          characters.</description>
+      <type>String</type>
+      <multiValued>false</multiValued>
+      <mandatory>false</mandatory>
+    </configurationParameter>
+  </configurationGroup>
+
+</configurationParameters>]]></programlisting>
+            
+            <para>In this example, we are declaring a <literal>DictionaryFile</literal>
+              parameter that can have a different value for each of the languages that our AE
+              supports
+              &ndash; English (general), German, U.S. English, and Chinese. For Chinese
+              only, we also declare a <literal>DBC_Strategy</literal>
+              parameter.</para>
+            
+            <para>We are using the <literal>language_fallback</literal> search
+              strategy, so if an annotator requests the dictionary file for the
+              <literal>en-GB</literal> (British English) group, we will fall back to the
+              more general <literal>en</literal> group.</para>
+            
+            <para>Since we have defined <literal>en</literal> as the default group, this
+              value will be returned if the context is queried for the
+              <literal>DictionaryFile</literal> parameter without specifying any
+              group name, or if a nonexistent group name is specified.</para>
+          </section>
+        </section>
+        
+        <section id="&tp;aes.configuration_parameter_settings">
+          <title>Configuration Parameter Settings</title>
+          
+          <para>For configuration parameters that are not part of any group, the
+            <literal>&lt;configurationParameterSettings&gt;</literal> element
+            looks like this:
+            
+            
+            <programlisting><![CDATA[<configurationParameterSettings>
+  <nameValuePair>
+    <name>[String]</name> 
+    <value>
+      <string>[String]</string>  | 
+      <integer>[Integer]</integer> |
+      <float>[Float]</float> |
+      <boolean>true|false</boolean>  |
+      <array> ... </array>
+    </value>
+  </nameValuePair>
+
+  <nameValuePair>
+    ...
+  </nameValuePair>
+  ...
+</configurationParameterSettings>]]></programlisting></para>
+          
+          <para>There are zero or more <literal>nameValuePair</literal> elements. Each
+            <literal>nameValuePair</literal> contains a name (which refers to one of the
+            configuration parameters) and a value for that parameter.</para>
+          
+          <para>The <literal>value</literal> element contains an element that matches
+            the type of the parameter. For single-valued parameters, this is either
+            <literal>&lt;string&gt;</literal>, <literal>&lt;integer&gt;</literal>
+            , <literal>&lt;float&gt;</literal>, or
+            <literal>&lt;boolean&gt;</literal>. For multi-valued parameters, this is
+            an <literal>&lt;array&gt;</literal> element, which then contains zero or
+            more instances of the appropriate type of primitive value, e.g.:
+            
+            
+            <programlisting>&lt;array&gt;&lt;string&gt;One&lt;/string&gt;&lt;string&gt;Two&lt;/string&gt;&lt;/array&gt;</programlisting></para>
+          
+          <para>For parameters declared in configuration groups the
+            <literal>&lt;configurationParameterSettings&gt;</literal> element
+            looks like this:
+            
+            
+            <programlisting><![CDATA[<configurationParameterSettings>
+
+  <settingsForGroup name="[String]">
+    [one or more <nameValuePair> elements]
+  </settingsForGroup>
+
+  <settingsForGroup name="[String]">
+    [one or more <nameValuePair> elements]
+  </settingsForGroup>
+
+...
+
+</configurationParameterSettings>]]></programlisting>
+            where each <literal>&lt;settingsForGroup&gt;</literal> element has a name
+            that matches one of the configuration groups declared under the
+            <literal>&lt;configurationParameters&gt;</literal> element and contains
+            the parameter settings for that group.</para>
+          
+          <section id="&tp;aes.configuration_parameter_settings.example">
+            <title>Example</title>
+            
+            <para>Here are the settings that correspond to the parameter declarations in
+              the previous example:
+              
+              
+              <programlisting><![CDATA[<configurationParameterSettings>
+
+  <settingsForGroup name="en">
+    <nameValuePair>
+      <name>DictionaryFile</name>
+      <value><string>resourcesEnglishdictionary.dat></string></value>
+    </nameValuePair>
+  </settingsForGroup>     
+
+  <settingsForGroup name="en-US">
+    <nameValuePair>
+      <name>DictionaryFile</name>
+      <value><string>resourcesEnglish_USdictionary.dat</string></value>
+    </nameValuePair>
+  </settingsForGroup>
+
+  <settingsForGroup name="de">
+    <nameValuePair>
+      <name>DictionaryFile</name>
+      <value><string>resourcesDeutschdictionary.dat</string></value>
+    </nameValuePair>
+  </settingsForGroup>
+
+  <settingsForGroup name="zh">
+    <nameValuePair>
+      <name>DictionaryFile</name>
+      <value><string>resourcesChinesedictionary.dat</string></value>
+    </nameValuePair>
+
+    <nameValuePair>
+      <name>DBC_Strategy</name>
+      <value><string>default</string></value>
+    </nameValuePair>
+
+  </settingsForGroup>
+
+</configurationParameterSettings>]]></programlisting></para>
+          </section>
+          </section>
+
+          <section id="&tp;aes.aggregate.configuration_parameter_overrides">
+            <title>Configuration Parameter Overrides</title>
+            
+            <para>In an aggregate Analysis Engine Descriptor, each
+              <literal>&lt;configurationParameter&gt; </literal>element should
+              contain an <literal>&lt;overrides&gt;</literal> element, with the
+              following syntax:</para>
+            
+            
+            <programlisting><![CDATA[<overrides>
+
+  <parameter>
+    [delegateAnalysisEngineKey]/[parameterName]
+  </parameter>
+
+  <parameter>
+    [delegateAnalysisEngineKey]/[parameterName]
+  </parameter>
+  ...
+
+</overrides>]]></programlisting>
+            
+            <para>Since aggregate Analysis Engines have no code associated with them, the
+              only way in which their configuration parameters can affect their processing
+              is by overriding the parameter values of one or more delegate analysis
+              engines. The <literal>&lt;overrides&gt; </literal>element determines
+              which parameters, in which delegate Analysis Engines, are overridden by this
+              configuration parameter.</para>
+            
+            <para>For example, consider an aggregate Analysis Engine Descriptor that
+              contains delegate Analysis Engines with keys
+              <literal>annotator1</literal> and <literal>annotator2</literal> (as
+              declared in the &lt;delegateAnalysisEngine&gt; element &ndash; see <xref
+                linkend="&tp;aes.aggregate.delegates"/>) and also declares a
+              configuration parameter as follows:
+              
+              
+              <programlisting><![CDATA[<configurationParameter>
+  <name>AggregateParam</name>
+  <type>String</type>
+  <overrides>
+    <parameter>annotator1/param1</parameter>
+    <parameter>annotator2/param2</parameter>
+  </overrides>
+</configurationParameter>]]></programlisting></para>
+            
+            <para>The value of the <literal>AggregateParam</literal> parameter
+              (whether assigned in the aggregate descriptor or at runtime by an
+              application) will override the value of parameter
+              <literal>param1</literal> in <literal>annotator1</literal> and also
+              override the value of parameter <literal>param2</literal> in
+              <literal>annotator2</literal>. No other parameters will be
+              affected.  Note that <literal>AggregateParam</literal> may itself be overridden by a
+              parameter in an outer aggregate that has this aggregate as one of its delegates.
+            </para>
+            
+            <para>Prior to release 2.4.1, if an aggregate Analysis Engine descriptor
+              declared a configuration parameter with no explicit overrides, that
+              parameter would override any parameters having the same name within any
+              delegate analysis engine. Starting with release 2.4.1, support for this
+              usage has been dropped.</para>
+            
+          </section>
+          
+    
+          <section id="&tp;aes.external_configuration_parameter_overrides">
+            <title>External Configuration Parameter Overrides</title>
+
+            <para>
+            External parameter overrides are usually declared in primitive descriptors as a way to
+            easily modify the parameters in some or all of an application's annotators.  
+            By using external settings files and shared parameter names the configuration
+            information can be specified without regard for a particular descriptor hierachy.
+            </para>
+
+            <para>
+            Configuration parameter declarations in primitive and aggregate descriptors may
+            include an <literal>&lt;externalOverrideName&gt;</literal> element, 
+            which specifies the name of a property that may be defined in an external settings file.
+            If this element is present, and if a entry can be found for its name in a settings
+            files, then this value overrides the value otherwise specified for this parameter.
+            </para>  
+
+            <para>
+            The value overrides any value set in this descriptor or set by an override in a parent
+            aggregate.  In primitive descriptors the value set by an external override is always
+            applied.  In aggregate descriptors the value set by an external override applies to the
+            aggregate parameter, and is passed down to the overridden delegate parameters in the
+            usual way, i.e. only if the delegate's parameter has not been set by an external override.
+            </para>  
+
+            <para>
+            Im the absence of external overrides,            
+            parameter evaluation can be viewed as proceeding from the primitive descriptor up through
+            any aggregates containing overrides, taking the last setting found.  With external
+            overrides the search ends with the first external override found that has a value
+            assigned by a settings file.
+            </para>
+
+            <para>
+            The same external name may be used for multiple parameters; 
+            the effect of this is that one setting will override multiple parameters.
+            </para>
+
+            <para>
+            The settings for all descriptors in a pipeline are usually loaded from one or more files
+            whose names are obtained from the Java system property <emphasis>UimaExternalOverrides</emphasis>.
+            The value of the property must be a comma-separated list of resource names.  If the name
+            has a prefix of "file:" or no prefix, the filesystem is searched.  If the name has a
+            prefix of "path:" the rest must be a Java-style dotted name, similar to the name
+            attribute for descriptor imports.  The dots are replaced by file separators and a suffix
+            of ".settings" is appended before searching the datapath and classpath.
+            e.g. <literal>&minus;DUimaExternalOverrides=/data/file1.settings,file:relative/file2.settings,path:org.apache.uima.resources.file3</literal>.
+            </para>
+
+            <para>
+            Override settings may also be specified when creating an analysis engine by putting a 
+            <literal>Settings</literal> object in the additional parameters map for the
+            <literal>produceAnalysisEngine</literal> method.  In this case the
+            Java system property <emphasis>UimaExternalOverrides</emphasis> is ignored.
+            <programlisting>  // Construct an analysis engine that uses two settings files
+  Settings extSettings = 
+      UIMAFramework.getResourceSpecifierFactory().createSettings();
+  for (String fname : new String[] { "externalOverride.settings", 
+                                     "default.settings" }) {
+    FileInputStream fis = new FileInputStream(fname);
+    extSettings.load(fis);
+    fis.close();
+  }
+  Map&lt;String,Object&gt; aeParms = new HashMap&lt;String,Object&gt;();
+  aeParms.put(Resource.PARAM_EXTERNAL_OVERRIDE_SETTINGS, extSettings);
+  AnalysisEngine ae = UIMAFramework.produceAnalysisEngine(desc, aeParms);
+            </programlisting>
+            </para>
+
+            <para>
+            These external settings consist of key - value pairs stored in a 
+            file using the UTF-8 character encoding, and written in a style similar to that 
+            of Java properties files.
+            <itemizedlist spacing="compact" mark="circle">  
+            <listitem><para>
+            Leading whitespace is ignored.
+            </para></listitem>
+            <listitem><para>
+            Comment lines start with '#' or '!'.
+            </para></listitem>
+            <listitem><para>
+            The key and value are separated by whitespace, '=' or ':'.
+            </para></listitem>
+            <listitem><para>
+            Keys must contain at least one character and only letters, digits, or the characters '. / - ~ _'.
+            </para></listitem>
+            <listitem><para>
+            If a line ends with '\' it is extended with the following line (after removing any
+            leading whitespace.)
+            </para></listitem>
+            <listitem><para>
+            Whitespace is trimmed from both keys and values.
+            </para></listitem>
+            <listitem><para>
+            Duplicate key values are ignored &ndash; once a value is assigned to a key it cannot be changed.  
+            </para></listitem>
+            <listitem><para>
+            Values may reference other settings using the syntax '${key}'.
+            </para></listitem>
+            <listitem><para>
+            Array values are represented as a list of strings separated by commas or line breaks,
+            and bracketed by the '[ ]' characters.  The value must start with an '[' and is
+            terminated by the first unescaped ']' which must be at the end of a line.
+            The elements of an array (and hence the array size) may be indirectly specified using
+            the '${key}' syntax but the brackets '[ ]' must be explicitly specified.
+            </para></listitem>
+            <listitem><para>
+            In values the special characters '$ { } [ , ] \' are treated as regular characters if
+            preceeded by the escape character '\'.
+            </para></listitem>
+            </itemizedlist>
+      <programlisting><![CDATA[
+key1  :  value1
+ key2 =  value  2
+  key3   element2, element3, element4
+ # Next assignment is ignored as key3 has already been set
+key3  :   value ignored
+key4  =  [ array element1, ${key3}, element5
+           element6 ]
+key5     value with a reference ${key1} to key1
+key6  :  long value string \
+         continued from previous line (with leading whitespace stripped)
+key7  =  value without a reference \${not-a-key} 
+key8     \[ value that is not an array ]
+key9  :  [ array element1\, with embedded comma, element2 ]
+]]></programlisting>
+            </para>
+    
+            <para>
+            Multiple settings files are allowed; they are loaded in order, such that
+            early ones take precedence over later ones, following the first-assignment-wins rule. 
+            So, if you have lots of settings,
+            you can put the defaults in one file, and then in a earlier file, override just the
+            ones you need to.
+            </para>
+
+            <para>
+            An external override name may be specified for a parameter declared in a group, but if
+            the parameter is in the common group or the group is declared with multiple names, the
+            external name is shared amongst all, i.e. these parameters cannot be given group-specific values.
+            </para>
+          </section>
+
+          <section id="&tp;aes.external_configuration_parameter_access">
+            <title>Direct Access to External Configuration Parameters</title>
+
+            <para>
+            Annotators and flow controllers can directly access these shared configuration
+            parameters from their UimaContext. 
+            Direct access means an access where the key to select the shared parameter is the 
+            parameter name as specified in the external configuration settings file. 
+			<programlisting>
+String value = aContext.getSharedSettingValue(paramName);
+String values[] = aContext.getSharedSettingArray(arrayParamName);
+String allNames[] = aContext.getSharedSettingNames();
+			</programlisting>
+            Java code called by an annotator or flow controller in the same thread or a child thread
+            can use the <literal>UimaContextHolder</literal> to get the annotator's UimaContext and
+            hence access the shared configuration parameters.
+			<programlisting>
+UimaContext uimaContext = UimaContextHolder.getUimaContext();
+if (uimaContext != null) {
+  value = uimaContext.getSharedSettingValue(paramName);
+}
+			</programlisting>
+			The UIMA framework puts the context in an InheritableThreadLocal variable.  The value
+			will be null if <literal>getUimaContext</literal> is not invoked by an annotator or flow
+			controller on the same thread or a child thread.
+            </para>
+          </section>
+
+          <section id="&tp;aes.other_uses_for_external_configuration_parameters">
+            <title>Other Uses for External Configuration Parameters</title>
+			<para>
+            Explicit references to shared configuration parameters can be specified as part of the
+            value of the name and location attributes of the <literal>import</literal> element
+			and in the value of the fileUrl for a <literal>fileResourceSpecifier</literal>
+			(see <xref linkend="&tp;imports"/> and <xref linkend="&tp;aes.primitive.resource_manager_configuration"/>).
+            </para>
+		  </section>
+
+        </section>
+      </section>
+ 
+  
+  <section id="&tp;flow_controller">
+    <title>Flow Controller Descriptors</title>
+    
+    <para>The basic structure of a Flow Controller Descriptor is as follows:
+      
+      
+      <programlisting><![CDATA[<?xml version="1.0" ?> 
+<flowControllerDescription 
+    xmlns="http://uima.apache.org/resourceSpecifier">
+
+  <frameworkImplementation>org.apache.uima.java</frameworkImplementation> 
+
+  <implementationName>[ClassName]</implementationName> 
+
+  <processingResourceMetaData>
+    ...
+  </processingResourceMetaData>
+
+  <externalResourceDependencies>
+    ...
+  </externalResourceDependencies>
+
+  <resourceManagerConfiguration>
+    ...
+  </resourceManagerConfiguration>
+
+</flowControllerDescription>]]></programlisting></para>
+    
+    <para>The <literal>frameworkImplementation</literal> element must always be set to
+      the value <literal>org.apache.uima.java</literal>.</para>
+    
+    <para>The <literal>implementationName</literal> element must contain the
+      fully-qualified class name of the Flow Controller implementation. This must name a
+      class that implements the <literal>FlowController</literal> interface.</para>
+    
+    <para>The <literal>processingResourceMetaData</literal> element contains
+      essentially the same information as a Primitive Analysis Engine Descriptor&apos;s
+      <literal>analysisEngineMetaData</literal> element, described in <xref
+        linkend="&tp;aes.metadata"/>.</para>
+    
+    <para>The <literal>externalResourceDependencies</literal> and
+      <literal>resourceManagerConfiguration</literal> elements are exactly the same as
+      in Primitive Analysis Engine Descriptors (see <xref
+        linkend="&tp;aes.primitive.external_resource_dependencies"/> and <xref
+        linkend="&tp;aes.primitive.resource_manager_configuration"/>).</para>
+    
+  </section>
+  
+  <section id="&tp;collection_processing_parts">
+    <title>Collection Processing Component Descriptors</title>
+    
+    <para>There are three types of Collection Processing Components &ndash; Collection
+      Readers, CAS Initializers (deprecated as of UIMA Version 2), and CAS Consumers. Each
+      type of component has a corresponding descriptor. The structure of these descriptors
+      is very similar to that of primitive Analysis Engine Descriptors.</para>
+    
+    <section id="&tp;collection_processing_parts.collection_reader">
+      <title>Collection Reader Descriptors</title>
+      
+      <para>The basic structure of a Collection Reader descriptor is as follows:
+        
+        
+        <programlisting><![CDATA[<?xml version="1.0" ?> 
+<collectionReaderDescription
+    xmlns="http://uima.apache.org/resourceSpecifier">
+
+  <frameworkImplementation>org.apache.uima.java</frameworkImplementation>
+  <implementationName>[ClassName]</implementationName> 
+
+  <processingResourceMetaData>
+    ...
+  </processingResourceMetaData>
+
+  <externalResourceDependencies>
+   ...
+  </externalResourceDependencies>
+
+  <resourceManagerConfiguration>
+
+   ...
+
+  </resourceManagerConfiguration>
+
+</collectionReaderDescription>]]></programlisting></para>
+      
+      <para>The <literal>frameworkImplementation</literal> element must always be set
+        to the value <literal>org.apache.uima.java</literal>.</para>
+      
+      <para>The <literal>implementationName</literal> element contains the
+        fully-qualified class name of the Collection Reader implementation. This must name
+        a class that implements the <literal>CollectionReader</literal>
+        interface.</para>
+      
+      <para>The <literal>processingResourceMetaData</literal> element contains
+        essentially the same information as a Primitive Analysis Engine
+        Descriptor&apos;s&apos; <literal>analysisEngineMetaData</literal> element:
+        
+        
+        <programlisting><![CDATA[<processingResourceMetaData>
+
+  <name> [String] </name>
+  <description>[String]</description>
+  <version>[String]</version>
+  <vendor>[String]</vendor>
+
+  <configurationParameters>
+     ...
+  </configurationParameters>
+
+  <configurationParameterSettings>
+    ...
+  </configurationParameterSettings> 
+
+  <typeSystemDescription>
+   ...
+  </typeSystemDescription> 
+
+  <typePriorities>
+   ...
+  </typePriorities> 
+
+  <fsIndexes>
+   ...
+  </fsIndexes>
+
+  <capabilities>
+   ...
+  </capabilities> 
+
+</processingResourceMetaData>]]></programlisting></para>
+      
+      <para>The contents of these elements are the same as that described in <xref
+          linkend="&tp;aes.metadata"/>, with the exception that the capabilities
+        section should not declare any inputs (because the Collection Reader is always the
+        first component to receive the CAS).</para>
+      
+      <para>The <literal>externalResourceDependencies</literal> and
+        <literal>resourceManagerConfiguration</literal> elements are exactly the same
+        as in the Primitive Analysis Engine Descriptors (see <xref
+          linkend="&tp;aes.primitive.external_resource_dependencies"/> and <xref
+          linkend="&tp;aes.primitive.resource_manager_configuration"/>).</para>
+      
+    </section>
+    <section id="&tp;collection_processing_parts.cas_initializer">
+      <title>CAS Initializer Descriptors (deprecated)</title>
+      
+      <para>The basic structure of a CAS Initializer Descriptor is as follows:
+        
+        
+        <programlisting><![CDATA[<?xml version="1.0" encoding="UTF-8" ?> 
+<casInitializerDescription
+    xmlns="http://uima.apache.org/resourceSpecifier">
+
+  <frameworkImplementation>org.apache.uima.java</frameworkImplementation>
+  <implementationName>[ClassName] </implementationName>
+
+  <processingResourceMetaData>
+    ...
+  </processingResourceMetaData>
+
+  <externalResourceDependencies>
+    ...
+  </externalResourceDependencies>
+
+  <resourceManagerConfiguration>
+    ...
+  </resourceManagerConfiguration>
+
+</casInitializerDescription>]]></programlisting></para>
+      
+      <para>The <literal>frameworkImplementation</literal> element must always be set
+        to the value <literal>org.apache.uima.java</literal>.</para>
+      
+      <para>The <literal>implementationName</literal> element contains the
+        fully-qualified class name of the CAS Initializer implementation. This must name a
+        class that implements the <literal>CasInitializer</literal> interface.</para>
+      
+      <para>The <literal>processingResourceMetaData</literal> element contains
+        essentially the same information as a Primitive Analysis Engine
+        Descriptor&apos;s&apos; <literal>analysisEngineMetaData</literal> element,
+        as described in <xref linkend="&tp;aes.metadata"/>, with the exception of some
+        changes to the capabilities section. A CAS Initializer&apos;s capabilities
+        element looks like this:
+        
+        
+        <programlisting><![CDATA[<capabilities>
+  <capability>
+    <outputs>
+      <type allAnnotatorFeatures="true|false">[String]</type>
+      <type>[TypeName]</type>
+      ...
+      <feature>[TypeName]:[Name]</feature>
+      ...
+    </outputs>
+
+    <outputSofas>
+      <sofaName>[name]</sofaName>
+      ...
+    </outputSofas>
+
+    <mimeTypesSupported>
+      <mimeType>[MIME Type]</mimeType>
+      ...
+    </mimeTypesSupported>
+  </capability>
+
+  <capability>
+    ...
+  </capability>
+  ...
+</capabilities>]]></programlisting></para>
+      
+      <para>The differences between a CAS Initializer&apos;s capabilities declaration
+        and an Analysis Engine&apos;s capabilities declaration are that the CAS Initializer does not
+        declare any input CAS types and features or input Sofas (because it is always the first
+        to operate on a CAS), it doesn&apos;t have a language specifier, and that the CAS
+        Initializer may declare a set of MIME types that it supports for its input documents.
+        Examples include: text/plain, text/html, and application/pdf. For a list of MIME
+        types see <ulink url="http://www.iana.org/assignments/media-types/"/>. This
+        information is currently only for users&apos; information, the framework does not
+        use it for anything. This may change in future versions.</para>
+      
+      <para>The <literal>externalResourceDependencies</literal> and
+        <literal>resourceManagerConfiguration</literal> elements are exactly the same
+        as in the Primitive Analysis Engine Descriptors (see <xref
+          linkend="&tp;aes.primitive.external_resource_dependencies"/> and <xref
+          linkend="&tp;aes.primitive.resource_manager_configuration"/>).</para>
+      
+    </section>
+    <section id="&tp;collection_processing_parts.cas_consumer">
+      <title>CAS Consumer Descriptors</title>
+      
+      <para>The basic structure of a CAS Consumer Descriptor is as follows:
+        
+        
+        <programlisting><![CDATA[<?xml version="1.0" encoding="UTF-8" ?> 
+<casConsumerDescription 
+    xmlns="http://uima.apache.org/resourceSpecifier">
+
+  <frameworkImplementation>org.apache.uima.java</frameworkImplementation> 
+
+  <implementationName>[ClassName]</implementationName> 
+
+  <processingResourceMetaData>
+    ...
+  </processingResourceMetaData>
+
+  <externalResourceDependencies>
+    ...
+  </externalResourceDependencies>
+
+  <resourceManagerConfiguration>
+    ...
+  </resourceManagerConfiguration>
+</casConsumerDescription>]]></programlisting></para>
+
+        <para>The <literal>frameworkImplementation</literal> element currently must 
+          have the value <literal>org.apache.uima.java</literal>, or
+           <literal>org.apache.uima.cpp</literal>.</para>
+               
+        <para>The next subelement,<literal>
+          &lt;annotatorImplementationName&gt;</literal> is how the UIMA framework
+          determines which annotator class to use. This should contain a fully-qualified
+          Java class name for Java implementations, or the name of a .dll or .so file for C++
+          implementations.</para>      
+      <para>The <literal>frameworkImplementation</literal> element must always be set
+        to the value <literal>org.apache.uima.java</literal>.</para>
+      
+      <para>The <literal>implementationName</literal> element must contain the
+        fully-qualified class name of the CAS Consumer implementation, or the name 
+        of a .dll or .so file for C++ implementations.  For Java, the named class must
+        implement the <literal>CasConsumer</literal> interface.</para>
+      
+      <para>The <literal>processingResourceMetaData</literal> element contains
+        essentially the same information as a Primitive Analysis Engine Descriptor&apos;s
+        <literal>analysisEngineMetaData</literal> element, described in <xref
+          linkend="&tp;aes.metadata"/>, except that the CAS Consumer Descriptor&apos;s
+        <literal>capabilities</literal> element should not declare outputs or
+        outputSofas (since CAS Consumers do not modify the CAS).</para>
+      
+      <para>The <literal>externalResourceDependencies</literal> and
+        <literal>resourceManagerConfiguration</literal> elements are exactly the same
+        as in Primitive Analysis Engine Descriptors (see <xref
+          linkend="&tp;aes.primitive.external_resource_dependencies"/> and <xref
+          linkend="&tp;aes.primitive.resource_manager_configuration"/>).</para>
+      
+    </section>
+  </section>
+  
+  <section id="&tp;service_client">
+    <title>Service Client Descriptors</title>
+    
+    <para>Service Client Descriptors specify only a location of a remote service. They are
+      therefore much simpler in structure. In the UIMA SDK, a Service Client Descriptor that
+      refers to a valid Analysis Engine or CAS Consumer service can be used in place of the
+      actual Analysis Engine or CAS Consumer Descriptor. The UIMA SDK will handle the details
+      of calling the remote service. (For details on <emphasis>deploying</emphasis> an
+      Analysis Engine or CAS Consumer as a service, see <olink targetdoc="&uima_docs_tutorial_guides;"
+      /> <olink targetdoc="&uima_docs_tutorial_guides;"
+        targetptr="ugr.tug.application.remote_services"/>.</para>
+    
+    <para>The UIMA SDK is extensible to support different types of remote services. In future
+      versions, there may be different variations of service client descriptors that cater
+      to different types of services. For now, the only type of service client descriptor is
+      the <literal>uriSpecifier</literal>, which supports the SOAP and Vinci
+      protocols.</para>
+    
+    
+    <programlisting><![CDATA[<?xml version="1.0" encoding="UTF-8" ?>
+<uriSpecifier xmlns="http://uima.apache.org/resourceSpecifier">
+  <resourceType>AnalysisEngine | CasConsumer </resourceType>
+  <uri>[URI]</uri> 
+  <protocol>SOAP | SOAPwithAttachments | Vinci</protocol> 
+  <timeout>[Integer]</timeout>
+  <parameters>
+    <parameter name="VNS_HOST" value="some.internet.ip.name-or-address"/>
+    <parameter name="VNS_PORT" value="9000"/>
+    <parameter name="GetMetaDataTimeout" value="[Integer]"/>
+  </parameters> 
+</uriSpecifier>]]></programlisting>
+    
+    <para>The <literal>resourceType</literal> element is required for new descriptors,
+      but is currently allowed to be omitted for backward compatibility. It specifies the
+      type of component (Analysis Engine or CAS Consumer) that is implemented by the service
+      endpoint described by this descriptor.</para>
+    
+    <para>The <literal>uri</literal> element contains the URI for the web service. (Note
+      that in the case of Vinci, this will be the service name, which is looked up in the Vinci
+      Naming Service.)</para>
+    
+    <para>The <literal>protocol</literal> element may be set to SOAP,
+      SOAPwithAttachments, or Vinci; other protocols may be added later. These specify the
+      particular data transport format that will be used.</para>
+    
+    <para>The <literal>timeout</literal> element is optional. If present, it specifies
+      the number of milliseconds to wait for a request to be processed before an exception is
+      thrown. A value of zero or less will wait forever. If no timeout is specified, a default
+      value (currently 60 seconds) will be used.</para>
+    
+    <para>The parameters element is optional. If present, it can specify values for each
+      of the following:
+    </para>
+    <itemizedlist>
+      <listitem><para><literal>VNS_HOST</literal>: host name for the Vinci naming service.
+      </para></listitem>
+      <listitem><para><literal>VNS_PORT</literal>: port number for the Vinci naming service.
+      </para></listitem>
+      <listitem><para><literal>GetMetaDataTimeout</literal>: timeout period (in milliseconds) for
+          the GetMetaData call.  If not specified, the default is 60 seconds.  This may need
+          to be set higher if there are a lot of clients competing for connections to the service.
+      </para></listitem>      
+    </itemizedlist>
+   
+    <para>If the <literal>VNS_HOST</literal> and <literal>VNS_PORT</literal> are not specified
+      in the descriptor, the values used for these comes from
+      parameters passed on the Java command line using the
+      <literal>&minus;DVNS_HOST=&lt;host&gt;</literal> and/or
+      <literal>&minus;DVNS_PORT=&lt;port&gt;</literal> system arguments. If not present, and
+      a system argument is also not present, the values for these default to
+      <literal>localhost</literal> for the <literal>VNS_HOST</literal> and
+      <literal>9000</literal> for the <literal>VNS_PORT</literal>.</para>
+    
+    <para>For details on how to deploy and call Analysis Engine and CAS Consumer services, see
+        <olink targetdoc="&uima_docs_tutorial_guides;"
+        /> <olink targetdoc="&uima_docs_tutorial_guides;"
+        targetptr="ugr.tug.application.remote_services"/>.</para>
+    
+  </section>
+
+  <section id="&tp;custom_resource_specifiers">
+    <title>Custom Resource Specifiers</title>
+	<para>A Custom Resource Specifier allows you to plug in your own Java class as a UIMA Resource.
+		For example you can support a new service protocol by plugging in a Java class that implements
+		the UIMA <literal>AnalysisEngine</literal> interface and communicates with the remote service.</para>
+	
+	<para>A Custom Resource Specifier has the following format:</para>
+    <programlisting><![CDATA[<?xml version="1.0" encoding="UTF-8" ?>
+<customResourceSpecifier xmlns="http://uima.apache.org/resourceSpecifier">
+  <resourceClassName>[Java Class Name]</resourceClassName>
+  <parameters>
+    <parameter name="[String]" value="[String]"/>
+    <parameter name="[String]" value="[String]"/>
+  </parameters> 
+</customResourceSpecifier>]]></programlisting>	
+	  
+	<para>The <literal>resourceClassName</literal> element must contain the fully-qualified name of a Java class
+	that can be found in the classpath (including the UIMA extension classpath, if you have specified one using
+	the <literal>ResourceManager.setExtensionClassPath</literal> method).  This class must implement the
+	UIMA <literal>Resource</literal> interface.</para>    
+	  
+	<para>When an application calls the <literal>UIMAFramework.produceResource</literal> method and passes a
+	<literal>CustomResourceSpecifier</literal>, the UIMA framework will load the named class and call its
+	<literal>initialize(ResourceSpecifier,Map)</literal> method, passing the <literal>CustomResourceSpecifier</literal>
+	as the first argument.  Your class can override the <literal>initialize</literal> method and use the
+	<literal>CustomResourceSpecifier</literal> API to get access to the <literal>parameter</literal> names and values 
+	specified in the XML.</para>  
+	  
+	<para>If you are using a custom resource specifier to plug in a class that implements a new service protocol,
+	your class must also implement the <literal>AnalysisEngine</literal> interface.  Generally it should also
+	extend <literal>AnalysisEngineImplBase</literal>.  The key methods that should be implemented are 
+	<literal>getMetaData</literal>, <literal>processAndOutputNewCASes</literal>, 
+	<literal>collectionProcessComplete</literal>, and <literal>destroy</literal>.</para>  
+  </section>	  
+</chapter>