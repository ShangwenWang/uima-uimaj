/*
 * Licensed to the Apache Software Foundation (ASF) under one
 * or more contributor license agreements.  See the NOTICE file
 * distributed with this work for additional information
 * regarding copyright ownership.  The ASF licenses this file
 * to you under the Apache License, Version 2.0 (the
 * "License"); you may not use this file except in compliance
 * with the License.  You may obtain a copy of the License at
 * 
 *   http://www.apache.org/licenses/LICENSE-2.0
 * 
 * Unless required by applicable law or agreed to in writing,
 * software distributed under the License is distributed on an
 * "AS IS" BASIS, WITHOUT WARRANTIES OR CONDITIONS OF ANY
 * KIND, either express or implied.  See the License for the
 * specific language governing permissions and limitations
 * under the License.
 */

package org.apache.uima.taeconfigurator.editors.ui;

import java.util.AbstractList;
import java.util.ArrayList;
import java.util.HashMap;
import java.util.Iterator;
import java.util.List;
import java.util.Map;
import java.util.Set;
import java.util.TreeMap;
import java.util.TreeSet;

import org.apache.uima.resource.metadata.ConfigurationGroup;
import org.apache.uima.resource.metadata.ConfigurationParameter;
import org.apache.uima.resource.metadata.ConfigurationParameterDeclarations;
import org.apache.uima.resource.metadata.ConfigurationParameterSettings;
import org.apache.uima.taeconfigurator.InternalErrorCDE;
import org.apache.uima.taeconfigurator.Messages;
import org.apache.uima.taeconfigurator.editors.MultiPageEditor;
import org.apache.uima.taeconfigurator.model.ConfigGroup;
import org.eclipse.swt.SWT;
import org.eclipse.swt.graphics.Point;
import org.eclipse.swt.widgets.Composite;
import org.eclipse.swt.widgets.Event;
import org.eclipse.swt.widgets.Tree;
import org.eclipse.swt.widgets.TreeItem;


/**
 * The Class AbstractSectionParm.
 */
public abstract class AbstractSectionParm extends AbstractSection {

  /** The Constant NOT_IN_ANY_GROUP. */
  public final static String NOT_IN_ANY_GROUP = Messages
          .getString("AbstractSectionParm.notInAnyGroup"); //$NON-NLS-1$

  /** The Constant COMMON_GROUP. */
  public final static String COMMON_GROUP = Messages.getString("AbstractSectionParm.common"); //$NON-NLS-1$

  // maintainers note: names below have extra trailing blanks to get them to approximately line up
  /** The Constant DELEGATE_HEADER. */
  // where possible
  protected final static String DELEGATE_HEADER = Messages
          .getString("AbstractSectionParm.delegateKeyName"); //$NON-NLS-1$

  /** The Constant FLOWCTLR_HEADER. */
  protected final static String FLOWCTLR_HEADER = "Flow Controller Key Name: ";

  /** The Constant GROUP_HEADER. */
  protected final static String GROUP_HEADER = Messages
          .getString("AbstractSectionParm.headerGroupNames"); //$NON-NLS-1$

  /** The Constant COMMON_GROUP_HEADER. */
  protected final static String COMMON_GROUP_HEADER = Messages
          .getString("AbstractSectionParm.headerCommon"); //$NON-NLS-1$

  /** The Constant NOT_IN_ANY_GROUP_HEADER. */
  protected final static String NOT_IN_ANY_GROUP_HEADER = Messages
          .getString("AbstractSectionParm.headerNotInAnyGroup"); //$NON-NLS-1$

  /** The override header. */
  protected final String OVERRIDE_HEADER = Messages.getString("AbstractSectionParm.overrides"); // nonstatic

  // for
  // easy
  // ref
  // in
  // subclass
  // //$NON-NLS-1$

  /** The Constant MULTI_VALUE_INDICATOR. */
  protected final static String MULTI_VALUE_INDICATOR  = "Multi  "; //$NON-NLS-1$

  /** The Constant SINGLE_VALUE_INDICATOR. */
  protected final static String SINGLE_VALUE_INDICATOR = "Single "; //$NON-NLS-1$

  /** The Constant OPTIONAL_INDICATOR. */
  protected final static String OPTIONAL_INDICATOR = "Opt "; //$NON-NLS-1$

  /** The Constant REQUIRED_INDICATOR. */
  protected final static String REQUIRED_INDICATOR = "Req "; //$NON-NLS-1$
  
  /** The Constant EXTERNAL_OVERRIDE_INDICATOR. */
  protected final static String EXTERNAL_OVERRIDE_INDICATOR    = "XO "; //$NON-NLS-1$
  
  /** The Constant NO_EXTERNAL_OVERRIDE_INDICATOR. */
  protected final static String NO_EXTERNAL_OVERRIDE_INDICATOR = "      ";
  
  /** The name header. */
  protected final String nameHeader = "  Name: "; //$NON-NLS-1$

  /** The Constant typeNamesW. */
  protected final static Map<String,String> typeNamesW = new HashMap<String,String>(4);
  static { // map extra spaces to get these to take the same
    typeNamesW.put("Boolean", "Boolean "); //$NON-NLS-1$ //$NON-NLS-2$
    typeNamesW.put("Float",   "Float      "); //$NON-NLS-1$ //$NON-NLS-2$
    typeNamesW.put(Messages.getString("AbstractSectionParm.16"), 
                              "Integer   "); //$NON-NLS-1$ 
    typeNamesW.put("String",  "String     "); //$NON-NLS-1$ //$NON-NLS-2$
  }

  /** The tree. */
  protected Tree tree;

  /** The parameter section tree. */
  protected Tree parameterSectionTree = null;

  /** The show overrides. */
  protected boolean showOverrides;

  /** The split group names. */
  protected boolean splitGroupNames;

  /** The common parms. */
  protected ConfigurationParameter[] commonParms;

  /** The group parms. */
  protected Map groupParms;

  /** The cpd. */
  protected ConfigurationParameterDeclarations cpd;

  /** The settings. */
  // settings set by other page when it is created
  protected ParameterSettingsSection settings = null;

  /** The settings tree. */
  protected Tree settingsTree = null;

  /**
   * Sets the settings.
   *
   * @param v the new settings
   */
  public void setSettings(ParameterSettingsSection v) {
    settings = v;
    settingsTree = v.getTree();
  }

  /**
   * Instantiates a new abstract section parm.
   *
   * @param aEditor the a editor
   * @param parent the parent
   * @param header the header
   * @param description the description
   */
  public AbstractSectionParm(MultiPageEditor aEditor, Composite parent, String header,
          String description) {
    super(aEditor, parent, header, description);
  }

  /*
   * (non-Javadoc)
   * 
   * @see org.apache.uima.taeconfigurator.editors.ui.AbstractSection#enable()
   */
  @Override
  public void enable() {
  }

  /*
   * (non-Javadoc)
   * 
   * @see org.eclipse.swt.widgets.Listener#handleEvent(org.eclipse.swt.widgets.Event)
   */
  @Override
  public abstract void handleEvent(Event event);

   /* ***********************************************************************************************
   * methods shared with multiple param pages 
   *************************************************************************************************/
  
  /**
   *
   * Two modes: settingsDisplayMode - if true, shows groups one name at a time, and puts all
   * &lt;common&gt; parms in other groups
<<<<<<< HEAD
=======
   * @param usingGroups the using groups
>>>>>>> 08f3c890
   */
  protected void clearAndRefillTree(boolean usingGroups) {
    cpd = getConfigurationParameterDeclarations();

    tree.removeAll();

    // when filling ParameterSection, it might or might not have
    // settings tree set, depending on which panel is shown first
    // Filling parmaterSection on initial refresh should not update, in any case, the
    // the settings page; it has its own refresh.
    // To prevent this, we turn off the settingsTree reference while filling
    // and restore it at the end

    Tree savedSettingsTree = settingsTree;
    settingsTree = null;
    groupParms = new TreeMap();
    try {

      // tree has 2 dummy groups
      // first is the <Not in any group>, 2nd is the <Common>
      if (null == cpd.getConfigurationParameters())
        cpd.setConfigurationParameters(configurationParameterArray0);

      fillGroup(cpd.getConfigurationParameters(), NOT_IN_ANY_GROUP, null);

      if (null == cpd.getCommonParameters())
        cpd.setCommonParameters(configurationParameterArray0);

      if (usingGroups) {
        fillGroup(cpd.getCommonParameters(), COMMON_GROUP, null);
      }

      ConfigurationGroup[] groups = cpd.getConfigurationGroups();
      for (int i = 0; i < groups.length; i++) {
        ConfigurationParameter[] cps = groups[i].getConfigurationParameters();
        if (null == cps)
          groups[i].setConfigurationParameters(cps = configurationParameterArray0);
        fillGroup(groups[i].getConfigurationParameters(), groups[i].getNames(), groups[i]);
      }

      if (splitGroupNames)
        fillGroupsFromGroupParms();

      expandAllItems(tree.getItems()); // expand for overrides or groups

    } finally {
      settingsTree = savedSettingsTree;
      groupParms = null;
    }
  }

  /**
   * Expand all items.
   *
   * @param items the items
   */
  private void expandAllItems(TreeItem[] items) {
    TreeItem[] containedItems;
    for (int i = 0; i < items.length; i++) {
      items[i].setExpanded(true);
      containedItems = items[i].getItems();
      if (null != containedItems)
        expandAllItems(containedItems);
    }
  }

  /**
   * Called by refresh; add a normal named group and a set of parmaters.
   *
   * @param parms the parms
   * @param names the names
   * @param modelCG the model CG
   */
  private void fillGroup(ConfigurationParameter[] parms, String[] names, ConfigurationGroup modelCG) {
    fillGroup(parms, groupNameArrayToString(names), modelCG);
  }

  /**
   * called by refresh() for <Common> and refresh() for named, via another path with names as array
   * first converted to concatenated string.
   *
   * @param parms the parms
   * @param names the names
   * @param modelCG the model CG
   */
  private void fillGroup(ConfigurationParameter[] parms, String names, ConfigurationGroup modelCG) {
    if (splitGroupNames) {
      if (names.equals(COMMON_GROUP)) {
        commonParms = parms;
      } else {
        String[] nameArray = groupNamesToArray(names);
        if (nameArray.length == 1 && nameArray[0].equals(NOT_IN_ANY_GROUP)) {
          TreeItem groupItem = addGroupToGUI(nameArray[0], modelCG);
          fill(parms, groupItem);
        } else
          for (int i = 0; i < nameArray.length; i++) {
            List g = (List) groupParms.get(nameArray[i]);
            if (null == g) {
              g = new ArrayList();
              groupParms.put(nameArray[i], g);
            }
            g.add(new Object[] { modelCG, parms });
          }
      }
    } else {
      if (names.equals(COMMON_GROUP))
        commonParms = parms;
      TreeItem groupItem = addGroupToGUI(names, modelCG);
      fill(parms, groupItem);
    }
  }

  /**
   * Fill groups from group parms.
   */
  private void fillGroupsFromGroupParms() {
    for (Iterator grpInfo = groupParms.entrySet().iterator(); grpInfo.hasNext();) {
      Map.Entry entry = (Map.Entry) grpInfo.next();
      String key = (String) entry.getKey();
      List pairs = (List) entry.getValue();
      TreeItem groupItem = addGroupToGUI(key, null); // modelCG not available, but not used
      for (Iterator pi = pairs.iterator(); pi.hasNext();) {
        Object[] v = (Object[]) pi.next();
        ConfigurationParameter[] parms = (ConfigurationParameter[]) v[1];
        fill(parms, groupItem);
      }
      fill(commonParms, groupItem);
    }
  }

  /**
<<<<<<< HEAD
   * called by refresh() when no groups, just plain parm sets, also for group case
   * 
   * @param parms
   * @param group
   *          &lt;Not in any group&gt; if not in a group, otherwise the group tree item
=======
   * called by refresh() when no groups, just plain parm sets, also for group case.
   *
   * @param parms the parms
   * @param group          &lt;Not in any group&gt; if not in a group, otherwise the group tree item
>>>>>>> 08f3c890
   */
  protected void fill(ConfigurationParameter[] parms, TreeItem group) {
    if (parms == null)
      return;
    for (int i = 0; i < parms.length; i++) {
      addNewConfigurationParameterToGUI(parms[i], group);
    }
  }

  /**
   * Group name array to string.
   *
   * @param strings the strings
   * @return the string
   */
  public static String groupNameArrayToString(String[] strings) {
    StringBuffer b = new StringBuffer();
    for (int i = 0; i < strings.length; i++) {
      if (i > 0)
        b.append("   "); //$NON-NLS-1$
      b.append(strings[i]);
    }
    return b.toString();
  }

  /**
   * Group names to array.
   *
   * @param names the names
   * @return the string[]
   */
  protected String[] groupNamesToArray(String names) {
    if (names.equals(NOT_IN_ANY_GROUP))
      return new String[] { names };

    AbstractList items = new ArrayList();
    int start = 0;
    int end;

    while (start < names.length() && (names.charAt(start) == ' '))
      start++;

    for (; start < names.length();) {
      end = names.indexOf(' ', start);
      if (end == -1) {
        items.add(names.substring(start));
        break;
      }
      items.add(names.substring(start, end));
      start = end;
      while (start < names.length() && names.charAt(start) == ' ')
        start++;
    }
    return (String[]) items.toArray(stringArray0);
  }

  /**
   * Takes an existing model parm and fills a pre-allocated treeItem. 3 callers:
   * addNewConfigurationParameter, alterExistingConfigurationParamater (editing), fill (bulk update
   * from refresh)
   *
   * @param item the item
   * @param parm the parm
   */
  protected void fillParmItem(TreeItem item, ConfigurationParameter parm) {
    item.setText(parmGuiString(parm));

    // // set data if tree == parmsection tree
    // if (item.getParent() == parameterSectionTree)
    // back link used to find corresponding model parm decl from tree item
    item.setData(parm);
  }

  /**
   * Parm gui string.
   *
   * @param parm the parm
   * @return the string
   */
  protected String parmGuiString(ConfigurationParameter parm) {
    return ((parm.isMultiValued()) ? MULTI_VALUE_INDICATOR : SINGLE_VALUE_INDICATOR)
            + ((parm.isMandatory()) ? REQUIRED_INDICATOR : OPTIONAL_INDICATOR)
            + typeNamesW.get(parm.getType())
            + ((parm.getExternalOverrideName()==null) ? NO_EXTERNAL_OVERRIDE_INDICATOR : EXTERNAL_OVERRIDE_INDICATOR)
            + nameHeader + parm.getName();    
  }

  /**
   * Sets the group text.
   *
   * @param groupItem the group item
   * @param names the names
   */
  protected void setGroupText(TreeItem groupItem, String names) {
    if (names.equals(COMMON_GROUP))
      groupItem.setText(COMMON_GROUP_HEADER);
    else if (names.equals(NOT_IN_ANY_GROUP))
      groupItem.setText(NOT_IN_ANY_GROUP_HEADER);
    else
      // next line formats the names with the right number of spaces and makes it
      // possible to do future equal compares
      groupItem.setText(GROUP_HEADER + groupNameArrayToString(groupNamesToArray(names)));
  }

  /**
   * Adds the group to GUI.
   *
   * @param names the names
   * @param cg the cg
   * @return the tree item
   */
  protected TreeItem addGroupToGUI(String names, ConfigurationGroup cg) {
    TreeItem groupItem = new TreeItem(tree, SWT.NONE);
    setGroupText(groupItem, names);
    ConfigGroup mcg;
    if (names.equals(COMMON_GROUP))
      mcg = new ConfigGroup(cpd, ConfigGroup.COMMON);
    else if (names.equals(NOT_IN_ANY_GROUP))
      mcg = new ConfigGroup(cpd, ConfigGroup.NOT_IN_ANY_GROUP);
    else
      mcg = new ConfigGroup(cpd, cg);
    groupItem.setData(mcg);
    String[] nameArray = groupNamesToArray(names);
    if (null != settingsTree) {
      for (int i = 0; i < nameArray.length; i++) {
        TreeItem[] settingsItems = settingsTree.getItems();
        if (!containsGroup(nameArray[i], settingsItems)) {
          TreeItem settingsItem = new TreeItem(settingsTree, SWT.NONE);
          setGroupText(settingsItem, nameArray[i]);
          settingsItem.setData(null);
          fill(commonParms, settingsItem);
        }
      }
    }
    return groupItem;
  }

  /**
   * Contains group.
   *
   * @param groupName the group name
   * @param settingsItems the settings items
   * @return true, if successful
   */
  private boolean containsGroup(String groupName, final TreeItem[] settingsItems) {
    for (int i = 0; i < settingsItems.length; i++) {
      if (groupName.equals(getName(settingsItems[i])))
        return true;
    }
    return false;
  }

  /**
   * This is called sometimes with Settings group.
   *
   * @param newCP the new CP
   * @param group -
   *          is never null. May be &lt;Not in any group&gt;, indicate no groups; may be the 
   *          "&lt;Common&gt;" group; or may be a regular group with a set of group names
   */
  protected void addNewConfigurationParameterToGUI(ConfigurationParameter newCP, TreeItem group) {

    if (null == group)
      throw new InternalErrorCDE("invalid state"); //$NON-NLS-1$

    // is part of group but could be NOT_IN_ANY_GROUP
    if (null != settingsTree) {
      boolean isCommonOrNotInAnyGrp = COMMON_GROUP.equals(getName(group))
              || NOT_IN_ANY_GROUP.equals(getName(group));
      TreeItem[] groups = getSettingsGroups(group);
      for (int i = 0; i < groups.length; i++) {
        // this next test tries to add parms so that common ones come at the end,
        // and non-common ones come before the start of common ones.
        TreeItem newParmGuiItem = (isCommonOrNotInAnyGrp) ? new TreeItem(groups[i], SWT.NONE)
                : new TreeItem(groups[i], SWT.NONE, 0);
        fillParmItem(newParmGuiItem, newCP);
      }
    }

    // next only done for non-setting page
    if (group.getParent() != settingsTree) {
      TreeItem newItem;
      fillParmItem(newItem = new TreeItem(group, SWT.NONE), newCP);

      if (showOverrides) {
        fillOverrides(newItem, newCP);
      }
    }
  }

  // this is overriden where needed
  /**
   * Fill overrides.
   *
   * @param parent the parent
   * @param modelCP the model CP
   */
  // here just make above fn compile OK
  protected void fillOverrides(TreeItem parent, ConfigurationParameter modelCP) {
  }

  /**
   * Checks if is override.
   *
   * @param item the item
   * @return true, if is override
   */
  protected boolean isOverride(TreeItem item) {
    return (item.getText().startsWith(OVERRIDE_HEADER));
  }

  /**
   * Checks if is parameter.
   *
   * @param item the item
   * @return true, if is parameter
   */
  protected boolean isParameter(TreeItem item) {
    String s = item.getText();
    return (!isGroup(item) && !s.startsWith(DELEGATE_HEADER) && !s.startsWith(FLOWCTLR_HEADER) && !item
            .getText().startsWith(OVERRIDE_HEADER));
  }

  /**
   * Checks if is group.
   *
   * @param item the item
   * @return true, if is group
   */
  // Note: rest of code considers NOT_IN_ANY_GROUP to be a kind of group
  protected boolean isGroup(TreeItem item) {
    String s = item.getText();
    return s.startsWith(GROUP_HEADER) || s.startsWith(COMMON_GROUP_HEADER)
            || s.startsWith(NOT_IN_ANY_GROUP_HEADER);
  }

  /**
   * Checks if is not in any group.
   *
   * @param item the item
   * @return true, if is not in any group
   */
  protected boolean isNOT_IN_ANY_GROUP(TreeItem item) {
    return item.getText().startsWith(NOT_IN_ANY_GROUP_HEADER);
  }

  /**
   * Checks if is common group.
   *
   * @param item the item
   * @return true, if is common group
   */
  protected boolean isCommonGroup(TreeItem item) {
    return item.getText().startsWith(COMMON_GROUP_HEADER);
  }

  /**
   * Checks if is delegate.
   *
   * @param item the item
   * @return true, if is delegate
   */
  protected boolean isDelegate(TreeItem item) {
    return item.getText().startsWith(DELEGATE_HEADER) || item.getText().startsWith(FLOWCTLR_HEADER);
  }

  /**
   * Checks if is group selection.
   *
   * @return true, if is group selection
   */
  protected boolean isGroupSelection() {
    return isGroup(tree.getSelection()[0]);
  }

  /**
   * Checks if is common group selection.
   *
   * @return true, if is common group selection
   */
  protected boolean isCommonGroupSelection() {
    return isCommonGroup(tree.getSelection()[0]);
  }

  /**
   * Checks if is override selection.
   *
   * @return true, if is override selection
   */
  protected boolean isOverrideSelection() {
    return isOverride(tree.getSelection()[0]);
  }

  /**
   * Checks if is parm selection.
   *
   * @return true, if is parm selection
   */
  protected boolean isParmSelection() {
    return isParameter(tree.getSelection()[0]);
  }

  /**
   * Gets the name.
   *
   * @param item the item
   * @return the name
   */
  protected String getName(TreeItem item) {
    return getName(item.getText());
  }

  /**
   * Gets the name.
   *
   * @param s the s
   * @return the name
   */
  protected String getName(String s) {

    if (s.startsWith(NOT_IN_ANY_GROUP_HEADER))
      return NOT_IN_ANY_GROUP;
    if (s.startsWith(COMMON_GROUP_HEADER))
      return COMMON_GROUP;

    if (s.startsWith(GROUP_HEADER))
      return s.substring(GROUP_HEADER.length());
    if (s.startsWith(OVERRIDE_HEADER))
      return s.substring(OVERRIDE_HEADER.length());
    // parameter
    return s.substring(s.indexOf(nameHeader) + nameHeader.length());
  }

  /**
   * Gets the item index.
   *
   * @param parent the parent
   * @param child the child
   * @return the item index
   */
  protected int getItemIndex(TreeItem parent, TreeItem child) {
    return getItemIndex(parent.getItems(), child);
  }

  /**
   * Gets the item index.
   *
   * @param parent the parent
   * @param child the child
   * @return the item index
   */
  protected int getItemIndex(Tree parent, TreeItem child) {
    return getItemIndex(parent.getItems(), child);
  }

  /**
   * Works between parameter tree and settings tree We don't use any relative index offsets.
   * Instead, we search for the item with the same parameter name.
   *
   * @param containingGroup          in parm section; if null = means all groups (common parms)
   * @param sourceItemName the source item name
   * @return the settings parameter
   */
  protected TreeItem[] getSettingsParameter(TreeItem containingGroup, String sourceItemName) {
    if (null == settingsTree)
      return null;

    if (null != containingGroup && isNOT_IN_ANY_GROUP(containingGroup))
      return new TreeItem[] { findMatchingParm(settingsTree.getItems()[0], sourceItemName) };

    TreeItem[] groups = getSettingsGroups((null == containingGroup) ? tree.getItems()[1] // use
            // common
            // group,
            // will
            // return
            // all
            // groups
            // in
            // settings
            // pg
            : containingGroup);
    TreeItem[] results = new TreeItem[groups.length];

    for (int i = 0; i < groups.length; i++) {
      results[i] = findMatchingParm(groups[i], sourceItemName);
    }
    return results;
  }

  /**
   * Find matching parm.
   *
   * @param group the group
   * @param name the name
   * @return the tree item
   */
  private TreeItem findMatchingParm(TreeItem group, String name) {
    final TreeItem[] items = group.getItems();
    for (int i = 0; i < items.length; i++) {
      if (name.equals(getName(items[i])))
        return items[i];
    }
    throw new InternalErrorCDE("invalid state");
  }

  /**
   * get set of settings group from settingsTree that correspond to parmsection group.
   *
   * @param group the group
   * @return set of settings group from settingsTree that correspond to parm-section group
   */
  protected TreeItem[] getSettingsGroups(TreeItem group) {
    if (null == settingsTree)
      return null;

    if (isNOT_IN_ANY_GROUP(group))
      return new TreeItem[] { settingsTree.getItems()[0] };

    AbstractList results = new ArrayList();

    String[] groupNamesArray = groupNamesToArray(getName(group.getText()));
    TreeItem[] items = settingsTree.getItems();

    if (groupNamesArray.length == 1 && groupNamesArray[0].equals(COMMON_GROUP)) {
      // add parm to all groups except <Not in any group>
      TreeItem[] result = new TreeItem[items.length - 1];
      System.arraycopy(items, 1, result, 0, result.length);
      return result;
    }

    for (int itemIndex = 0; itemIndex < items.length; itemIndex++) {
      String name = getName(items[itemIndex].getText());
      for (int i = 0; i < groupNamesArray.length; i++) {
        if (name.equals(groupNamesArray[i]))
          results.add(items[itemIndex]);
      }
    }
    return (TreeItem[]) results.toArray(treeItemArray0);
  }

  /**
   * find settings tree item for group name.
   *
   * @param name the name
   * @return settings tree item for group name
   */
  protected TreeItem getSettingsGroupTreeItemByName(String name) {
    TreeItem[] items = settingsTree.getItems();
    for (int i = 0; i < items.length; i++) {
      if (name.equals(getName(items[i].getText())))
        return items[i];
    }
    throw new InternalErrorCDE("invalid state"); //$NON-NLS-1$
  }

  /**
   * Gets the corresponding model parm.
   *
   * @param item the item
   * @return the corresponding model parm
   */
  protected ConfigurationParameter getCorrespondingModelParm(TreeItem item) {
    if (!isParameter(item))
      throw new InternalErrorCDE("invalid argument"); //$NON-NLS-1$
    return (ConfigurationParameter) item.getData();
  }

  /**
   * Gets the corresponding model group.
   *
   * @param item the item
   * @return the corresponding model group
   */
  protected ConfigGroup getCorrespondingModelGroup(TreeItem item) {
    if (!isGroup(item))
      throw new InternalErrorCDE("invalid argument"); //$NON-NLS-1$
    return (ConfigGroup) item.getData();
  }

  /**
   * Gets the configuration parameter settings.
   *
   * @return the configuration parameter settings
   */
  public ConfigurationParameterSettings getConfigurationParameterSettings() {
    return editor.getAeDescription().getMetaData().getConfigurationParameterSettings();
  }

  /**
   * ***********************************************************************************************
   * * methods affecting the parameter settings. * These run whether or not the settings page has
   * been instantiated. * If the settings page is instantiated, that GUI is also updated.
   * *******************************************************************
   *
   * @return the model settings
   */

  public ConfigurationParameterSettings getModelSettings() {
    return getAnalysisEngineMetaData().getConfigurationParameterSettings();
  }

  /**
   * Remove a parameter from all groups it lives in the Settings. If settings page is shown, also
   * update the GUI.
   *
   * @param parmItem          in ParameterSection of parameter belonging to (multiple) groups
   * @param removeFromGUI the remove from GUI
   */
  public void removeParmSettingFromMultipleGroups(TreeItem parmItem, boolean removeFromGUI) {
    if (!isParameter(parmItem))
      throw new InternalErrorCDE("invalid argument"); //$NON-NLS-1$

    ConfigurationParameterSettings modelSettings = getModelSettings();
    String parmName = getName(parmItem);
    TreeItem parent = parmItem.getParentItem();
    String groupName = getName(parent.getText());
    if (!groupName.equals(NOT_IN_ANY_GROUP)) {
      String[] groupNames = (getName(parent.getText()).equals(COMMON_GROUP)) ? getAllGroupNames()
              : getCorrespondingModelGroup(parent).getNameArray();

      for (int i = 0; i < groupNames.length; i++) {
        modelSettings.setParameterValue(groupNames[i], parmName, null);
      }
    } else {
      modelSettings.setParameterValue(parmName, null);
    }

    if (null != settings) {
      if (removeFromGUI) {
        TreeItem[] settingsTreeParms = getSettingsParameter(parent, parmName);
        for (int i = 0; i < settingsTreeParms.length; i++) {
          settingsTreeParms[i].dispose();
        }
      } else { // leave parm but remove value
        editor.getSettingsPage().getValueSection().refresh();
      }
    }
  }

  /**
   * Update parm in settings GUI.
   *
   * @param existingCP the existing CP
   * @param existingTreeItem the existing tree item
   * @param prevName the prev name
   */
  public void updateParmInSettingsGUI(ConfigurationParameter existingCP, TreeItem existingTreeItem,
          String prevName) {
    if (null != settings) {
      TreeItem[] settingsTreeParms = getSettingsParameter(existingTreeItem.getParentItem(),
              prevName);
      for (int i = 0; i < settingsTreeParms.length; i++) {
        fillParmItem(settingsTreeParms[i], existingCP);
      }
    }
  }

  /**
   * Gets the all group names.
   *
   * @return the all group names
   */
  protected String[] getAllGroupNames() {
    return getAllGroupNames(cpd);
  }

  /**
<<<<<<< HEAD
   * 
   * @param aCpd
=======
   * Gets the all group names.
   *
   * @param aCpd the a cpd
>>>>>>> 08f3c890
   * @return all named groups, excludes &lt;Common&gt; and &lt;Not in any group&gt;
   */
  protected String[] getAllGroupNames(ConfigurationParameterDeclarations aCpd) {
    ConfigurationGroup[] cgs = aCpd.getConfigurationGroups();
    Set results = new TreeSet();
    for (int i = 0; i < cgs.length; i++) {
      String[] names = cgs[i].getNames();
      for (int j = 0; j < names.length; j++) {
        results.add(names[j]);
      }
    }
    return (String[]) results.toArray(stringArray0);
  }

  /**
   * Removes the common parm settings from multiple groups.
   */
  public void removeCommonParmSettingsFromMultipleGroups() {
    ConfigurationParameterSettings modelSettings = getModelSettings();
    String[] allGroupNames = getAllGroupNames();
    // TreeItem [] items = new TreeItem[0]; // done to avoid may not have been initialized msg
    // int offset = 0;
    commonParms = cpd.getCommonParameters();

    for (int i = 0; i < allGroupNames.length; i++) {
      // if (null != settings) {
      // items = getSettingsGroupTreeItemByName(allGroupNames[i]).getItems();
      // offset = items.length - commonParms.length;
      // }
      for (int j = 0; j < commonParms.length; j++) {
        modelSettings.setParameterValue(allGroupNames[i], commonParms[j].getName(), null);
      }
    }

    if (null != settings) {
      for (int j = 0; j < commonParms.length; j++) {
        TreeItem[] settingsParms = getSettingsParameter(null, commonParms[j].getName());
        for (int k = 0; k < settingsParms.length; k++) {
          settingsParms[k].dispose();
        }
      }
    }
  }

  /**
   * Remove some of the parameter settings associated with this particular group, not all the
   * parameters for that group name (some parameters may be associated with other instances of a
   * particular group name.) If no other group-set contains a particular individual group name, in
   * the Settings: remove the common parameters, and remove the individual group itself. Remove the
   * particular group-set definition. Note that a group may be defined in more than one group-set.
   * 
   * Method: for the group-set, get the parms. Remove just those parms from all groups. Remove the
   * group on the settings page (together with common parms for it) if no other group-set has this
   * group name Remove the group-set.
   *
   * @param groupNames the group names
   * @param cps the cps
   */
  public void removeIncludedParmSettingsFromMultipleGroups(String[] groupNames,
          ConfigurationParameter[] cps) {
    for (int j = 0; j < groupNames.length; j++) {
      removeIncludedParmSettingsFromSingleGroup(groupNames[j], cps);
    }
  }

  /**
   * Removes the included parm settings from single group.
   *
   * @param groupName the group name
   * @param cps          in ParameterSection of items an array of tree items to remove Can be all items under a
   *          particular group, or a set of items from different groups
   */
  public void removeIncludedParmSettingsFromSingleGroup(String groupName,
          ConfigurationParameter[] cps) {
    ConfigurationParameterSettings modelSettings = getModelSettings();
    // modelSettings.setParameterValue()
    if (groupName.equals(COMMON_GROUP))
      throw new InternalErrorCDE("invalid state"); //$NON-NLS-1$

    if (groupName.equals(NOT_IN_ANY_GROUP)) {
      modelSettings.setParameterSettings(nameValuePairArray0);

    } else {
      for (int i = 0; i < cps.length; i++)
        modelSettings.setParameterValue(groupName, cps[i].getName(), null);
    }
    if (null != settings) {
      TreeItem settingGroup = getSettingsGroupTreeItemByName(groupName);
      if (groupName.equals(COMMON_GROUP) || groupName.equals(NOT_IN_ANY_GROUP)) {
        disposeAllChildItems(settingGroup);
      } else {
        if (getConfigurationParameterDeclarations().getConfigurationGroupDeclarations(groupName).length == 1) {
          settingGroup.dispose();
        } else {

          for (int i = 0; i < cps.length; i++) {
            findMatchingParm(settingGroup, cps[i].getName()).dispose();
          }
        }

      }
    }
  }

  /**
   * Dispose all child items.
   *
   * @param parent the parent
   */
  public void disposeAllChildItems(TreeItem parent) {
    TreeItem[] items = parent.getItems();
    for (int j = 0; j < items.length; j++) {
      items[j].dispose();
    }
  }

  /**
   * Show description as tool tip.
   *
   * @param event the event
   */
  protected void showDescriptionAsToolTip(Event event) {
    TreeItem item = tree.getItem(new Point(event.x, event.y));
    String text = null;
    if (null != item && isParameter(item)) {
      text = getCorrespondingModelParm(item).getDescription();
      String extOvr = getCorrespondingModelParm(item).getExternalOverrideName();
      if (extOvr != null) {
        if (text == null) {
          text = "(ExternalOverrideName = " + extOvr + ")";
        } else {
          text += " (ExternalOverrideName = " + extOvr + ")";
        }
      }
    }
    if (text != null) {
      setToolTipText(tree, text);
    } else
      tree.setToolTipText(""); //$NON-NLS-1$
  }

}<|MERGE_RESOLUTION|>--- conflicted
+++ resolved
@@ -195,10 +195,7 @@
    *
    * Two modes: settingsDisplayMode - if true, shows groups one name at a time, and puts all
    * &lt;common&gt; parms in other groups
-<<<<<<< HEAD
-=======
    * @param usingGroups the using groups
->>>>>>> 08f3c890
    */
   protected void clearAndRefillTree(boolean usingGroups) {
     cpd = getConfigurationParameterDeclarations();
@@ -330,18 +327,10 @@
   }
 
   /**
-<<<<<<< HEAD
-   * called by refresh() when no groups, just plain parm sets, also for group case
-   * 
-   * @param parms
-   * @param group
-   *          &lt;Not in any group&gt; if not in a group, otherwise the group tree item
-=======
    * called by refresh() when no groups, just plain parm sets, also for group case.
    *
    * @param parms the parms
    * @param group          &lt;Not in any group&gt; if not in a group, otherwise the group tree item
->>>>>>> 08f3c890
    */
   protected void fill(ConfigurationParameter[] parms, TreeItem group) {
     if (parms == null)
@@ -909,14 +898,9 @@
   }
 
   /**
-<<<<<<< HEAD
-   * 
-   * @param aCpd
-=======
    * Gets the all group names.
    *
    * @param aCpd the a cpd
->>>>>>> 08f3c890
    * @return all named groups, excludes &lt;Common&gt; and &lt;Not in any group&gt;
    */
   protected String[] getAllGroupNames(ConfigurationParameterDeclarations aCpd) {
