/*
 * Licensed to the Apache Software Foundation (ASF) under one
 * or more contributor license agreements.  See the NOTICE file
 * distributed with this work for additional information
 * regarding copyright ownership.  The ASF licenses this file
 * to you under the Apache License, Version 2.0 (the
 * "License"); you may not use this file except in compliance
 * with the License.  You may obtain a copy of the License at
 * 
 *   http://www.apache.org/licenses/LICENSE-2.0
 * 
 * Unless required by applicable law or agreed to in writing,
 * software distributed under the License is distributed on an
 * "AS IS" BASIS, WITHOUT WARRANTIES OR CONDITIONS OF ANY
 * KIND, either express or implied.  See the License for the
 * specific language governing permissions and limitations
 * under the License.
 */

package org.apache.uima.taeconfigurator.editors.ui.dialogs;

import java.util.Arrays;
import java.util.Comparator;
import java.util.Set;

import org.apache.uima.taeconfigurator.StandardStrings;
import org.apache.uima.taeconfigurator.editors.MultiPageEditor;
import org.apache.uima.taeconfigurator.editors.MultiPageEditorContributor;
import org.apache.uima.taeconfigurator.editors.ui.AbstractSection;
import org.eclipse.jface.dialogs.Dialog;
import org.eclipse.jface.dialogs.IDialogConstants;
import org.eclipse.swt.SWT;
import org.eclipse.swt.custom.CCombo;
import org.eclipse.swt.events.KeyEvent;
import org.eclipse.swt.events.KeyListener;
import org.eclipse.swt.graphics.FontData;
import org.eclipse.swt.graphics.Point;
import org.eclipse.swt.graphics.Rectangle;
import org.eclipse.swt.layout.GridData;
import org.eclipse.swt.layout.GridLayout;
import org.eclipse.swt.widgets.Button;
import org.eclipse.swt.widgets.Composite;
import org.eclipse.swt.widgets.Control;
import org.eclipse.swt.widgets.Event;
import org.eclipse.swt.widgets.Label;
import org.eclipse.swt.widgets.Listener;
import org.eclipse.swt.widgets.Shell;
import org.eclipse.swt.widgets.Table;
import org.eclipse.swt.widgets.TableItem;
import org.eclipse.swt.widgets.Text;
import org.eclipse.swt.widgets.Tree;


/**
 * The Class AbstractDialog.
 */
public abstract class AbstractDialog extends Dialog implements Listener, StandardStrings {
 
  /** The Constant contentAssistAvailable. */
  private final static boolean contentAssistAvailable;
  static {
    boolean contentAssistIsOK = false;
    try {
      Class.forName("org.eclipse.ui.fieldassist.ContentAssistField");
      contentAssistIsOK = true;
    } catch (ClassNotFoundException e) {
    }
    contentAssistAvailable = contentAssistIsOK;
  }
 
  /** The editor. */
  protected MultiPageEditor editor;

  /** The section. */
  protected AbstractSection section;

  /** The ok button. */
  protected Button okButton;

  /** The error message UI. */
  protected Label errorMessageUI;

  /** The title. */
  protected String title;

  /** The dialog description. */
  protected String dialogDescription;

  /**
   * Instantiates a new abstract dialog.
   *
   * @param section the section
   * @param title the title
   * @param description the description
   */
  protected AbstractDialog(AbstractSection section, String title, String description) {
    // maintainers: don't use new shell; see comment in Dialog class
    super(section.getSection().getShell());
    commonInit(section, title, description);
  }
  
  /**
   * Instantiates a new abstract dialog.
   *
   * @param shell the shell
   * @param title the title
   * @param description the description
   */
  protected AbstractDialog(Shell shell, String title, String description) {
    super(shell);
    commonInit(null, title, description);
  }
  
  /**
   * Common init.
   *
   * @param aSection the a section
   * @param aTitle the a title
   * @param aDescription the a description
   */
  private void commonInit(AbstractSection aSection, String aTitle, String aDescription) {
    section = aSection;
    editor = (null == section)? null : section.editor;
    setShellStyle(getShellStyle() | SWT.RESIZE);
    title = aTitle;
    dialogDescription = aDescription;
  }
  
  /**
   * Sets the title.
   *
   * @param title the new title
   */
  public void setTitle(String title) {
    this.title = title;
  }

  /**
   * Sets the message.
   *
   * @param msg the new message
   */
  public void setMessage(String msg) {
    this.dialogDescription = msg;
  }
  
  /* (non-Javadoc)
   * @see org.eclipse.jface.dialogs.Dialog#createDialogArea(org.eclipse.swt.widgets.Composite)
   */
  @Override
  protected Control createDialogArea(Composite parent) {
    // create composite
    Composite composite = (Composite) super.createDialogArea(parent);
    createWideLabel(composite, dialogDescription);
    return composite;
  }

  /**
   * Creates the dialog area.
   *
   * @param parent the parent
   * @param existing the existing
   * @return the control
   */
  protected Control createDialogArea(Composite parent, Object existing) {
    Composite composite = (Composite) super.createDialogArea(parent);
    createWideLabel(composite, dialogDescription);
    if (null != existing)
      getShell().setText(getShell().getText().replaceFirst("Add", "Edit"));
    return composite;
  }

  /* (non-Javadoc)
   * @see org.eclipse.jface.window.Window#configureShell(org.eclipse.swt.widgets.Shell)
   */
  @Override
  protected void configureShell(Shell shell) {
    super.configureShell(shell);
    shell.setText(title);
  }

  /**
   * Creates the wide label.
   *
   * @param parent the parent
   * @param message the message
   * @return the label
   */
  protected Label createWideLabel(Composite parent, String message) {
    Label label = null;

    label = new Label(parent, SWT.WRAP);
    label.setText(null != message ? message : "");
    GridData data = new GridData(GridData.FILL_HORIZONTAL);
    data.widthHint = convertHorizontalDLUsToPixels(IDialogConstants.MINIMUM_MESSAGE_AREA_WIDTH);
    label.setLayoutData(data);
    return label;
  }

  /* (non-Javadoc)
   * @see org.eclipse.jface.dialogs.Dialog#createButtonsForButtonBar(org.eclipse.swt.widgets.Composite)
   */
  @Override
  protected void createButtonsForButtonBar(Composite parent) {
    super.createButtonsForButtonBar(parent);
    okButton = getButton(IDialogConstants.OK_ID);
    okButton.setEnabled(false);
  }

  /** The Constant stringArray0. */
  public static final String[] stringArray0 = new String[0];

  /**
   * Sets the text and tip.
   *
   * @param c the c
   * @param label the label
   * @param tip the tip
   */
  protected void setTextAndTip(Button c, String label, String tip) {
    c.setText(label);
    c.setToolTipText(tip);
  }

  /**
   * Sets the text and tip.
   *
   * @param c the c
   * @param label the label
   * @param tip the tip
   */
  protected void setTextAndTip(CCombo c, String label, String tip) {
    c.setText(label);
    c.setToolTipText(tip);
  }

  /**
   * Sets the text and tip.
   *
   * @param c the c
   * @param label the label
   * @param tip the tip
   */
  protected void setTextAndTip(Label c, String label, String tip) {
    c.setText(label);
    c.setToolTipText(tip);
  }
  
  /**
   * Sets the text and tip.
   *
   * @param c the c
   * @param label the label
   * @param tip the tip
   * @param horizStyle the horiz style
   * @param horizGrab the horiz grab
   */
  protected void setTextAndTip(Label c, String label, String tip, int horizStyle, boolean horizGrab) {
    setTextAndTip(c, label, tip);
    c.setLayoutData(new GridData(horizStyle, SWT.BEGINNING, horizGrab, false));
  }

  /**
   * New 2 column composite.
   *
   * @param parent the parent
   * @return the composite
   */
  protected Composite new2ColumnComposite(Composite parent) {
    Composite twoCol = new Composite(parent, SWT.NONE);
    twoCol.setLayout(new GridLayout(2, false)); // false = not equal width
    ((GridLayout) twoCol.getLayout()).marginHeight = 0;
    ((GridLayout) twoCol.getLayout()).marginWidth = 0;
    twoCol.setLayoutData(new GridData(GridData.FILL_BOTH));
    return twoCol;
  }

  /**
   * New description.
   *
   * @param twoCol the two col
   * @param tip the tip
   * @return the text
   */
  protected Text newDescription(Composite twoCol, String tip) {
    setTextAndTip(new Label(twoCol, SWT.NONE), S_DESCRIPTION, tip);
    Text t = new Text(twoCol, SWT.BORDER | SWT.MULTI | SWT.WRAP | SWT.V_SCROLL);
    t.setLayoutData(new GridData(GridData.FILL_BOTH));
    ((GridData) t.getLayoutData()).heightHint = 100;
    t.setToolTipText(tip);
    return t;
  }

  /**
   * New labeled C combo.
   *
   * @param parent the parent
   * @param label the label
   * @param tip the tip
   * @return the c combo
   */
  protected CCombo newLabeledCCombo(Composite parent, String label, String tip) {
    setTextAndTip(new Label(parent, SWT.NONE), label, tip);
    return newCCombo(parent, tip);
  }

  /**
   * New C combo.
   *
   * @param parent the parent
   * @param tip the tip
   * @return the c combo
   */
  protected CCombo newCCombo(Composite parent, String tip) {
    final CCombo cc = new CCombo(parent, SWT.FLAT | SWT.BORDER | SWT.READ_ONLY);
    cc.setBackground(getShell().getDisplay().getSystemColor(SWT.COLOR_WHITE));
    cc.setLayoutData(new GridData(GridData.FILL_HORIZONTAL));
    // without these next lines, the height of the ccombo is too small
    // especially on a Mac
    FontData [] fontData = cc.getFont().getFontData();
    ((GridData) cc.getLayoutData()).heightHint = 2 * fontData[0].getHeight();
    cc.addListener(SWT.Selection, this);
    cc.setToolTipText(tip);
    cc.addKeyListener(new KeyListener() {
      private final StringBuffer b = new StringBuffer();

      @Override
      public void keyPressed(KeyEvent e) {
      }

      @Override
      public void keyReleased(KeyEvent e) {
        if (e.keyCode == SWT.BS) {
          if (b.length() > 0)
            b.deleteCharAt(b.length() - 1);
        } else if (Character.isJavaIdentifierPart(e.character) || e.character == '.')
          b.append(e.character);
        else
          return;
        final String[] ccItems = cc.getItems();
        final String partial = b.toString();
        int iBefore = -1;
        for (int i = 0; i < ccItems.length; i++) {
          if (ccItems[i].startsWith(partial)) {
            iBefore = i;
            break;
          }
        }
        if (iBefore >= 0)
          cc.setText(cc.getItem(iBefore));
      }
    });
    return cc;
  }

  /**
   * New button.
   *
   * @param parent the parent
   * @param style the style
   * @param name the name
   * @param tip the tip
   * @return the button
   */
  protected Button newButton(Composite parent, int style, String name, String tip) {
    Button b = new Button(parent, style);
    setTextAndTip(b, name, tip);
    b.addListener(SWT.Selection, this);
    return b;
  }

  /**
   * New text.
   *
   * @param parent the parent
   * @param style the style
   * @param tip the tip
   * @return the text
   */
  protected Text newText(Composite parent, int style, String tip) {
    Text t = new Text(parent, style | SWT.BORDER);
    t.setToolTipText(tip);
    t.setLayoutData(new GridData(GridData.FILL_HORIZONTAL));
    t.addListener(SWT.KeyUp, this);
    t.addListener(SWT.MouseUp, this); // for paste operation
    return t;
  }

  /**
   * New labeled text.
   *
   * @param parent the parent
   * @param style the style
   * @param label the label
   * @param tip the tip
   * @return the text
   */
  protected Text newLabeledText(Composite parent, int style, String label, String tip) {
    setTextAndTip(new Label(parent, SWT.NONE), label, tip);
    return newText(parent, style, tip);
  }

  /**
   * New tree.
   *
   * @param parent the parent
   * @param style the style
   * @return the tree
   */
  protected Tree newTree(Composite parent, int style) {
    Tree tree = new Tree(parent, style | SWT.BORDER);
    GridData gd = new GridData(GridData.FILL_BOTH);
    tree.setLayoutData(gd);
    return tree;
  }

  /**
   * Styles = SWT.SINGLE / MULTI / CHECK / FULL_SELECTION / HIDE_SELECTION
   *
   * @param parent the parent
   * @param style the style
   * @return the new table widget
   */
  protected Table newTable(Composite parent, int style) {
    Table table = new Table(parent, style | SWT.BORDER);
    GridData gd = new GridData(GridData.FILL_BOTH);
    table.setLayoutData(gd);
    table.addListener(SWT.Selection, this);
    table.addListener(SWT.KeyUp, this); // delete key
    return table;
  }

  /**
   * Gets the hit column.
   *
   * @param item the item
   * @param p the p
   * @return the hit column
   */
  public int getHitColumn(TableItem item, Point p) {
    for (int i = item.getParent().getColumnCount() - 1; i >= 0; i--) {
      Rectangle columnBounds = item.getBounds(i);
      if (columnBounds.contains(p))
        return i;
    }
    return -1;
  }

  /**
   * New button container.
   *
   * @param parent the parent
   * @return the composite
   */
  public Composite newButtonContainer(Composite parent) {
    Composite buttonContainer = new Composite(parent, SWT.NONE);
    buttonContainer.setLayout(new GridLayout());
    buttonContainer.setLayoutData(new GridData(GridData.VERTICAL_ALIGN_BEGINNING
            | GridData.HORIZONTAL_ALIGN_FILL));
    return buttonContainer;
  }

  /**
   * New push button.
   *
   * @param parent the parent
   * @param label the label
   * @param tip the tip
   * @return the button
   */
  public Button newPushButton(Composite parent, String label, String tip) {
    Button button = new Button(parent, SWT.PUSH);
    button.setText(label);
    button.setLayoutData(new GridData(GridData.VERTICAL_ALIGN_BEGINNING
            | GridData.HORIZONTAL_ALIGN_FILL));
    // button.pack();
    button.setToolTipText(tip);
    button.addListener(SWT.Selection, this);
    return button;
  }

  /**
   * New error message.
   *
   * @param c the c
   */
  protected void newErrorMessage(Composite c) {
    newErrorMessage(c, 1);
  }

  /**
   * New error message.
   *
   * @param twoCol the two col
   * @param span the span
   */
  protected void newErrorMessage(Composite twoCol, int span) {
    Label m = new Label(twoCol, SWT.WRAP);
    m.setLayoutData(new GridData(GridData.FILL_HORIZONTAL));
    ((GridData) m.getLayoutData()).horizontalSpan = span;
    ((GridData) m.getLayoutData()).widthHint = convertHorizontalDLUsToPixels(IDialogConstants.MINIMUM_MESSAGE_AREA_WIDTH);
    errorMessageUI = m;
  }

  /**
   * Sets the error message.
   *
   * @param msg the new error message
   */
  protected void setErrorMessage(String msg) {
    errorMessageUI.setText(msg);
    Composite shell = errorMessageUI.getParent();
    while (!(shell instanceof Shell))
      shell = shell.getParent();
    shell.setSize(shell.computeSize(-1, -1));
  }

  /* (non-Javadoc)
   * @see org.eclipse.swt.widgets.Listener#handleEvent(org.eclipse.swt.widgets.Event)
   */
  // subclasses override, and often use super.handleEvent to call this
  @Override
  public void handleEvent(Event event) {
    if (okButton != null)  // may be null if handler called from 
                           // main area setText event, during construction
                           // because button bar is constructed after main area
      enableOK();
  }

  /**
   * Super button pressed.
   *
   * @param buttonId the button id
   */
  protected void superButtonPressed(int buttonId) {
    super.buttonPressed(buttonId);
  }

  /* (non-Javadoc)
   * @see org.eclipse.jface.dialogs.Dialog#buttonPressed(int)
   */
  // overridden where needed
  @Override
  protected void buttonPressed(int buttonId) {
    if (buttonId == IDialogConstants.OK_ID) {
      copyValuesFromGUI();
      if (!isValid())
        return; // keeps dialog open
    }
    super.buttonPressed(buttonId);
  }

  /**
   * Copy values from GUI.
   */
  public abstract void copyValuesFromGUI();

  /**
   * Checks if is valid.
   *
   * @return true, if is valid
   */
  public abstract boolean isValid();

  /* (non-Javadoc)
   * @see org.eclipse.jface.dialogs.Dialog#createButtonBar(org.eclipse.swt.widgets.Composite)
   */
  @Override
  protected Control createButtonBar(Composite c) {
    Control returnValue = super.createButtonBar(c);
    enableOK();
    return returnValue;
  }

  /**
   * Enable OK.
   */
  public abstract void enableOK();

  /**
   * Use qualified types.
   *
   * @return true, if successful
   */
  public boolean useQualifiedTypes() {
    return MultiPageEditorContributor.getUseQualifiedTypes();
  }

  /**
   * Gets the all types as sorted array.
   *
   * @return the all types as sorted array
   */
  protected String[] getAllTypesAsSortedArray() {
    String[] allTypes = (String[]) section.editor.allTypes.get().keySet().toArray(stringArray0);
    Arrays.sort(allTypes, new Comparator() {
      @Override
      public int compare(Object o1, Object o2) {
        String shortName1 = AbstractSection.getShortName((String) o1);
        String shortName2 = AbstractSection.getShortName((String) o2);
        if (!shortName1.equals(shortName2))
          return shortName1.compareTo(shortName2);

        String namespace1 = AbstractSection.getNameSpace((String) o1);
        String namespace2 = AbstractSection.getNameSpace((String) o2);
        return namespace1.compareTo(namespace2);
      }
    });
    return allTypes;
  }

  /**
   * New labeled type input.
   *
   * @param aSection the a section
   * @param parent the parent
   * @param label the label
   * @param tip the tip
   * @return the text
   */
  protected Text newLabeledTypeInput(AbstractSection aSection, Composite parent, String label, String tip) {
    setTextAndTip(new Label(parent, SWT.NONE), label, tip);
    return newTypeInput(aSection, parent);
  }

  /**
   * New type input.
   *
   * @param aSection the a section
   * @param twoCol the two col
   * @return the text
   */
  protected Text newTypeInput(AbstractSection aSection, Composite twoCol) {
    Composite tc = new2ColumnComposite(twoCol);
    final TypesWithNameSpaces candidatesToPickFrom = getTypeSystemInfoList(); // provide an ArrayList of

    final Text text;
    if (contentAssistAvailable) {
      ContentAssistField32 caf = new ContentAssistField32(tc, candidatesToPickFrom);
      text = caf.getControl();
    } else {
      text = newText(tc, SWT.BORDER, "");
    }
      
    text.setToolTipText("Enter a Type name." + (contentAssistAvailable ? 
            "Content Assist is available (press Ctrl + Space)" : ""));
    text.getParent().setLayoutData(new GridData(GridData.FILL_HORIZONTAL));
    text.addListener(SWT.KeyUp, this);
    text.addListener(SWT.MouseUp, this); // for paste operation
    text.addListener(SWT.Modify, this);  // for content assist
    
//    newText(tc, SWT.NONE,
//    "Enter a Type name. Content Assist is available on Eclipse 3.2 and beyond (press Ctrl + Space)");

//    ContentProposalAdapter adapter = new ContentProposalAdapter(
//            text, new TextContentAdapter(),
//            candidatesToPickFrom,
//            contentAssistActivationKey, 
//            contentAssistActivationChars);
//    adapter.setProposalAcceptanceStyle(ContentProposalAdapter.PROPOSAL_REPLACE);
    
    Button browseButton = newPushButton(tc, "Browse", "Click here to browse possible types");
    browseButton.removeListener(SWT.Selection, this);
    final AbstractSection finalSection = aSection;
    browseButton.addListener(SWT.Selection, new Listener() {
      @Override
      public void handleEvent(Event event) {
        errorMessageUI.setText("");
        SelectTypeDialog dialog = new SelectTypeDialog(finalSection, candidatesToPickFrom); 
//          OpenTypeSystemSelectionDialog dialog = 
//              new OpenTypeSystemSelectionDialog(getShell(), typeList);
        if (dialog.open() != IDialogConstants.OK_ID)
          return;
        
        text.setText((null == dialog.nameSpaceName || 
                "".equals(dialog.nameSpaceName)) ? 
                dialog.typeName :
                dialog.nameSpaceName + "." + dialog.typeName);
        if (okButton != null)
          enableOK();
    /*
        Object[] types = dialog.getResult();
        if (types != null && types.length > 0) {
          ITypeSystemInfo selectedType = (ITypeSystemInfo) types[0];
          text.setText(selectedType.getFullName());
          enableOK();
        }
    */
      }
    });
    /*
    TypeSystemCompletionProcessor processor = new TypeSystemCompletionProcessor(
            candidatesToPickFrom);
    ControlContentAssistHelper.createTextContentAssistant(text, processor);
    text.addListener(SWT.KeyDown, new Listener() {
      public void handleEvent(Event e) {
        errorMessageUI.setText("");
      }
    });
    text.addListener(SWT.Modify, new Listener() {
      public void handleEvent(Event e) {
        textModifyCallback(e);
      }
    });
    */
    return text;
  }

  /**
   * Text modify callback.
   *
   * @param e the e
   */
  public void textModifyCallback(Event e) {
  }
 
  /**
   * Gets the type system info list.
   *
   * @return the type system info list
   */
  // default implementation - always overridden when used
  public TypesWithNameSpaces getTypeSystemInfoList() {
    return new TypesWithNameSpaces();
  }

  /**
   * Type contained in type system info list.
   *
   * @param fullTypeName the full type name
   * @param types the types
   * @return true, if successful
   */
  protected boolean typeContainedInTypeSystemInfoList(String fullTypeName, TypesWithNameSpaces types) {
    String key = AbstractSection.getShortName(fullTypeName);
    String nameSpace = AbstractSection.getNameSpace(fullTypeName);
    
    Set s = (Set)types.sortedNames.get(key);
    
    if (null == s) 
      return false;
    
    return s.contains(nameSpace);
  }

  /**
   * In XML, a 0 - length string is represented as &lt;xxx/&gt;, while a null value causes the
   * element to be omitted. Fix up values to be null if empty.
<<<<<<< HEAD
   * 
   * @param v
=======
   *
   * @param v the v
>>>>>>> 08f3c890
   * @return null for 0 length string
   */
  public static String nullIf0lengthString(String v) {
    if ("".equals(v))
      return null;
    return v;
  }

  /**
   * Convert null.
   *
   * @param v the v
   * @return the string
   */
  public static String convertNull(String v) {
    if (null == v)
      return "";
    return v;
  }
}<|MERGE_RESOLUTION|>--- conflicted
+++ resolved
@@ -746,13 +746,8 @@
   /**
    * In XML, a 0 - length string is represented as &lt;xxx/&gt;, while a null value causes the
    * element to be omitted. Fix up values to be null if empty.
-<<<<<<< HEAD
-   * 
-   * @param v
-=======
    *
    * @param v the v
->>>>>>> 08f3c890
    * @return null for 0 length string
    */
   public static String nullIf0lengthString(String v) {
