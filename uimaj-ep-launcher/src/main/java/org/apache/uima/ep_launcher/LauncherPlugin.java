--- conflicted
+++ resolved
@@ -109,13 +109,9 @@
   }
 
   /**
-<<<<<<< HEAD
-   * @return the shared instance.
-=======
    * Returns the shared instance.
    *
    * @return the default
->>>>>>> 2386b33f
    */
   public static LauncherPlugin getDefault() {
     return plugin;
