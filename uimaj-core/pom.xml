--- conflicted
+++ resolved
@@ -23,11 +23,7 @@
   <parent>
     <groupId>org.apache.uima</groupId>
     <artifactId>uimaj-parent</artifactId>
-<<<<<<< HEAD
-    <version>2.10.5-SNAPSHOT</version>
-=======
     <version>3.1.1-SNAPSHOT</version>
->>>>>>> 488947ef
     <relativePath>../uimaj-parent/pom.xml</relativePath>
   </parent>
   
@@ -47,21 +43,13 @@
        element, and just changing the following two properties -->  
   <scm>
     <connection>
-<<<<<<< HEAD
-      scm:svn:https://svn.apache.org/repos/asf/uima/uimaj/trunk/uimaj-core
-=======
       scm:svn:https://svn.apache.org/repos/asf/uima/uv3/uimaj-v3/trunk/uimaj-core
->>>>>>> 488947ef
     </connection>
     <developerConnection>
       scm:svn:https://svn.apache.org/repos/asf/uima/uv3/uimaj-v3/trunk/uimaj-core
     </developerConnection>
     <url>
-<<<<<<< HEAD
-      https://svn.apache.org/viewvc/uima/uimaj/trunk/uimaj-core
-=======
       https://svn.apache.org/viewvc/uima/uv3/uimaj-v3/trunk/uimaj-core
->>>>>>> 488947ef
     </url>
   </scm>
   
@@ -150,51 +138,13 @@
 			<version>${project.parent.version}</version>
 			<scope>test</scope>
 		</dependency>
-<<<<<<< HEAD
-
-		<!--  Uncomment one of these to add Saxon8 or 9 to the classpath for JUnit tests. 
-=======
 				<!--  Uncomment one of these to add Saxon8 or 9 to the classpath for JUnit tests. 
->>>>>>> 488947ef
 		      1 fails due to different formatting and a dropped xmlns attribute, 
 		      5 work when run separately or by mvn, but fail when running all tests from Eclipse:
 		          Caused by: org.xml.sax.SAXParseException: cvc-elt.1: Cannot find the declaration of element '....'
 	    -->
 
    <!--
-<<<<<<< HEAD
-		<dependency>
-		  <groupId>net.sf.saxon</groupId>
-		  <artifactId>Saxon-HE</artifactId>
-		  <version>9.7.0-14</version>
-		  <scope>test</scope>
-		</dependency>
-    	
- 
-		<dependency>
-		  <groupId>net.sf.saxon</groupId>
-    	  <artifactId>saxon</artifactId>
-    	  <version>8.7</version>
-    	  <scope>test</scope>
-		</dependency>
-		<dependency>
-		  <groupId>net.sf.saxon</groupId>
-    	  <artifactId>saxon-dom</artifactId>
-    	  <version>8.7</version>
-    	  <scope>test</scope>
-		</dependency>
-
-		<dependency>    jackson stuff moved to uimaj-json project
-			<groupId>com.fasterxml.jackson.core</groupId>
-	    <artifactId>jackson-core</artifactId>
-	    <version>2.4.2</version>
-		</dependency>
-      -->		
-		<!-- This next dependency is used to enable findbug rule suppression annotations
-		     Currently commented out - till more thought given to this. 
-		     For instance, we don't want to accidentally distribute this dependency in builds
-=======
->>>>>>> 488947ef
 		<dependency>
 		  <groupId>net.sf.saxon</groupId>
 		  <artifactId>Saxon-HE</artifactId>
@@ -286,59 +236,16 @@
                   <exclude>src/test/resources/pearTests/encodingTests/*</exclude> <!-- test data, RAT can't reliably read these -->
                   <exclude>src/test/resources/SequencerTest/*.txt</exclude> <!-- test data -->
                   <exclude>src/test/resources/SerDes*/SavedInts.binary</exclude> <!-- test data -->
-<<<<<<< HEAD
-=======
                   <exclude>src/test/java/aa/*.java</exclude> <!-- jcas classes generated -->
                   <exclude>src/test/java/org/apache/uima/cas/test/*.java</exclude> <!-- jcas classes generated -->
                   <exclude>src/test/java/org/apache/lang/LanguagePair.java</exclude> <!-- jcas classes generated -->
                   <exclude>src/test/java/sofa/test/CrossAnnotation.java</exclude> <!-- jcas classes generated -->
                   <exclude>src/test/java/x/y/z/*.java</exclude> <!-- jcas classes generated -->
->>>>>>> 488947ef
                 </excludes>              
               </configuration>
             </execution>
           </executions>
-        </plugin> 
-        <!-- https://issues.apache.org/jira/browse/UIMA-5307
-        <plugin>
-          <artifactId>maven-enforcer-plugin</artifactId>
-          <executions>
-            <execution>
-              <id>enforce-compatibility</id>
-              <phase>verify</phase>
-              <configuration>
-                <rules>
-                  <requireBackwardCompatibility implementation="org.semver.enforcer.RequireBackwardCompatibility">
-                    <previousVersion>${compat.previous.version}</previousVersion>
-                    <dumpDetails>true</dumpDetails>
-                    <compatibilityType>${compat.level}</compatibilityType>
-                    <excludes combine.children="append">
-                      <exclude>org/apache/uima/jcas/cas/FSArray</exclude>
-                      <exclude>org/apache/uima/jcas/cas/FSList</exclude>
-                      <exclude>org/apache/uima/jcas/cas/NonEmptyFSList</exclude>
-                      <exclude>org/apache/uima/jcas/cas/StringArray</exclude>
-                      <exclude>org/apache/uima/jcas/cas/StringList</exclude>
-                      <exclude>org/apache/uima/jcas/cas/NonEmptyStringList</exclude>
-                      <exclude>org/apache/uima/jcas/cas/IntegerArray</exclude>
-                      <exclude>org/apache/uima/jcas/cas/IntegerList</exclude>
-                      <exclude>org/apache/uima/jcas/cas/NonEmptyIntegerList</exclude>
-                      <exclude>org/apache/uima/jcas/cas/FloatArray</exclude>
-                      <exclude>org/apache/uima/jcas/cas/FloatList</exclude>
-                      <exclude>org/apache/uima/jcas/cas/NonEmptyFloatList</exclude>
-                      <exclude>org/apache/uima/jcas/cas/BooleanArray</exclude>
-                      <exclude>org/apache/uima/jcas/cas/ByteArray</exclude>
-                      <exclude>org/apache/uima/jcas/cas/ShortArray</exclude>
-                      <exclude>org/apache/uima/jcas/cas/LongArray</exclude>
-                      <exclude>org/apache/uima/jcas/cas/DoubleArray</exclude>
-                      <exclude>org/apache/uima/UimaContextHolder</exclude>
-                    </excludes>
-                  </requireBackwardCompatibility>
-                </rules>
-              </configuration>
-            </execution>
-          </executions>
-        </plugin> -->
-                
+        </plugin>         
       </plugins>
     </pluginManagement>
     
@@ -405,10 +312,6 @@
           </execution>
         </executions>
       </plugin>
-<<<<<<< HEAD
-    </plugins>
-  </build>
-=======
       
 			<plugin>
 				<groupId>org.apache.maven.plugins</groupId>
@@ -430,5 +333,4 @@
 		</plugins>
 	</build>
   
->>>>>>> 488947ef
 </project>