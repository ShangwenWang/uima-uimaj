--- conflicted
+++ resolved
@@ -310,17 +310,10 @@
     jcas.setDocumentText(text);
     int numberOfSentences = 0;
     int numberOfTokens = 0;
-<<<<<<< HEAD
-    for (int i = 0; i < 1; i++) {
-      numberOfSentences = 0;
-      numberOfTokens = 0;
-      try {
-=======
     for (int i = 0; i < 1; i ++) {
       try {
         numberOfSentences = 0;
         numberOfTokens = 0;      
->>>>>>> 488947ef
   //      long time = System.currentTimeMillis();
         this.ae.process(jcas);
   //      time = System.currentTimeMillis() - time;
