/*
 * Licensed to the Apache Software Foundation (ASF) under one
 * or more contributor license agreements.  See the NOTICE file
 * distributed with this work for additional information
 * regarding copyright ownership.  The ASF licenses this file
 * to you under the Apache License, Version 2.0 (the
 * "License"); you may not use this file except in compliance
 * with the License.  You may obtain a copy of the License at
 * 
 *   http://www.apache.org/licenses/LICENSE-2.0
 * 
 * Unless required by applicable law or agreed to in writing,
 * software distributed under the License is distributed on an
 * "AS IS" BASIS, WITHOUT WARRANTIES OR CONDITIONS OF ANY
 * KIND, either express or implied.  See the License for the
 * specific language governing permissions and limitations
 * under the License.
 */

package org.apache.uima.cas.test;

import static org.apache.uima.cas.SelectFSs.select;
import static org.apache.uima.cas.impl.Subiterator.BoundsUse.*;

import java.lang.reflect.Array;
import java.util.ArrayDeque;
import java.util.ArrayList;
import java.util.Arrays;
import java.util.Deque;
import java.util.List;

import org.apache.uima.cas.CAS;
import org.apache.uima.cas.CASException;
import org.apache.uima.cas.CASRuntimeException;
import org.apache.uima.cas.FSIndexRepository;
import org.apache.uima.cas.FSIterator;
import org.apache.uima.cas.Feature;
import org.apache.uima.cas.SelectFSs;
import org.apache.uima.cas.Type;
import org.apache.uima.cas.TypeSystem;
import org.apache.uima.cas.impl.Subiterator.BoundsUse;
import org.apache.uima.cas.text.AnnotationFS;
import org.apache.uima.cas.text.AnnotationIndex;
import org.apache.uima.jcas.JCas;
import org.apache.uima.jcas.cas.FSArray;
import org.apache.uima.jcas.cas.FSList;
import org.apache.uima.jcas.cas.NonEmptyFSList;
import org.apache.uima.jcas.tcas.Annotation;

import junit.framework.TestCase;

/**
 * Setup:  all kinds of types, primitives and non-primitives
 *         see CASTestSetup class
 *         
 *         Multiple Indexes, some sorted\
 *         
 *         setupTheCas - puts in tokens / phrases / sentences, overlapping
 *           tokens 0-4, 1-5, 2-6, etc.
 *           sentences 0-10, 5-15, 10-20, etc.    
 *             + 12-31
 *           phrases  0-5,  6-9,  10-16, 14-19, ...
 */
public class AnnotationIteratorTest extends TestCase {
  
  private static final boolean showFSs = false;

  private CAS cas;

  private TypeSystem ts;

  private Type stringType;

  private Type tokenType;

  private Type intType;

  private Type tokenTypeType;

  private Type wordType;

  private Type sepType;

  private Type eosType;

  private Feature tokenTypeFeat;

  private Feature lemmaFeat;

  private Feature sentLenFeat;

  private Feature tokenFloatFeat;

  private Feature startFeature;

  private Feature endFeature;

  private Type sentenceType;
  
  private Type phraseType;

  private boolean isSave;

  private List<Annotation> fss;

  private List<Integer> fssStarts = new ArrayList<>();

  private int callCount = -1;
  
  private Type[] types = new Type[3];


  /**
   * Constructor for FilteredIteratorTest.
   * 
   * @param arg0
   */
  public AnnotationIteratorTest(String arg0) {
    super(arg0);
  }

  @Override
  public void setUp() {
    try {
      // make a cas with various types, fairly complex -- see CASTestSetup class
      this.cas = CASInitializer.initCas(new CASTestSetup(), null);
      assertTrue(this.cas != null);
      this.ts = this.cas.getTypeSystem();
      assertTrue(this.ts != null);
    } catch (Exception e) {
      e.printStackTrace();
      assertTrue(false);
    }
    this.stringType = this.ts.getType(CAS.TYPE_NAME_STRING);
    assertTrue(this.stringType != null);
    this.tokenType = this.ts.getType(CASTestSetup.TOKEN_TYPE);
    assertTrue(this.stringType != null);
    this.intType = this.ts.getType(CAS.TYPE_NAME_INTEGER);
    assertTrue(this.intType != null);
    this.tokenTypeType = this.ts.getType(CASTestSetup.TOKEN_TYPE_TYPE);
    assertTrue(this.tokenTypeType != null);
    this.wordType = this.ts.getType(CASTestSetup.WORD_TYPE);
    assertTrue(this.wordType != null);
    this.sepType = this.ts.getType(CASTestSetup.SEP_TYPE);
    assertTrue(this.sepType != null);
    this.eosType = this.ts.getType(CASTestSetup.EOS_TYPE);
    assertTrue(this.eosType != null);
    this.tokenTypeFeat = this.ts.getFeatureByFullName(CASTestSetup.TOKEN_TYPE_FEAT_Q);
    assertTrue(this.tokenTypeFeat != null);
    this.lemmaFeat = this.ts.getFeatureByFullName(CASTestSetup.LEMMA_FEAT_Q);
    assertTrue(this.lemmaFeat != null);
    this.sentLenFeat = this.ts.getFeatureByFullName(CASTestSetup.SENT_LEN_FEAT_Q);
    assertTrue(this.sentLenFeat != null);
    this.tokenFloatFeat = this.ts.getFeatureByFullName(CASTestSetup.TOKEN_FLOAT_FEAT_Q);
    assertTrue(this.tokenFloatFeat != null);
    this.startFeature = this.ts.getFeatureByFullName(CAS.FEATURE_FULL_NAME_BEGIN);
    assertTrue(this.startFeature != null);
    this.endFeature = this.ts.getFeatureByFullName(CAS.FEATURE_FULL_NAME_END);
    assertTrue(this.endFeature != null);
    this.sentenceType = this.ts.getType(CASTestSetup.SENT_TYPE);
    assertTrue(this.sentenceType != null);
    this.phraseType = this.ts.getType(CASTestSetup.PHRASE_TYPE);
    assertTrue(this.phraseType != null);
    types[0] = sentenceType;
    types[1] = phraseType;
    types[2] = tokenType;

  }

  @Override
  public void tearDown() {
    this.cas = null;
    this.ts = null;
    this.tokenType = null;
    this.intType = null;
    this.tokenTypeType = null;
    this.wordType = null;
    this.sepType = null;
    this.eosType = null;
    this.tokenTypeFeat = null;
    this.lemmaFeat = null;
    this.sentLenFeat = null;
    this.tokenFloatFeat = null;
    this.startFeature = null;
    this.endFeature = null;
    this.sentenceType = null;
  }
  
//  //debug
//  // explore which isValid calls can be eliminated
//  public void testIsValid() {
//    int annotCount = setupTheCas();
//    FSIndexRepository ir = this.cas.getIndexRepository();
//    
//    FSIterator<AnnotationFS> it = this.cas.getAnnotationIndex().iterator();
//    it.moveToLast();
//    int c = 0;
//    while (it.hasPrevious()) {
//      it.previous();
//      c++;
//    }
//    System.out.println("debug count = " + c);
//  }
  

  public void testIterator1() {
<<<<<<< HEAD
    
    
//   Tokens                +---+
//                        +---+
//                       +---+
//   BigBound                      +-----------------------------+
    final String text = "aaaa bbbb cccc dddd aaaa bbbb cccc dddd aaaa bbbb cccc dddd ";
//                       +--------+
//   Sentences                +--------+
//                                 +----------+
//
//   bound4strict                   +------------------+            
//   sentence4strict                 +-----------------------------+
    
    
    try {
      this.cas.setDocumentText(text);
    } catch (CASRuntimeException e) {
      fail();
    }

    /***************************************************
     * Create and index tokens and sentences 
     ***************************************************/
    FSIndexRepository ir = this.cas.getIndexRepository();
    int annotCount = 1; // Init with document annotation.
    // create token and sentence annotations
    AnnotationFS fs;
    for (int i = 0; i < text.length() - 5; i++) {
      ++annotCount;
      ir.addFS(fs = this.cas.createAnnotation(this.tokenType, i, i + 5));
      if (showFSs) {
        System.out.format("creating: %d begin: %d end: %d type: %s%n", annotCount, fs.getBegin(), fs.getEnd(), fs.getType().getName() );
      }
    }
    // for (int i = 0; i < text.length() - 5; i++) {
    // cas.getIndexRepository().addFS(cas.createAnnotation(tokenType, i, i+5));
    // }
    
    // create overlapping sentences for unambigious testing
    //   begin =  0,  5, 10, ...
    //   end   = 10, 15, 20, ...
    // non-overlapping:  0-10, 10-20, etc.
    for (int i = 0; i < text.length() - 10; i += 5) {
      ++annotCount;
      ir.addFS(fs = this.cas.createAnnotation(this.sentenceType, i, i + 10));
      if (showFSs) {
        System.out.format("creating: %d begin: %d end: %d type: %s%n", annotCount, fs.getBegin(), fs.getEnd(), fs.getType().getName() );
      }
    }
    
    ++annotCount;
    ir.addFS(fs = this.cas.createAnnotation(this.sentenceType,  12, 31));
    if (showFSs) {
      System.out.format("creating: %d begin: %d end: %d type: %s%n", annotCount, fs.getBegin(), fs.getEnd(), fs.getType().getName() );
    }

=======
    int annotCount = setupTheCas();
    FSIndexRepository ir = this.cas.getIndexRepository();
>>>>>>> 488947ef

    /***************************************************
     * iterate over them
     ***************************************************/
    fss = new ArrayList<>();
    callCount = -1;
    iterateOverAnnotations(annotCount, fss); // annotCount is the total number of sentences and tokens
    
    callCount = -1;
    iterateOverAnnotations(annotCount, fss);  // should be using flattened version
    
    /***************************************************
     * test skipping over multiple equal items at front
     ***************************************************/
    callCount = -1;
    fss.clear();
    isSave = true;
    AnnotationFS a1, a2;
    ir.addFS(a1 = this.cas.createAnnotation(this.tokenType, 1, 6));
    a1.setStringValue(lemmaFeat, "lemma1");
    ir.addFS(a2 = this.cas.createAnnotation(this.tokenType, 1, 6));
    a2.setStringValue(lemmaFeat, "lemma2");
    
    FSIterator<Annotation> it;
    AnnotationIndex<Annotation> tokenIndex = cas.getAnnotationIndex(tokenType);
    it = tokenIndex.subiterator(a1);
    assertCount("multi equal", 0, it);
    it = tokenIndex.subiterator(a1);
    // make a new iterator that hasn't been converted to a list form internally
    it.moveTo(cas.getDocumentAnnotation());
<<<<<<< HEAD
    assertFalse(it.isValid());            
=======
    assertFalse(it.isValid()); 
        
>>>>>>> 488947ef
  }
  
  /**
   * The tests include:
   *   a) running with / w/o "flattened" indexes
   *   b) running forwards and backwards (testing moveToLast, isValid)
   *   c) testing strict and unambiguous variants
   *   d) running over all annotations and restricting to just a particular subtype
   *   
   *   new tests:  
   *     verifying bounding FS < all returned, including multiples of it
   *     strict at 1st element, at last element
   *     (not done yet) ConcurrentModificationException testing
   *     
   *     (not done yet) Testing with different bound styles
   *     
   * @param annotCount
   * @param fss
   */
  // called twice, the 2nd time should be with flattened indexes (List afss non empty the 2nd time)
  private void iterateOverAnnotations(int annotCount, List<Annotation> afss) {
    this.fss = afss;
    isSave = fss.size() == 0;   // on first call is 0, so save on first call
//    int count;
    AnnotationIndex<Annotation> annotIndex = this.cas.getAnnotationIndex();
    AnnotationIndex<Annotation> sentIndex = this.cas.getAnnotationIndex(sentenceType);
    FSIterator<Annotation> it = annotIndex.iterator(true);  // a normal "ambiguous" iterator
    FSIterator<Annotation> select_it = annotIndex.select().fsIterator();
//    assertTrue((isSave) ? it instanceof FSIteratorWrapper : 
//      FSIndexFlat.enabled ? it instanceof FSIndexFlat.FSIteratorFlat : it instanceof FSIteratorWrapper);   
    assertCount("Normal ambiguous annot iterator", annotCount, it);
    assertCount("Normal ambiguous select annot iterator", annotCount, select_it);
    assertEquals(annotCount, select(annotIndex).toArray().length);  // stream op
    assertEquals(annotCount, select(annotIndex).asArray(Annotation.class).length);  // select op
    
    Annotation[] tokensAndSentencesAndPhrases = annotIndex.select().asArray(Annotation.class);
    JCas jcas = null;
    try {
      jcas = cas.getJCas();
    } catch (CASException e) {
      assertTrue(false);
    }
    FSArray<Annotation> fsa = FSArray.create(jcas, tokensAndSentencesAndPhrases);
    NonEmptyFSList<Annotation> fslhead =  (NonEmptyFSList<Annotation>) FSList.<Annotation, Annotation>create(jcas,  tokensAndSentencesAndPhrases);
    
    select_it = fsa.select().fsIterator();
    assertCount("fsa ambiguous select annot iterator", annotCount, select_it);

    select_it = fslhead.<Annotation>select().fsIterator();
    assertCount("fslhead ambiguous select annot iterator", annotCount, select_it);
    
    // backwards
    select_it = select(annotIndex).backwards().fsIterator();
    assertCount("Normal select backwards ambiguous annot iterator", annotCount, select_it);
    
    it = annotIndex.iterator(false);  // false means create an unambiguous iterator
    assertCount("Unambiguous annot iterator", 1, it);  // because of document Annotation - spans the whole range
<<<<<<< HEAD
    
    it = sentIndex.iterator(false);  //  false means create an unambiguous iterator
    assertCount("Unambigous sentence iterator", 5, it);
=======
    select_it = annotIndex.select().nonOverlapping().fsIterator();
    assertCount("Unambiguous select annot iterator", 1, select_it);  // because of document Annotation - spans the whole range
    select_it = annotIndex.select().nonOverlapping().backwards(true).fsIterator();
    assertCount("Unambiguous select backwards annot iterator", 1, select_it);  // because of document Annotation - spans the whole range
    
    it = sentIndex.iterator(false);  //  false means create an unambiguous iterator
    assertCount("Unambigous sentence iterator", 5, it);
    select_it = annotIndex.select(sentenceType).nonOverlapping(true).fsIterator();
    assertCount("Unambigous select sentence iterator", 5, select_it);
    select_it = sentIndex.select().nonOverlapping().fsIterator();
    assertCount("Unambigous select sentence iterator", 5, select_it);
    select_it = sentIndex.select().nonOverlapping().fsIterator();
    assertCount("Unambigous select sentence iterator", 5, select_it);
    
>>>>>>> 488947ef
    
    AnnotationFS bigBound = this.cas.createAnnotation(this.sentenceType, 10, 41);
    it = annotIndex.subiterator(bigBound, true, true);  // ambiguous, and strict
    assertCount("Subiterator over annot with big bound, strict", 38, it);
    select_it = annotIndex.select().coveredBy((Annotation) bigBound).includeAnnotationsWithEndBeyondBounds(false).fsIterator();
    assertCount("Subiterator select over annot with big bound, strict", 38, select_it);

    select_it = annotIndex.select().coveredBy(bigBound).limit(7).includeAnnotationsWithEndBeyondBounds().fsIterator();
    assertCountLimit("Subiterator select limit 7 over annot with big bound, strict", 7, select_it);
    
    // uncomment these to check compile-time generic arguments OK
    // comment these out for running, because Token not a type
//    FSIndex<Token> token_index = annotIndex.subType(Token.class);
//    token_index.select().fsIterator();
//    select(token_index).fsIterator();
//    annotIndex.select(Token.class).fsIterator();
//    cas.select(Token.class).fsIterator();
//    token_index.select(Token.class).fsIterator();
    
    Object[] o = annotIndex.select().coveredBy(bigBound).skip(3).toArray();
    assertEquals(35, o.length);
    
    Object[] o1 = annotIndex.select().coveredBy(bigBound).toArray();
    List<Annotation> l2 = annotIndex.select().coveredBy(bigBound).backwards().asList();
    Deque<Annotation> l2r = new ArrayDeque<>();
    for (Annotation fs : l2) {
      l2r.push(fs);
    }
    
    assertTrue(Arrays.equals(o1, l2r.toArray()));
    
    it = annotIndex.subiterator(bigBound, false, true);  // unambiguous, strict  bigBound= sentenceType 10-41
    assertCount("Subiterator over annot unambiguous strict", 3, it);
    select_it = annotIndex.select().coveredBy((Annotation) bigBound).includeAnnotationsWithEndBeyondBounds(false).nonOverlapping().fsIterator();
    assertCount("Subiterator select over annot unambiguous strict", 3, select_it);
    select_it = annotIndex.select().backwards().coveredBy((Annotation) bigBound).includeAnnotationsWithEndBeyondBounds(false).nonOverlapping().fsIterator();
    assertCount("Subiterator select over annot unambiguous strict", 3, select_it);

//    it = annotIndex.subiterator(bigBound, true, false);
//    while (it.hasNext()) {
//      Annotation a = (Annotation) it.next();
//      System.out.format("debug %s:%d   b:%d e:%d%n", a.getType().getShortName(), a._id(), a.getBegin(), a.getEnd());
//    }

    it = annotIndex.subiterator(bigBound, true, false);
    assertCount("Subiterator over annot ambiguous not-strict", 46, it);
    
    // covered by implies endWithinBounds
    select_it = select(annotIndex).coveredBy(bigBound).fsIterator();
    assertCount("Subiterator select over annot ambiguous strict", 38, select_it);
    select_it = annotIndex.select().coveredBy(bigBound).includeAnnotationsWithEndBeyondBounds(false).fsIterator();
    assertCount("Subiterator select over annot ambiguous strict", 38, select_it);
    select_it = select(annotIndex).coveredBy(bigBound).includeAnnotationsWithEndBeyondBounds(true).fsIterator();
    assertCount("Subiterator select over annot ambiguous not-strict", 46, select_it);
    
    it = annotIndex.subiterator(bigBound, false, false);  // unambiguous, not strict
    assertCount("Subiterator over annot, unambiguous, not-strict", 4, it);
    select_it = select(annotIndex).nonOverlapping().coveredBy(bigBound).includeAnnotationsWithEndBeyondBounds(true).fsIterator();
    assertCount("Subiterator select over annot unambiguous not-strict", 4, select_it);
    
    AnnotationFS sent = this.cas.getAnnotationIndex(this.sentenceType).iterator().get();
    it = annotIndex.subiterator(sent, false, true);
    assertCount("Subiterator over annot unambiguous strict", 2, it);
    select_it = annotIndex.select().nonOverlapping().coveredBy(sent).fsIterator();
    assertCount("Subiterator select over annot unambiguous strict", 2, select_it);
    
    // strict skips first item
    bigBound = this.cas.createAnnotation(this.sentenceType,  11, 30);
    it = sentIndex.subiterator(bigBound, true, true);
    assertCount("Subiteratover over sent ambiguous strict", 4, it);
    it = sentIndex.subiterator(bigBound, true, false);
    assertCount("Subiteratover over sent ambiguous", 9, it);
    it = sentIndex.subiterator(bigBound, false, false);
    assertCount("Subiteratover over sent unambiguous", 1, it); 
    
    // single, get, nullOK
         
    assertTrue(annotIndex.select().nonOverlapping().get().getType().getShortName().equals("DocumentAnnotation"));
    boolean x = false;
    try {
      assertNull(annotIndex.select().nullOK(false).coveredBy(3, 3).get());
    } catch (CASRuntimeException e) {
      if (e.hasMessageKey(CASRuntimeException.SELECT_GET_NO_INSTANCES)) {
        x= true;
      }
    }
    assertTrue(x);
    assertNull(annotIndex.select().coveredBy(3, 3).nullOK().get());
    assertNotNull(annotIndex.select().get(3));
    assertNull(annotIndex.select().nullOK().coveredBy(3, 5).get(3));
    x = false;
    try {
      annotIndex.select().coveredBy(3, 5). get(3);
    } catch (CASRuntimeException e) {
      if (e.hasMessageKey(CASRuntimeException.SELECT_GET_NO_INSTANCES)) {
        x= true;
      }
    }
    assertTrue(x);
    assertTrue(annotIndex.select().nonOverlapping().get().getType().getShortName().equals("DocumentAnnotation"));
    
    select_it = annotIndex.select().nonOverlapping().fsIterator(); 
    assertCount("Unambiguous select annot iterator", 1, select_it);  // because of document Annotation - spans the whole range
    select_it = annotIndex.select().nonOverlapping().backwards(true).fsIterator();
    assertCount("Unambiguous select backwards annot iterator", 1, select_it);  // because of document Annotation - spans the whole range
    assertNotNull(annotIndex.select().nonOverlapping().single());

    x = false;
    try {
      annotIndex.select().coveredBy(3, 10).single();
    } catch (CASRuntimeException e) {
      if (e.hasMessageKey(CASRuntimeException.SELECT_GET_TOO_MANY_INSTANCES)) {
        x= true;
      }
    }
    assertTrue(x);
    x = false;
    try {
      annotIndex.select().coveredBy(3, 10).singleOrNull();
    } catch (CASRuntimeException e) {
      if (e.hasMessageKey(CASRuntimeException.SELECT_GET_TOO_MANY_INSTANCES)) {
        x= true;
      }
    }
    assertTrue(x);
    x = false;
    try {
      annotIndex.select().coveredBy(3, 5).single();
    } catch (CASRuntimeException e) {
      if (e.hasMessageKey(CASRuntimeException.SELECT_GET_NO_INSTANCES)) {
        x= true;
      }
    }
    assertTrue(x);
    annotIndex.select().coveredBy(3, 5).singleOrNull();
    
    select_it = select(annotIndex).following(2, 39).limit(2).fsIterator();
    assertCountLimit("Following", 2, select_it);
    select_it = select(annotIndex).following(2, 39).backwards().limit(2).fsIterator();
    assertCountLimit("Following", 2, select_it);
    
    select_it = fsa.select(sentenceType).fsIterator();
    assertCount("select source array", 21, select_it);
    select_it = fslhead.select(sentenceType).fsIterator();
    assertCount("select source array", 21, select_it);
    
    /** covering **/
    annotIndex.select(sentenceType).covering(20, 30).forEachOrdered(f ->  
        System.out.format("found fs start at %d end %d%n", Integer.valueOf(f.getBegin()), Integer.valueOf(f.getEnd())));
    
    annotIndex.select(sentenceType).covering(15, 19).forEachOrdered(f ->  
        System.out.format("covering 15, 19:   %s:%d   %d -  %d%n", f.getType().getShortName(), Integer.valueOf(f._id()), Integer.valueOf(f.getBegin()), Integer.valueOf(f.getEnd())));

    annotIndex.select(sentenceType).covering(37, 39).forEachOrdered(f ->  
        System.out.format("covering sentences 37, 39:   %s:%d   %d -  %d%n", f.getType().getShortName(), Integer.valueOf(f._id()), Integer.valueOf(f.getBegin()), Integer.valueOf(f.getEnd())));

    annotIndex.select(phraseType).covering(15, 19).forEachOrdered(f ->  
       System.out.format("covering phrases 15, 19:   %s:%d   %d -  %d%n", f.getType().getShortName(), Integer.valueOf(f._id()), Integer.valueOf(f.getBegin()), Integer.valueOf(f.getEnd())));

    annotIndex.select(phraseType).covering(37, 39).forEachOrdered(f ->  
       System.out.format("covering phrases 37, 39:   %s:%d   %d -  %d%n", f.getType().getShortName(), Integer.valueOf(f._id()), Integer.valueOf(f.getBegin()), Integer.valueOf(f.getEnd())));

  }
  
  private String flatStateMsg(String s) {
    return s + (isSave ? "" : " with flattened index");
  }
  private void assertCount(String msg, int expected,  FSIterator<? extends Annotation> it) {
    int fssStart = assertCountCmn(msg, expected, it);
    msg = flatStateMsg(msg);
    int count = expected;
    if (count > 0) {
      // test moveTo(fs) in middle, first, and last
      AnnotationFS posFs = fss.get(fssStart + (count >> 1));
//      //debug
//      System.out.println(posFs.toString());
      
      // debug
       it.moveToLast();
       it.next();
       
       it.moveTo(posFs);
       assertEquals(msg, it.get().hashCode(), posFs.hashCode());
      
      posFs = fss.get(fssStart);
      it.moveTo(posFs);
      assertEquals(msg, it.get().hashCode(), posFs.hashCode());
      it.moveToFirst();
      assertEquals(msg, it.get().hashCode(), posFs.hashCode());
      
      posFs = fss.get(fssStart + count - 1);
      it.moveTo(posFs);
      assertEquals(msg, it.get().hashCode(), posFs.hashCode());
      it.moveToLast();
      assertEquals(msg, it.get().hashCode(), posFs.hashCode());
    } else {
      // count is 0
      it.moveToFirst();
      assertFalse(it.isValid());
      it.moveToLast();
      assertFalse(it.isValid());
      it.moveTo(cas.getDocumentAnnotation());
      assertFalse(it.isValid());    
    }
    
    // test movetoLast, moving backwards
    count = 0;
    for (it.moveToLast(); it.isValid(); it.moveToPrevious()) {
      ++count;
    }
    assertEquals(msg, expected, count);
  }
  
  // called by assertCount
  // called by asserCountLimit
  private int assertCountCmn(String msg, int expected, FSIterator<? extends Annotation> it) {
    msg = flatStateMsg(msg);   // add with-flattened-index if isSave is false
    int count = 0;
    callCount  ++;
    int fssStart;
    if (isSave) {
      fssStarts.add(fssStart = fss.size());
    } else {
      fssStart = fssStarts.get(callCount);
    }
    while (it.isValid()) {
      ++count;
      Annotation fs = it.next();
      if (showFSs) {
        System.out.format("assertCountCmn: %2d " + msg + "   %10s  %d - %d%n", count, fs.getType().getName(), fs.getBegin(), fs.getEnd() );
      }
      if (isSave) {
        fss.add(fs);
      } else {
        assertEquals(msg, fss.get(fssStart + count -1).hashCode(), fs.hashCode());
      }
    }
    assertEquals(msg, expected, count);
    return fssStart;
  }
  
    
  private void assertCountLimit(String msg, int expected,  FSIterator<? extends Annotation> it) {
    assertCountCmn(msg, expected, it);
    it.moveToFirst();
    assertFalse(it.isValid());
  }
  
  
  
  public void testIncorrectIndexTypeException() {
    boolean caughtException = false;
    try {
      this.cas.getAnnotationIndex(this.stringType);
    } catch (CASRuntimeException e) {
//      e.printStackTrace();
      caughtException = true;
    }
    assertTrue(caughtException);
    
    caughtException = false;
    try {
    	this.cas.getAnnotationIndex(ts.getType(CASTestSetup.TOKEN_TYPE_TYPE));
    } catch (CASRuntimeException e) {
    	caughtException = true;
    }
    assertTrue(caughtException);
    try {
      this.cas.getAnnotationIndex(this.tokenType);
    } catch (CASRuntimeException e) {
      assertTrue(false);
    }
  }
  
  /**
   * UIMA-2808 - There was a bug in Subiterator causing the first annotation of the type of the
   * index the subiterator was applied to always to be returned, even if outside the boundary
   * annotation.
   */
  public void testUnambiguousSubiteratorOnIndex() {
    try {
      //                        0    0    1    1    2    2    3    3    4    4    5
      //                        0    5    0    5    0    5    0    5    0    5    0
      //                        ------- sentence ---------
      //                                                  -------- sentence ---------
      //                                                                        -tk-
      this.cas.setDocumentText("Sentence A with no value. Sentence B with value 377.");
    } catch (CASRuntimeException e) {
      assertTrue(false);
    }   
    AnnotationIndex<Annotation> ai = cas.getAnnotationIndex();
          
    cas.addFsToIndexes(cas.createAnnotation(this.sentenceType, 0, 25));
    cas.addFsToIndexes(cas.createAnnotation(this.sentenceType, 26, 52));
    cas.addFsToIndexes(cas.createAnnotation(this.tokenType, 48, 51));
    AnnotationIndex<Annotation> tokenIdx = cas.getAnnotationIndex(this.tokenType);
    
//    AnnotationIndex<AnnotationFS> si = cas.getAnnotationIndex(this.sentenceType);
    for (Annotation sa : ai.select(this.sentenceType)) {
      FSIterator<Annotation> ti2 = tokenIdx.subiterator(sa, false, false);
      
      while (ti2.hasNext()) {
        AnnotationFS t = ti2.next();
        assertTrue("Subiterator returned annotation outside boundaries", t.getBegin() < sa.getEnd());
      }
    }

    SelectFSs<Annotation> ssi = ai.select(this.sentenceType);
    
    for (AnnotationFS sa : ssi) {
    
      FSIterator<Annotation> ti2 = tokenIdx.select()
          .coveredBy(sa).includeAnnotationsWithEndBeyondBounds(false).nonOverlapping().fsIterator();
      
      while (ti2.hasNext()) {
        AnnotationFS t = ti2.next();
        assertTrue("Subiterator returned annotation outside boundaries", t.getBegin() < sa.getEnd());
      }
    }

  }
  
  /**
   * Test subiterator edge cases
   * 
   *   skip over variations:                           -, i, t1, tn
   *     no match                                             -
   *     match - == id, using == id test                      i
   *     match - != id, using type test,                      t1 or tn
   *                  --  alternative: 1 or multiple to skip over 
   * 
   *   nothing before bound, nothing in bound, nothing after  n n n
   *   nothing before, nothing in bound, stuff after          n n s
   *   nothing before, something in bound, nothing after      n s n    skip over variation
   *   nothing before, something in bound, something after    n s s
   *                                                          
   *   stuff before bound, nothing in bound, nothing after    s n n
   *   stuff before bound, nothing in bound, stuff after      s n s
   *   stuff before, something in bound, nothing after        s s n
   *   stuff before, something in bound, something after      s s s
   *   
   *   test with bound before / after having their begin / end be different or the same
   *     (if the same, have the same or different type;
   *                   if the same type, have the equals-to-bound test be for the same type or same id
   *          
   *       begin end type idtst
   *         d    d   -     -    
   *         d    s   -     -
   *         s    d   -     -
   *         s    s   d     -  test with nnn, nns, nsn, nss, snn, sns, ssn, sss
   *                     p-    test with or without type priority  
   *         s    s   s     n    insure skip over both/multiple
   *         s    s   s     y    insure skip over just 1
   *      
   *   test with type priorities:
   *     skip (only covering)
   *     skipoverbound: if type priority off, can have bound in middle 
   *           
   *   setup notation:  any number of tuples separated by ':'
   *       xxx : yyy : zzz 
   *     each is either - or x-y-t  where x == begin, y == end, t = 0 1 or 2 type order
   *            
   */
  private void setupEdges(String s) {
    String [] sa = s.split("\\:");
    for (String x : sa) {
      x = x.trim();
      if ("-".equals(x)) {
        continue;
      }
      String [] i3 = x.split("\\-");
      indexNew(types[Integer.parseInt(i3[2])], Integer.parseInt(i3[0]), Integer.parseInt(i3[1]));
    }
    
  }
   
  public void testEdges() {
    Annotation ba = indexNew(phraseType, 10, 20);  // the bounding annotation
    edge(ba, "-", coveredBy, "--:--:--:--", 0);
    edge(ba, "-", covering, "--:--:--:--", 0);
    edge(ba, "-", sameBeginEnd, "--:--:--:--", 0);
    edge(ba, "-", notBounded, "--:--:--:--", 0);
    
    edge(ba, "0-10-2", coveredBy, "--:--:--:--", 0);
    edge(ba, "0-10-2", covering, "--:--:--:--", 0);

    edge(ba, "0-10-2:11-20-2", coveredBy, "--:--:--:--", 1);
    edge(ba, "0-10-2:11-21-2", coveredBy, "--:--:--:--", 0);  
    edge(ba, "0-10-2:11-21-2", coveredBy, "--:--:LE:--", 1);
    

    
  }
  
  /**
   * 
   * @param ba
   * @param setup
   * @param boundsUse
   * @param flags: TP  type priority
   *               NO  non overlapping
   *               LE  include annotation with ends beyond bounds
   *               ST  skip when same begin end type
   *               
   * @param count
   */
  private void edge(Annotation ba, String setup, BoundsUse boundsUse, String flags, int count) {
    String[] fa = flags.split("\\:");
    cas.reset();
    AnnotationIndex<Annotation> ai = cas.getAnnotationIndex();
    FSIterator<Annotation> it;
    SelectFSs<Annotation> sa;
    
    setupEdges(setup);
    
    switch (boundsUse) {
    case notBounded: sa = ai.select(); break;
    case coveredBy:  sa = ai.select().coveredBy(ba); break;
    case sameBeginEnd: sa = ai.select().at(ba); break;
    default:
    case covering:   sa = ai.select().covering(ba); break;
    }   
    if (fa[0].equals("TP")) sa.typePriority();
    if (fa[1].equals("NO")) sa.nonOverlapping();
    if (fa[2].equals("LE")) sa.includeAnnotationsWithEndBeyondBounds();
    if (fa[3].equals("ST")) sa.skipWhenSameBeginEndType();
    
    assertEquals(count, sa.fsIterator().size());
  }
  
//  
//  public void testEdges() {
//    
//  }

  private Annotation indexNew(Type type, int begin, int end) {
    Annotation a;
    cas.addFsToIndexes(a = (Annotation) cas.createAnnotation(type, begin, end));
    return a; 
  }
  
  private int setupTheCas() {
    
    
//  Tokens                +---+
//                       +---+
//                      +---+
//  BigBound                      +-----------------------------+
   final String text = "aaaa bbbb cccc dddd aaaa bbbb cccc dddd aaaa bbbb cccc dddd ";
//                      +--------+
//  Sentences                +--------+
//                                +----------+
//
//  bound4strict                   +------------------+            
//  sentence4strict                 +-----------------------------+
   
   
   try {
     this.cas.setDocumentText(text);
   } catch (CASRuntimeException e) {
     fail();
   }

   /***************************************************
    * Create and index tokens and sentences 
    ***************************************************/
   FSIndexRepository ir = this.cas.getIndexRepository();
   int annotCount = 1; // Init with document annotation.
   // create token and sentence annotations
   AnnotationFS fs;
   for (int i = 0; i < text.length() - 5; i++) {
     ++annotCount;
     ir.addFS(fs = this.cas.createAnnotation(this.tokenType, i, i + 5));
     if (showFSs) {
       System.out.format("creating: %d begin: %d end: %d type: %s%n", annotCount, fs.getBegin(), fs.getEnd(), fs.getType().getName() );
     }
   }
   // for (int i = 0; i < text.length() - 5; i++) {
   // cas.getIndexRepository().addFS(cas.createAnnotation(tokenType, i, i+5));
   // }
   
   // create overlapping sentences for unambigious testing
   //   begin =  0,  5, 10, ...
   //   end   = 10, 15, 20, ...
   // non-overlapping:  0-10, 10-20, etc.
   for (int i = 0; i < text.length() - 10; i += 5) {
     ++annotCount;
     ir.addFS(fs = this.cas.createAnnotation(this.sentenceType, i, i + 10));
     if (showFSs) {
       System.out.format("creating: %d begin: %d end: %d type: %s%n", annotCount, fs.getBegin(), fs.getEnd(), fs.getType().getName() );
     }
   }
   
   // create overlapping phrases
   // begin =  0,  6,  10, 14, ...
   // end   =  5,  9,  16, 19, ...
   
   int beginAlt = 0, endAlt = 0;
   for (int i = 0; i < text.length() - 10; i += 5) {
     ++annotCount;
     ir.addFS(fs = this.cas.createAnnotation(this.phraseType,  i + beginAlt, i + 5 + endAlt));
     beginAlt = (beginAlt == 1) ? -1 : beginAlt + 1;
     endAlt = (endAlt == -1) ? 1 : endAlt - 1;
     if (showFSs) {
       System.out.format("creating: %d begin: %d end: %d type: %s%n", annotCount, fs.getBegin(), fs.getEnd(), fs.getType().getName() );
     }
   }
   
   ++annotCount;
   ir.addFS(fs = this.cas.createAnnotation(this.sentenceType,  12, 31));
   if (showFSs) {
     System.out.format("creating: %d begin: %d end: %d type: %s%n", annotCount, fs.getBegin(), fs.getEnd(), fs.getType().getName() );
   }
   
   return annotCount;

 }

  public static void main(String[] args) {
    AnnotationIteratorTest test = new AnnotationIteratorTest(null);
    test.run();
  }

}<|MERGE_RESOLUTION|>--- conflicted
+++ resolved
@@ -204,68 +204,8 @@
   
 
   public void testIterator1() {
-<<<<<<< HEAD
-    
-    
-//   Tokens                +---+
-//                        +---+
-//                       +---+
-//   BigBound                      +-----------------------------+
-    final String text = "aaaa bbbb cccc dddd aaaa bbbb cccc dddd aaaa bbbb cccc dddd ";
-//                       +--------+
-//   Sentences                +--------+
-//                                 +----------+
-//
-//   bound4strict                   +------------------+            
-//   sentence4strict                 +-----------------------------+
-    
-    
-    try {
-      this.cas.setDocumentText(text);
-    } catch (CASRuntimeException e) {
-      fail();
-    }
-
-    /***************************************************
-     * Create and index tokens and sentences 
-     ***************************************************/
-    FSIndexRepository ir = this.cas.getIndexRepository();
-    int annotCount = 1; // Init with document annotation.
-    // create token and sentence annotations
-    AnnotationFS fs;
-    for (int i = 0; i < text.length() - 5; i++) {
-      ++annotCount;
-      ir.addFS(fs = this.cas.createAnnotation(this.tokenType, i, i + 5));
-      if (showFSs) {
-        System.out.format("creating: %d begin: %d end: %d type: %s%n", annotCount, fs.getBegin(), fs.getEnd(), fs.getType().getName() );
-      }
-    }
-    // for (int i = 0; i < text.length() - 5; i++) {
-    // cas.getIndexRepository().addFS(cas.createAnnotation(tokenType, i, i+5));
-    // }
-    
-    // create overlapping sentences for unambigious testing
-    //   begin =  0,  5, 10, ...
-    //   end   = 10, 15, 20, ...
-    // non-overlapping:  0-10, 10-20, etc.
-    for (int i = 0; i < text.length() - 10; i += 5) {
-      ++annotCount;
-      ir.addFS(fs = this.cas.createAnnotation(this.sentenceType, i, i + 10));
-      if (showFSs) {
-        System.out.format("creating: %d begin: %d end: %d type: %s%n", annotCount, fs.getBegin(), fs.getEnd(), fs.getType().getName() );
-      }
-    }
-    
-    ++annotCount;
-    ir.addFS(fs = this.cas.createAnnotation(this.sentenceType,  12, 31));
-    if (showFSs) {
-      System.out.format("creating: %d begin: %d end: %d type: %s%n", annotCount, fs.getBegin(), fs.getEnd(), fs.getType().getName() );
-    }
-
-=======
     int annotCount = setupTheCas();
     FSIndexRepository ir = this.cas.getIndexRepository();
->>>>>>> 488947ef
 
     /***************************************************
      * iterate over them
@@ -296,12 +236,8 @@
     it = tokenIndex.subiterator(a1);
     // make a new iterator that hasn't been converted to a list form internally
     it.moveTo(cas.getDocumentAnnotation());
-<<<<<<< HEAD
-    assertFalse(it.isValid());            
-=======
     assertFalse(it.isValid()); 
         
->>>>>>> 488947ef
   }
   
   /**
@@ -359,11 +295,6 @@
     
     it = annotIndex.iterator(false);  // false means create an unambiguous iterator
     assertCount("Unambiguous annot iterator", 1, it);  // because of document Annotation - spans the whole range
-<<<<<<< HEAD
-    
-    it = sentIndex.iterator(false);  //  false means create an unambiguous iterator
-    assertCount("Unambigous sentence iterator", 5, it);
-=======
     select_it = annotIndex.select().nonOverlapping().fsIterator();
     assertCount("Unambiguous select annot iterator", 1, select_it);  // because of document Annotation - spans the whole range
     select_it = annotIndex.select().nonOverlapping().backwards(true).fsIterator();
@@ -378,7 +309,6 @@
     select_it = sentIndex.select().nonOverlapping().fsIterator();
     assertCount("Unambigous select sentence iterator", 5, select_it);
     
->>>>>>> 488947ef
     
     AnnotationFS bigBound = this.cas.createAnnotation(this.sentenceType, 10, 41);
     it = annotIndex.subiterator(bigBound, true, true);  // ambiguous, and strict
