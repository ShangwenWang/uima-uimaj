/*
 * Licensed to the Apache Software Foundation (ASF) under one
 * or more contributor license agreements.  See the NOTICE file
 * distributed with this work for additional information
 * regarding copyright ownership.  The ASF licenses this file
 * to you under the Apache License, Version 2.0 (the
 * "License"); you may not use this file except in compliance
 * with the License.  You may obtain a copy of the License at
 * 
 *   http://www.apache.org/licenses/LICENSE-2.0
 * 
 * Unless required by applicable law or agreed to in writing,
 * software distributed under the License is distributed on an
 * "AS IS" BASIS, WITHOUT WARRANTIES OR CONDITIONS OF ANY
 * KIND, either express or implied.  See the License for the
 * specific language governing permissions and limitations
 * under the License.
 */

package org.apache.uima.cas.impl;

import java.io.ByteArrayInputStream;
import java.io.ByteArrayOutputStream;
import java.io.File;
import java.io.FileInputStream;
import java.io.FileNotFoundException;
import java.io.IOException;
import java.io.InputStream;
import java.io.PrintWriter;
import java.io.StringReader;
import java.io.StringWriter;
import java.nio.charset.StandardCharsets;
import java.util.Iterator;
import java.util.List;

import javax.xml.parsers.FactoryConfigurationError;
import javax.xml.parsers.ParserConfigurationException;
import javax.xml.parsers.SAXParser;
import javax.xml.parsers.SAXParserFactory;

import org.apache.uima.UIMAFramework;
import org.apache.uima.UIMARuntimeException;
import org.apache.uima.cas.ArrayFS;
import org.apache.uima.cas.CAS;
import org.apache.uima.cas.CASRuntimeException;
import org.apache.uima.cas.FSIndex;
import org.apache.uima.cas.FSIterator;
import org.apache.uima.cas.Feature;
import org.apache.uima.cas.FeatureStructure;
import org.apache.uima.cas.IntArrayFS;
import org.apache.uima.cas.Marker;
import org.apache.uima.cas.StringArrayFS;
import org.apache.uima.cas.Type;
import org.apache.uima.cas.TypeSystem;
import org.apache.uima.cas.impl.XmiSerializationSharedData.OotsElementData;
import org.apache.uima.cas.impl.XmiSerializationSharedData.XmiArrayElement;
import org.apache.uima.cas.text.AnnotationFS;
import org.apache.uima.cas_data.impl.CasComparer;
import org.apache.uima.internal.util.MultiThreadUtils;
import org.apache.uima.internal.util.MultiThreadUtils.ThreadM;
import org.apache.uima.internal.util.XMLUtils;
import org.apache.uima.internal.util.XmlAttribute;
import org.apache.uima.internal.util.XmlElementNameAndContents;
import org.apache.uima.jcas.JCas;
import org.apache.uima.jcas.cas.EmptyFSList;
<<<<<<< HEAD
import org.apache.uima.jcas.cas.EmptyIntegerList;
import org.apache.uima.jcas.cas.EmptyStringList;
import org.apache.uima.jcas.cas.FSArray;
import org.apache.uima.jcas.cas.FSList;
import org.apache.uima.jcas.cas.IntegerList;
=======
import org.apache.uima.jcas.cas.EmptyStringList;
import org.apache.uima.jcas.cas.FSArray;
import org.apache.uima.jcas.cas.FSList;
>>>>>>> 488947ef
import org.apache.uima.jcas.cas.NonEmptyFSList;
import org.apache.uima.jcas.cas.StringArray;
import org.apache.uima.jcas.cas.StringList;
import org.apache.uima.jcas.cas.TOP;
import org.apache.uima.resource.metadata.FsIndexDescription;
import org.apache.uima.resource.metadata.TypeDescription;
import org.apache.uima.resource.metadata.TypeSystemDescription;
import org.apache.uima.resource.metadata.impl.TypePriorities_impl;
import org.apache.uima.resource.metadata.impl.TypeSystemDescription_impl;
import org.apache.uima.test.junit_extension.JUnitExtension;
import org.apache.uima.util.AutoCloseableNoException;
import org.apache.uima.util.CasCopier;
import org.apache.uima.util.CasCreationUtils;
import org.apache.uima.util.FileUtils;
import org.apache.uima.util.XMLInputSource;
import org.apache.uima.util.XMLSerializer;
import org.xml.sax.ContentHandler;
import org.xml.sax.InputSource;
import org.xml.sax.SAXException;
import org.xml.sax.XMLReader;

import junit.framework.TestCase;


public class XmiCasDeserializerTest extends TestCase {
  
  // normally set to true, set to false for comparative performance measurement
  //   because this adds ~ 10 seconds or so to the time it takes to run the junit tests
  
  public static final boolean IS_CAS_COMPARE = true;

  private FsIndexDescription[] indexes;

  private TypeSystemDescription typeSystem;

  /**
   * Constructor for XmiCasDeserializerTest.
   * 
   * @param arg0
   */
  public XmiCasDeserializerTest(String arg0) throws IOException {
    super(arg0);
  }

  protected void setUp() throws Exception {
    File typeSystemFile = JUnitExtension.getFile("ExampleCas/testTypeSystem.xml");
    File indexesFile = JUnitExtension.getFile("ExampleCas/testIndexes.xml");

    // large type system
    typeSystem = UIMAFramework.getXMLParser().parseTypeSystemDescription(
            new XMLInputSource(typeSystemFile));
    
    // bag index for Entities and Relations
    indexes = UIMAFramework.getXMLParser().parseFsIndexCollection(new XMLInputSource(indexesFile))
            .getFsIndexes();
  }
  
  
  /**
   * test case for https://issues.apache.org/jira/projects/UIMA/issues/UIMA-5558
   * @throws Exception
   */
  public void testSerialize_with_0_length_array() throws Exception {
    
    TypeSystemDescription typeSystemDescription = UIMAFramework.getXMLParser().parseTypeSystemDescription(
        new XMLInputSource(JUnitExtension.getFile("ExampleCas/testTypeSystem_small_withoutMultiRefs.xml")));
    CAS cas = CasCreationUtils.createCas(typeSystemDescription, new TypePriorities_impl(), null);
    
    TypeSystem ts = cas.getTypeSystem();
    Type refType = ts.getType("RefType");  // super is Annotation
    Feature ref = refType.getFeatureByBaseName("ref");
    Feature ref_StringArray = refType.getFeatureByBaseName("ref_StringArray");
    Feature ref_StringList = refType.getFeatureByBaseName("ref_StringList");
    JCas jcas = cas.getJCas();
    
    String xml;
    
 // deserialize into another CAS
    SAXParserFactory fact = SAXParserFactory.newInstance();
    SAXParser parser = fact.newSAXParser();
    XMLReader xmlReader = parser.getXMLReader();
    
    CAS cas2 = CasCreationUtils.createCas(typeSystemDescription, new TypePriorities_impl(), null);
    XmiCasDeserializer deser2;
    ContentHandler deserHandler2;
    
    {  
      StringArray stringArray = new StringArray(jcas, 0);
      
      
      AnnotationFS fsRef = cas.createAnnotation(refType, 0, 0);
      fsRef.setFeatureValue(ref_StringArray, stringArray);
      cas.addFsToIndexes(fsRef);                    // gets serialized in=place
            
      xml = serialize(cas, null);
      
   // deserialize into another CAS
      fact = SAXParserFactory.newInstance();
      parser = fact.newSAXParser();
      xmlReader = parser.getXMLReader();
      
      deser2 = new XmiCasDeserializer(cas2.getTypeSystem());
      deserHandler2 = deser2.getXmiCasHandler(cas2);
      xmlReader.setContentHandler(deserHandler2);
      xmlReader.parse(new InputSource(new StringReader(xml)));
      
      CasComparer.assertEquals(cas, cas2);
      AnnotationFS fs2 = cas2.getAnnotationIndex(refType).iterator().get();
      StringArrayFS fsa2 = (StringArrayFS) fs2.getFeatureValue(ref_StringArray);
      assertEquals(0, fsa2.size());     
     }
    
    // ------- repeat with lists in place of arrays --------------
    
    cas.reset();

    StringList stringlist0 = new EmptyStringList(jcas);
    
//    fsarray.addToIndexes(); // if added to indexes, forces serialization of FSArray as an element
    
    AnnotationFS fsRef = cas.createAnnotation(refType, 0, 0);
    fsRef.setFeatureValue(ref_StringList, stringlist0);
    cas.addFsToIndexes(fsRef);                    // gets serialized in=place
        
    xml = serialize(cas, null);
    
 // deserialize into another CAS
    parser = fact.newSAXParser();
    xmlReader = parser.getXMLReader();
    
    cas2.reset();

    deser2 = new XmiCasDeserializer(cas2.getTypeSystem());
    deserHandler2 = deser2.getXmiCasHandler(cas2);
    xmlReader.setContentHandler(deserHandler2);
    xmlReader.parse(new InputSource(new StringReader(xml)));
    
    CasComparer.assertEquals(cas, cas2);
    AnnotationFS fs2 = cas2.getAnnotationIndex(refType).iterator().get();
    FeatureStructure fsl2 = fs2.getFeatureValue(ref_StringList);
    assertTrue(fsl2.getType().getShortName().equals("EmptyStringList"));
    
  }
  
  /**
   * test case for https://issues.apache.org/jira/browse/UIMA-5532
   * @throws Exception
   */
  public void testSerialize_withPartialMultiRefs() throws Exception {
   
    TypeSystemDescription typeSystemDescription = UIMAFramework.getXMLParser().parseTypeSystemDescription(
        new XMLInputSource(JUnitExtension.getFile("ExampleCas/testTypeSystem_small_withMultiRefs.xml")));
    CAS cas = CasCreationUtils.createCas(typeSystemDescription, new TypePriorities_impl(), null);
    
    TypeSystem ts = cas.getTypeSystem();
    Type refType = ts.getType("RefType");
    Feature ref = refType.getFeatureByBaseName("ref");
    Feature ref_FSArray = refType.getFeatureByBaseName("ref_FSArray");
    Feature ref_FSList = refType.getFeatureByBaseName("ref_FSList");
    JCas jcas = cas.getJCas();
    
    String xml;  // = serialize(cas, null);
    
 // deserialize into another CAS
    SAXParserFactory fact = SAXParserFactory.newInstance();
    SAXParser parser = fact.newSAXParser();
    XMLReader xmlReader = parser.getXMLReader();
    
    CAS cas2 = CasCreationUtils.createCas(typeSystemDescription, new TypePriorities_impl(), null);
    XmiCasDeserializer deser2;
    ContentHandler deserHandler2;
    
    {  
      FSArray fsarray = new FSArray(jcas, 2);
      TOP fs1 = new TOP(jcas);
      TOP fs2 = new TOP(jcas);
      fsarray.set(0, fs1);
      fsarray.set(1, fs2);
      
  //    fsarray.addToIndexes(); // if added to indexes, forces serialization of FSArray as an element
      
      AnnotationFS fsRef = cas.createAnnotation(refType, 0, 0);
      fsRef.setFeatureValue(ref, fsarray);
      cas.addFsToIndexes(fsRef);                    // gets serialized in=place
      
      fsRef = cas.createAnnotation(refType, 0, 0);
      fsRef.setFeatureValue(ref_FSArray, fsarray);
      cas.addFsToIndexes(fsRef);                    // gets serialized as ref
      
      xml = serialize(cas, null);
      
   // deserialize into another CAS
      fact = SAXParserFactory.newInstance();
      parser = fact.newSAXParser();
      xmlReader = parser.getXMLReader();
      
      deser2 = new XmiCasDeserializer(cas2.getTypeSystem());
      deserHandler2 = deser2.getXmiCasHandler(cas2);
      xmlReader.setContentHandler(deserHandler2);
      xmlReader.parse(new InputSource(new StringReader(xml)));
      
      CasComparer.assertEquals(cas, cas2);
      
      // ------- repeat with lists in place of arrays --------------
    }
    
    cas.reset();

    TOP fs1 = new TOP(jcas); //https://issues.apache.org/jira/browse/UIMA-5544
    TOP fs2 = new TOP(jcas);

    FSList fslist2 = new EmptyFSList(jcas);
    FSList fslist1 = new NonEmptyFSList(jcas, fs2, fslist2);
    FSList fslist0 = new NonEmptyFSList(jcas, fs1, fslist1);
    
//    fsarray.addToIndexes(); // if added to indexes, forces serialization of FSArray as an element
    
    AnnotationFS fsRef = cas.createAnnotation(refType, 0, 0);
    fsRef.setFeatureValue(ref, fslist0);
    cas.addFsToIndexes(fsRef);                    // gets serialized in=place
    
    fsRef = cas.createAnnotation(refType, 0, 0);
    fsRef.setFeatureValue(ref_FSList, fslist0);
    cas.addFsToIndexes(fsRef);                    // gets serialized as ref
    
    xml = serialize(cas, null);
    
 // deserialize into another CAS
    parser = fact.newSAXParser();
    xmlReader = parser.getXMLReader();
    
    cas2.reset();
//    fs1 = new TOP(jcas);  //https://issues.apache.org/jira/browse/UIMA-5544
//    fs2 = new TOP(jcas);
    deser2 = new XmiCasDeserializer(cas2.getTypeSystem());
    deserHandler2 = deser2.getXmiCasHandler(cas2);
    xmlReader.setContentHandler(deserHandler2);
    xmlReader.parse(new InputSource(new StringReader(xml)));
    
    CasComparer.assertEquals(cas, cas2);

  }

  /**
   * test case for https://issues.apache.org/jira/projects/UIMA/issues/UIMA-5558
   * @throws Exception
   */
  public void testSerialize_with_0_length_array() throws Exception {
    
    TypeSystemDescription typeSystemDescription = UIMAFramework.getXMLParser().parseTypeSystemDescription(
        new XMLInputSource(JUnitExtension.getFile("ExampleCas/testTypeSystem_small_withoutMultiRefs.xml")));
    CAS cas = CasCreationUtils.createCas(typeSystemDescription, new TypePriorities_impl(), null);
    
    TypeSystem ts = cas.getTypeSystem();
    Type refType = ts.getType("RefType");  // super is Annotation
    Feature ref = refType.getFeatureByBaseName("ref");
    Feature ref_StringArray = refType.getFeatureByBaseName("ref_StringArray");
    Feature ref_StringList = refType.getFeatureByBaseName("ref_StringList");
    JCas jcas = cas.getJCas();
    
    String xml;
    
 // deserialize into another CAS
    SAXParserFactory fact = SAXParserFactory.newInstance();
    SAXParser parser = fact.newSAXParser();
    XMLReader xmlReader = parser.getXMLReader();
    
    CAS cas2 = CasCreationUtils.createCas(typeSystemDescription, new TypePriorities_impl(), null);
    XmiCasDeserializer deser2;
    ContentHandler deserHandler2;
    
    {  
      StringArray stringArray = new StringArray(jcas, 0);
      
      
      AnnotationFS fsRef = cas.createAnnotation(refType, 0, 0);
      fsRef.setFeatureValue(ref_StringArray, stringArray);
      cas.addFsToIndexes(fsRef);                    // gets serialized in=place
            
      xml = serialize(cas, null);
      
   // deserialize into another CAS
      fact = SAXParserFactory.newInstance();
      parser = fact.newSAXParser();
      xmlReader = parser.getXMLReader();
      
      deser2 = new XmiCasDeserializer(cas2.getTypeSystem());
      deserHandler2 = deser2.getXmiCasHandler(cas2);
      xmlReader.setContentHandler(deserHandler2);
      xmlReader.parse(new InputSource(new StringReader(xml)));
      
      CasComparer.assertEquals(cas, cas2);
      AnnotationFS fs2 = cas2.getAnnotationIndex(refType).iterator().get();
      StringArrayFS fsa2 = (StringArrayFS) fs2.getFeatureValue(ref_StringArray);
      assertEquals(0, fsa2.size());     
     }
    
    // ------- repeat with lists in place of arrays --------------
    
    cas.reset();

    StringList stringlist0 = new EmptyStringList(jcas);
    
//    fsarray.addToIndexes(); // if added to indexes, forces serialization of FSArray as an element
    
    AnnotationFS fsRef = cas.createAnnotation(refType, 0, 0);
    fsRef.setFeatureValue(ref_StringList, stringlist0);
    cas.addFsToIndexes(fsRef);                    // gets serialized in=place
        
    xml = serialize(cas, null);
    
 // deserialize into another CAS
    parser = fact.newSAXParser();
    xmlReader = parser.getXMLReader();
    
    cas2.reset();

    deser2 = new XmiCasDeserializer(cas2.getTypeSystem());
    deserHandler2 = deser2.getXmiCasHandler(cas2);
    xmlReader.setContentHandler(deserHandler2);
    xmlReader.parse(new InputSource(new StringReader(xml)));
    
    CasComparer.assertEquals(cas, cas2);
    AnnotationFS fs2 = cas2.getAnnotationIndex(refType).iterator().get();
    FeatureStructure fsl2 = fs2.getFeatureValue(ref_StringList);
    assertTrue(fsl2.getType().getShortName().equals("EmptyStringList"));
    
  }
  
  /**
   * test case for https://issues.apache.org/jira/browse/UIMA-5532
   * @throws Exception
   */
  public void testSerialize_withPartialMultiRefs() throws Exception {
   ;
    TypeSystemDescription typeSystemDescription = UIMAFramework.getXMLParser().parseTypeSystemDescription(
        new XMLInputSource(JUnitExtension.getFile("ExampleCas/testTypeSystem_small_withMultiRefs.xml")));
    CAS cas = CasCreationUtils.createCas(typeSystemDescription, new TypePriorities_impl(), null);
    
    TypeSystem ts = cas.getTypeSystem();
    Type refType = ts.getType("RefType");
    Feature ref = refType.getFeatureByBaseName("ref");
    Feature ref_FSArray = refType.getFeatureByBaseName("ref_FSArray");
    Feature ref_FSList = refType.getFeatureByBaseName("ref_FSList");
    
    JCas jcas = cas.getJCas();
    FSArray fsarray = new FSArray(jcas, 2);
    TOP fs1 = new TOP(jcas);
    TOP fs2 = new TOP(jcas);
    fsarray.set(0, fs1);
    fsarray.set(1, fs2);
    
//    fsarray.addToIndexes(); // if added to indexes, forces serialization of FSArray as an element
    
    AnnotationFS fsRef = cas.createAnnotation(refType, 0, 0);
    fsRef.setFeatureValue(ref, fsarray);
    cas.addFsToIndexes(fsRef);                    // gets serialized in=place
    
    fsRef = cas.createAnnotation(refType, 0, 0);
    fsRef.setFeatureValue(ref_FSArray, fsarray);
    cas.addFsToIndexes(fsRef);                    // gets serialized as ref
    
    String xml = serialize(cas, null);
    
 // deserialize into another CAS
    SAXParserFactory fact = SAXParserFactory.newInstance();
    SAXParser parser = fact.newSAXParser();
    XMLReader xmlReader = parser.getXMLReader();
    
    CAS cas2 = CasCreationUtils.createCas(typeSystemDescription, new TypePriorities_impl(), null);
    XmiCasDeserializer deser2 = new XmiCasDeserializer(cas2.getTypeSystem());
    ContentHandler deserHandler2 = deser2.getXmiCasHandler(cas2);
    xmlReader.setContentHandler(deserHandler2);
    xmlReader.parse(new InputSource(new StringReader(xml)));
    
    CasComparer.assertEquals(cas, cas2);
    
    // ------- repeat with lists in place of arrays --------------

    cas.reset();
    fs1 = new TOP(jcas); //https://issues.apache.org/jira/browse/UIMA-5544
    fs2 = new TOP(jcas);
    
    FSList fslist2 = new EmptyFSList(jcas);
    FSList fslist1 = new NonEmptyFSList(jcas, fs2, fslist2);
    FSList fslist0 = new NonEmptyFSList(jcas, fs1, fslist1);
    
//    fsarray.addToIndexes(); // if added to indexes, forces serialization of FSArray as an element
    
    fsRef = cas.createAnnotation(refType, 0, 0);
    fsRef.setFeatureValue(ref, fslist0);
    cas.addFsToIndexes(fsRef);                    // gets serialized in=place
    
    fsRef = cas.createAnnotation(refType, 0, 0);
    fsRef.setFeatureValue(ref_FSList, fslist0);
    cas.addFsToIndexes(fsRef);                    // gets serialized as ref
    
    xml = serialize(cas, null);
    
 // deserialize into another CAS
    parser = fact.newSAXParser();
    xmlReader = parser.getXMLReader();
    
    cas2.reset();
    deser2 = new XmiCasDeserializer(cas2.getTypeSystem());
    deserHandler2 = deser2.getXmiCasHandler(cas2);
    xmlReader.setContentHandler(deserHandler2);
    xmlReader.parse(new InputSource(new StringReader(xml)));
    
    CasComparer.assertEquals(cas, cas2);

  }
  
  public void testDeserializeAndReserialize() throws Exception {
    try {
      File tsWithNoMultiRefs = JUnitExtension.getFile("ExampleCas/testTypeSystem.xml");
      File tsWithMultiRefs = JUnitExtension.getFile("ExampleCas/testTypeSystem_withMultiRefs.xml");
      doTestDeserializeAndReserialize(tsWithMultiRefs,false);
      doTestDeserializeAndReserialize(tsWithNoMultiRefs,false);
      //also test with JCas initialized
      doTestDeserializeAndReserialize(tsWithNoMultiRefs,true);
      doTestDeserializeAndReserialize(tsWithMultiRefs,true);
    } catch (Exception e) {
      JUnitExtension.handleException(e);
    }
  }
  
  public void testDeserializeAndReserializeV2() throws Exception {
    try (AutoCloseableNoException a = LowLevelCAS.ll_defaultV2IdRefs()) {
      File tsWithNoMultiRefs = JUnitExtension.getFile("ExampleCas/testTypeSystem.xml");
      doTestDeserializeAndReserialize(tsWithNoMultiRefs,false);
      File tsWithMultiRefs = JUnitExtension.getFile("ExampleCas/testTypeSystem_withMultiRefs.xml");
      doTestDeserializeAndReserialize(tsWithMultiRefs,false);
      //also test with JCas initialized
      doTestDeserializeAndReserialize(tsWithNoMultiRefs,true);
      doTestDeserializeAndReserialize(tsWithMultiRefs,true);
    } catch (Exception e) {
      JUnitExtension.handleException(e);
    }
  }
  

  private void doTestDeserializeAndReserialize(File typeSystemDescriptorFile, boolean useJCas) throws Exception {
    // deserialize a complex CAS from XCAS
    TypeSystemDescription typeSystemDescription = UIMAFramework.getXMLParser().parseTypeSystemDescription(
            new XMLInputSource(typeSystemDescriptorFile));
    CAS cas = CasCreationUtils.createCas(typeSystemDescription, new TypePriorities_impl(), indexes);
    if (useJCas) {
      cas.getJCas();
    }

    InputStream serCasStream = new FileInputStream(JUnitExtension.getFile("ExampleCas/cas.xml"));
    
    XCASDeserializer.deserialize(serCasStream, cas, false);  // not lenient
    
    // next is missing the support for v2 ids
//    XCASDeserializer deser = new XCASDeserializer(cas.getTypeSystem());
//    ContentHandler deserHandler = deser.getXCASHandler(cas);
//    SAXParserFactory fact = SAXParserFactory.newInstance();
//    SAXParser parser = fact.newSAXParser();
//    XMLReader xmlReader = parser.getXMLReader();
//    xmlReader.setContentHandler(deserHandler);
//    xmlReader.parse(new InputSource(serCasStream));
    serCasStream.close();
    
    // tests serialization of types which are arrays of other FS types, eg. Annotation[]
    TypeSystemImpl tsi = (TypeSystemImpl) cas.getTypeSystem();
    TypeImpl arrayOfAnnotType = (TypeImpl) tsi.getArrayType(tsi.annotType);
    
    Type annotArrayTestType0 = tsi.getType("org.apache.uima.testTypeSystem.AnnotationArrayTest");
    FeatureImpl annotArrayFeat = (FeatureImpl) annotArrayTestType0.getFeatureByBaseName("arrayOfAnnotations");
    Iterator<AnnotationFS> iter3 = cas.getAnnotationIndex(annotArrayTestType0).iterator();
    assertTrue(iter3.hasNext());
    AnnotationFS aa = iter3.next();

    // This currently fails to serialize (May 2016) so is commented out for now
    // see https://issues.apache.org/jira/browse/UIMA-4917
//    int a2 = cas.getLowLevelCAS().ll_createArray(arrayOfAnnotType.getCode(), 2);
//    cas.getLowLevelCAS().ll_setIntValue(((FeatureStructureImpl)aa).getAddress(), annotArrayFeat.getCode(), a2);

    // reserialize as XMI
    String xml = serialize(cas, null);
//    dumpStr2File(xml, "145");

    
    // deserialize into another CAS
    CAS cas2 = CasCreationUtils.createCas(typeSystemDescription, new TypePriorities_impl(), indexes);
    if (useJCas) {
      cas2.getJCas();
    }
    
    XMLReader xmlReader = XMLUtils.createSAXParserFactory().newSAXParser().getXMLReader();
    
    XmiCasDeserializer deser2 = new XmiCasDeserializer(cas2.getTypeSystem());
    ContentHandler deserHandler2 = deser2.getXmiCasHandler(cas2);
    xmlReader.setContentHandler(deserHandler2);
    xmlReader.parse(new InputSource(new StringReader(xml)));
    
    // compare
    if (IS_CAS_COMPARE) {
      CasCompare cc = new CasCompare((CASImpl)cas, (CASImpl)cas2);
      // ids won't be the same, don't compare these
      // tune debug
      long start = System.nanoTime();
      int i = 0;
//      for (; i < 1000; i++) {
        assertTrue(cc.compareCASes());
//        if (i % 10 == 0) {
          long end = System.nanoTime();
          System.out.format("compareCASes i: %d, time: %,d millisec%n", i, (end - start) / 1000000L);
          start = end;
//        }
//      }
    }
    
    assertEquals(cas.getAnnotationIndex().size(), cas2.getAnnotationIndex().size());
    assertEquals(cas.getDocumentText(), cas2.getDocumentText());
    CasComparer.assertEquals(cas,cas2);

    // check that array refs are not null
    Type entityType = cas2.getTypeSystem().getType("org.apache.uima.testTypeSystem.Entity");
    Feature classesFeat = entityType.getFeatureByBaseName("classes");
    Iterator<FeatureStructure> iter = cas2.getIndexRepository().getIndex("testEntityIndex").iterator();
    assertTrue(iter.hasNext());
    while (iter.hasNext()) {
      FeatureStructure fs = iter.next();
      StringArrayFS arrayFS = (StringArrayFS) fs.getFeatureValue(classesFeat);
      assertNotNull(arrayFS);
      for (int i = 0; i < arrayFS.size(); i++) {
        assertNotNull(arrayFS.get(i));
      }
    }
    Type annotArrayTestType = cas2.getTypeSystem().getType("org.apache.uima.testTypeSystem.AnnotationArrayTest");
    Iterator<AnnotationFS> iter2 = cas2.getAnnotationIndex(annotArrayTestType).iterator();
    assertTrue(iter2.hasNext());
    while (iter2.hasNext()) {
      FeatureStructure fs = iter2.next();
      ArrayFS arrayFS = (ArrayFS) fs.getFeatureValue(annotArrayFeat);
      assertNotNull(arrayFS);
      for (int i = 0; i < arrayFS.size(); i++) {
        assertNotNull(arrayFS.get(i));
      }
    }
    
    // test that lenient mode does not report errors
    CAS cas3 = CasCreationUtils.createCas(new TypeSystemDescription_impl(),
            new TypePriorities_impl(), new FsIndexDescription[0]);
    if (useJCas) {
      cas3.getJCas();
    }
    XmiCasDeserializer deser3 = new XmiCasDeserializer(cas3.getTypeSystem());
    ContentHandler deserHandler3 = deser3.getXmiCasHandler(cas3, true);
    xmlReader.setContentHandler(deserHandler3);
    xmlReader.parse(new InputSource(new StringReader(xml)));
  }
  
  /*
   * https://issues.apache.org/jira/browse/UIMA-3396
   */
  public void testDeltaCasIndexing() throws Exception {
    try {
      CAS cas1 = CasCreationUtils.createCas(typeSystem, new TypePriorities_impl(),
              indexes);
      CAS cas2 = CasCreationUtils.createCas(typeSystem, new TypePriorities_impl(),
              indexes);
      cas1.setDocumentText("This is a test document in the initial view");
      FSIndexRepositoryImpl ir1 = (FSIndexRepositoryImpl) cas1.getIndexRepository();
      
      AnnotationFS anAnnotBefore = cas1.createAnnotation(cas1.getAnnotationType(), 0, 2);
      ir1.addFS(anAnnotBefore);
      
      cas1.createMarker();  // will start journaling index updates
      
      AnnotationFS anAnnot1 = cas1.createAnnotation(cas1.getAnnotationType(), 0, 4);
      ir1.addFS(anAnnot1);
      ir1.removeFS(anAnnot1);
      ir1.addFS(anAnnot1);
      
      assertTrue(ir1.getAddedFSs().size() == 1);
      assertTrue(ir1.getDeletedFSs().size() == 0);
      assertTrue(ir1.getReindexedFSs().size() == 0);
      
      ir1.removeFS(anAnnotBefore);
      ir1.addFS(anAnnotBefore);
      
      assertTrue(ir1.getAddedFSs().size() == 1);
      assertTrue(ir1.getDeletedFSs().size() == 0);
      assertTrue(ir1.getReindexedFSs().size() == 1);      
      
      ir1.removeFS(anAnnotBefore);
      assertTrue(ir1.getAddedFSs().size() == 1);
      assertTrue(ir1.getDeletedFSs().size() == 1);
      assertTrue(ir1.getReindexedFSs().size() == 0);      

      
    } catch (Exception e) {
    JUnitExtension.handleException(e);
    }
  }
  
  public void testMultiThreadedSerialize() throws Exception {
    try {
      File tsWithNoMultiRefs = JUnitExtension.getFile("ExampleCas/testTypeSystem.xml");
      doTestMultiThreadedSerialize(tsWithNoMultiRefs);
      File tsWithMultiRefs = JUnitExtension.getFile("ExampleCas/testTypeSystem_withMultiRefs.xml");
      doTestMultiThreadedSerialize(tsWithMultiRefs);
    } catch (Exception e) {
      JUnitExtension.handleException(e);
    }
  }

  private static class DoSerialize implements Runnable{
  	private CAS cas;
  	
  	DoSerialize(CAS aCas) {
  		cas = aCas;
  	}
  	
		public void run() {
			try {
			  while (true) {
  			  if (!MultiThreadUtils.wait4go((ThreadM) Thread.currentThread())) {
  			    break;
  			  }
  
  			  serialize(cas, null);
			  }
//				serialize(cas, null);
//				serialize(cas, null);
//				serialize(cas, null);
			} catch (IOException e) {
			  throw new RuntimeException(e);
			} catch (SAXException e) {
        throw new RuntimeException(e);				
			}
		}
  }
  
  private static int MAX_THREADS = 16;
  // do as sequence 1, 2, 4, 8, 16 and measure elapsed time
  private static int [] threadsToUse = new int[] {1, 2, 4, 8, 16/*, 32, 64*/};

  private void doTestMultiThreadedSerialize(File typeSystemDescriptor) throws Exception {
    // deserialize a complex CAS from XCAS
    CAS cas = CasCreationUtils.createCas(typeSystem, new TypePriorities_impl(), indexes);

    InputStream serCasStream = new FileInputStream(JUnitExtension.getFile("ExampleCas/cas.xml"));
    XCASDeserializer deser = new XCASDeserializer(cas.getTypeSystem());
    ContentHandler deserHandler = deser.getXCASHandler(cas);
    SAXParserFactory fact = SAXParserFactory.newInstance();
    SAXParser parser = fact.newSAXParser();
    XMLReader xmlReader = parser.getXMLReader();
    xmlReader.setContentHandler(deserHandler);
    xmlReader.parse(new InputSource(serCasStream));
    serCasStream.close();

    // make n copies of the cas, so they all share
    // the same type system
    
    final CAS [] cases = new CAS[MAX_THREADS];
    
    for (int i = 0; i < MAX_THREADS; i++) {
    	cases[i] = CasCreationUtils.createCas(cas.getTypeSystem(), new TypePriorities_impl(),	indexes, null);
    	CasCopier.copyCas(cas, cases[i], true);
    }
    
    // start n threads, serializing as XMI
    MultiThreadUtils.ThreadM [] threads = new MultiThreadUtils.ThreadM[MAX_THREADS];
    for (int i = 0; i < MAX_THREADS; i++) {
      threads[i] = new MultiThreadUtils.ThreadM(new DoSerialize(cases[i]));
      threads[i].start();
    }
    MultiThreadUtils.waitForAllReady(threads);
    
    for (int i = 0; i < threadsToUse.length; i++) {
      MultiThreadUtils.ThreadM[] sliceOfThreads = new MultiThreadUtils.ThreadM[threadsToUse[i]];
      System.arraycopy(threads, 0, sliceOfThreads, 0, threadsToUse[i]);
      
    	long startTime = System.currentTimeMillis();
    	
    	MultiThreadUtils.kickOffThreads(sliceOfThreads);
    	
    	MultiThreadUtils.waitForAllReady(sliceOfThreads);
    	
    	System.out.println("\nNumber of threads serializing: " + threadsToUse[i] + 
    			               "  Normalized millisecs (should be close to the same): " + (System.currentTimeMillis() - startTime) / threadsToUse[i]);
    }
    
    MultiThreadUtils.terminateThreads(threads);
  }

  public void testDeltaCasIndexExistingFsInView() throws Exception {
    CAS cas1 = CasCreationUtils.createCas(typeSystem, new TypePriorities_impl(),
            indexes);
    CAS cas2 = CasCreationUtils.createCas(typeSystem, new TypePriorities_impl(),
            indexes);
    cas1.setDocumentText("This is a test document in the initial view");
    Type referentType = cas1.getTypeSystem().getType("org.apache.uima.testTypeSystem.Referent");
    FeatureStructure fs1 = cas1.createFS(referentType);
    cas1.getIndexRepository().addFS(fs1);

    //serialize complete
    XmiSerializationSharedData sharedData = new XmiSerializationSharedData();
    String xml = serialize(cas1, sharedData);
//    System.out.println(xml);
    int maxOutgoingXmiId = sharedData.getMaxXmiId();

    //deserialize into cas2
    XmiSerializationSharedData sharedData2 = new XmiSerializationSharedData();
    this.deserialize(xml, cas2, sharedData2, true, -1);
    CasComparer.assertEquals(cas1, cas2);

    //create Marker, add/modify fs and serialize in delta xmi format.
    Marker marker = cas2.createMarker();

    //create View
    CAS view = cas2.createView("NewView");
    //add FS to index
    Type referentType2 = cas2.getTypeSystem().getType("org.apache.uima.testTypeSystem.Referent");
    Iterator<FeatureStructure> fsIter = cas2.getIndexRepository().getAllIndexedFS(referentType2);
    while (fsIter.hasNext()) {
      FeatureStructure fs = fsIter.next();
      view.getIndexRepository().addFS(fs);
    }
    AnnotationFS cas2newAnnot = view.createAnnotation(cas2.getAnnotationType(), 6, 8);
    view.getIndexRepository().addFS(cas2newAnnot);

    // serialize cas2 in delta format
    String deltaxml1 = serialize(cas2, sharedData2, marker);
//    System.out.println(deltaxml1);

    //deserialize delta xmi into cas1
    this.deserialize(deltaxml1, cas1, sharedData, true, maxOutgoingXmiId, AllowPreexistingFS.allow);

    //check that new View contains the FS
    CAS deserView = cas1.getView("NewView");
    Iterator<FeatureStructure> deserFsIter = deserView.getIndexRepository().getAllIndexedFS(referentType);
    assertTrue(deserFsIter.hasNext());
  }

  // test - initial view, no Sofa, 
  public void testDeltaCasIndexExistingFsInInitialView() throws Exception {
    CAS cas1 = CasCreationUtils.createCas(typeSystem, new TypePriorities_impl(),
            indexes);
    CAS cas2 = CasCreationUtils.createCas(typeSystem, new TypePriorities_impl(),
            indexes);
    // no sofa
//    cas1.setDocumentText("This is a test document in the initial view");
    Type referentType = cas1.getTypeSystem().getType("org.apache.uima.testTypeSystem.Referent");
    FeatureStructure fs1 = cas1.createFS(referentType);
    cas1.getIndexRepository().addFS(fs1);  // index in initial view

    //serialize complete
    XmiSerializationSharedData sharedData = new XmiSerializationSharedData();
    String xml = serialize(cas1, sharedData);
//    System.out.println(xml);
    int maxOutgoingXmiId = sharedData.getMaxXmiId();

    //deserialize into cas2
    XmiSerializationSharedData sharedData2 = new XmiSerializationSharedData();
    this.deserialize(xml, cas2, sharedData2, true, -1);
    CasComparer.assertEquals(cas1, cas2);

    //create Marker, add/modify fs and serialize in delta xmi format.
    Marker marker = cas2.createMarker();

    //create View
    CAS view = cas2.createView("NewView");
    //add FS to index
    Type referentType2 = cas2.getTypeSystem().getType("org.apache.uima.testTypeSystem.Referent");
    Iterator<FeatureStructure> fsIter = cas2.getIndexRepository().getAllIndexedFS(referentType2);
    while (fsIter.hasNext()) {
      FeatureStructure fs = fsIter.next();
      view.getIndexRepository().addFS(fs);
    }
    AnnotationFS cas2newAnnot = view.createAnnotation(cas2.getAnnotationType(), 6, 8);
    view.getIndexRepository().addFS(cas2newAnnot);

    // add fs to initial view index repo.
    
    fs1 = cas2.createFS(referentType);
    cas2.getIndexRepository().addFS(fs1);
    
    // serialize cas2 in delta format
    String deltaxml1 = serialize(cas2, sharedData2, marker);
//    System.out.println(deltaxml1);

    //deserialize delta xmi into cas1
    this.deserialize(deltaxml1, cas1, sharedData, true, maxOutgoingXmiId, AllowPreexistingFS.allow);

    //check that new View contains the FS
    CAS deserView = cas1.getView("NewView");
    Iterator<FeatureStructure> deserFsIter = deserView.getIndexRepository().getAllIndexedFS(referentType);
    assertTrue(deserFsIter.hasNext());
  }
  
  public void testDeltaCasIndexExistingFsInNewView() throws Exception {
    CAS cas1 = CasCreationUtils.createCas(typeSystem, new TypePriorities_impl(),
            indexes);
    CAS cas2 = CasCreationUtils.createCas(typeSystem, new TypePriorities_impl(),
            indexes);
    cas1.setDocumentText("This is a test document in the initial view");
    Type referentType = cas1.getTypeSystem().getType("org.apache.uima.testTypeSystem.Referent");
    FeatureStructure fs1 = cas1.createFS(referentType);
    cas1.getIndexRepository().addFS(fs1);

    //serialize complete
    XmiSerializationSharedData sharedData = new XmiSerializationSharedData();
    String xml = serialize(cas1, sharedData);
//    System.out.println(xml);
    int maxOutgoingXmiId = sharedData.getMaxXmiId();

    //deserialize into cas2
    XmiSerializationSharedData sharedData2 = new XmiSerializationSharedData();
    this.deserialize(xml, cas2, sharedData2, true, -1);
    CasComparer.assertEquals(cas1, cas2);

    //create Marker, add/modify fs and serialize in delta xmi format.
    Marker marker = cas2.createMarker();

    //create View
    CAS view = cas2.createView("NewView");
    //add FS to index
    Type referentType2 = cas2.getTypeSystem().getType("org.apache.uima.testTypeSystem.Referent");
    Iterator<FeatureStructure> fsIter = cas2.getIndexRepository().getAllIndexedFS(referentType2);
    while (fsIter.hasNext()) {
      FeatureStructure fs = fsIter.next();
      view.getIndexRepository().addFS(fs);
    }
    AnnotationFS cas2newAnnot = view.createAnnotation(cas2.getAnnotationType(), 6, 8);
    view.getIndexRepository().addFS(cas2newAnnot);

    // serialize cas2 in delta format
    String deltaxml1 = serialize(cas2, sharedData2, marker);
//    System.out.println(deltaxml1);

    //deserialize delta xmi into cas1
    this.deserialize(deltaxml1, cas1, sharedData, true, maxOutgoingXmiId, AllowPreexistingFS.allow);

    //check that new View contains the FS
    CAS deserView = cas1.getView("NewView");
    Iterator<FeatureStructure> deserFsIter = deserView.getIndexRepository().getAllIndexedFS(referentType);
    assertTrue(deserFsIter.hasNext());
  }


  public void testMultipleSofas() throws Exception {
    try {
      CAS cas = CasCreationUtils.createCas(typeSystem, new TypePriorities_impl(),
              new FsIndexDescription[0]);
      // set document text for the initial view
      cas.setDocumentText("This is a test");
      // create a new view and set its document text
      CAS cas2 = cas.createView("OtherSofa");
      cas2.setDocumentText("This is only a test");

      // Change this test to create an instance of TOP because you cannot add an annotation to other than 
      //   the view it is created in. https://issues.apache.org/jira/browse/UIMA-4099
      // create a TOP and add to index of both views
      Type topType = cas.getTypeSystem().getTopType();
      FeatureStructure aTOP = cas.createFS(topType);
      cas.getIndexRepository().addFS(aTOP);
      cas2.getIndexRepository().addFS(aTOP); 
      FSIterator<FeatureStructure> it = cas.getIndexRepository().getAllIndexedFS(topType);
      FSIterator<FeatureStructure> it2 = cas2.getIndexRepository().getAllIndexedFS(topType);
      it.next(); it.next();
      it2.next(); it2.next(); 
      assertFalse(it.hasNext());
      assertFalse(it2.hasNext());

      // serialize
      StringWriter sw = new StringWriter();
      XMLSerializer xmlSer = new XMLSerializer(sw, false);
      XmiCasSerializer xmiSer = new XmiCasSerializer(cas.getTypeSystem());
      xmiSer.serialize(cas, xmlSer.getContentHandler());
      String xml = sw.getBuffer().toString();

      // deserialize into another CAS (repeat twice to check it still works after reset)
      CAS newCas = CasCreationUtils.createCas(typeSystem, new TypePriorities_impl(),
              new FsIndexDescription[0]);
      for (int i = 0; i < 2; i++) {
        XmiCasDeserializer newDeser = new XmiCasDeserializer(newCas.getTypeSystem());
        ContentHandler newDeserHandler = newDeser.getXmiCasHandler(newCas);
        SAXParserFactory fact = SAXParserFactory.newInstance();
        SAXParser parser = fact.newSAXParser();
        XMLReader xmlReader = parser.getXMLReader();
        xmlReader.setContentHandler(newDeserHandler);
        xmlReader.parse(new InputSource(new StringReader(xml)));

        // check sofas
        assertEquals("This is a test", newCas.getDocumentText());
        CAS newCas2 = newCas.getView("OtherSofa");
        assertEquals("This is only a test", newCas2.getDocumentText());

        // check that annotation is still indexed in both views
        // check that annotation is still indexed in both views
        it = newCas.getIndexRepository().getAllIndexedFS(topType);
        it2 = newCas2.getIndexRepository().getAllIndexedFS(topType);
        it.next(); it.next();
        it2.next(); it2.next(); 
        assertFalse(it.hasNext());
//        assertFalse(it2.hasNext());        assertTrue(tIndex.size() == 2); // document annot and this one
//        assertTrue(t2Index.size() == 2); // ditto

        newCas.reset();
      }
    } catch (Exception e) {
      JUnitExtension.handleException(e);
    }
  }

  public void testTypeSystemFiltering() throws Exception {
    try {
      // deserialize a complex CAS from XCAS
      CAS cas = CasCreationUtils.createCas(typeSystem, new TypePriorities_impl(), indexes);

      InputStream serCasStream = new FileInputStream(JUnitExtension.getFile("ExampleCas/cas.xml"));
      XCASDeserializer deser = new XCASDeserializer(cas.getTypeSystem());
      ContentHandler deserHandler = deser.getXCASHandler(cas);
      SAXParserFactory fact = SAXParserFactory.newInstance();
      SAXParser parser = fact.newSAXParser();
      XMLReader xmlReader = parser.getXMLReader();
      xmlReader.setContentHandler(deserHandler);
      xmlReader.parse(new InputSource(serCasStream));
      serCasStream.close();

      // now read in a TypeSystem that's a subset of those types
      TypeSystemDescription partialTypeSystemDesc = UIMAFramework.getXMLParser()
              .parseTypeSystemDescription(
                      new XMLInputSource(JUnitExtension
                              .getFile("ExampleCas/partialTestTypeSystem.xml")));
      TypeSystem partialTypeSystem = CasCreationUtils.createCas(partialTypeSystemDesc, null, null)
              .getTypeSystem();

      // reserialize as XMI, filtering out anything that doesn't fit in the
      // partialTypeSystem
      StringWriter sw = new StringWriter();
      XMLSerializer xmlSer = new XMLSerializer(sw, false);
      XmiCasSerializer xmiSer = new XmiCasSerializer(partialTypeSystem);
      xmiSer.serialize(cas, xmlSer.getContentHandler());
      String xml = sw.getBuffer().toString();
      // System.out.println(xml);

      // deserialize into another CAS (which has the whole type system)
      CAS cas2 = CasCreationUtils.createCas(typeSystem, new TypePriorities_impl(), indexes);
      XmiCasDeserializer deser2 = new XmiCasDeserializer(cas2.getTypeSystem());
      ContentHandler deserHandler2 = deser2.getXmiCasHandler(cas2);
      xmlReader.setContentHandler(deserHandler2);
      xmlReader.parse(new InputSource(new StringReader(xml)));

      // check that types have been filtered out
      Type orgType = cas2.getTypeSystem().getType("org.apache.uima.testTypeSystem.Organization");
      assertNotNull(orgType);
      assertTrue(cas2.getAnnotationIndex(orgType).size() == 0);
      assertTrue(cas.getAnnotationIndex(orgType).size() > 0);

      // but that some types are still there
      Type personType = cas2.getTypeSystem().getType("org.apache.uima.testTypeSystem.Person");
      FSIndex personIndex = cas2.getAnnotationIndex(personType);
      assertTrue(personIndex.size() > 0);

      // check that mentionType has been filtered out (set to null)
      FeatureStructure somePlace = personIndex.iterator().get();
      Feature mentionTypeFeat = personType.getFeatureByBaseName("mentionType");
      assertNotNull(mentionTypeFeat);
      assertNull(somePlace.getStringValue(mentionTypeFeat));
    } catch (Exception e) {
      JUnitExtension.handleException(e);
    }
  }
 
  public void testNoInitialSofa() throws Exception {
    CAS cas = CasCreationUtils.createCas(typeSystem, new TypePriorities_impl(),
            new FsIndexDescription[0]);
    // create non-annotation type so as not to create the _InitialView Sofa
    IntArrayFS intArrayFS = cas.createIntArrayFS(5);
    intArrayFS.set(0, 1);
    intArrayFS.set(1, 2);
    intArrayFS.set(2, 3);
    intArrayFS.set(3, 4);
    intArrayFS.set(4, 5);
    cas.getIndexRepository().addFS(intArrayFS);

    // serialize the CAS
    StringWriter sw = new StringWriter();
    XMLSerializer xmlSer = new XMLSerializer(sw, false);
    XmiCasSerializer xmiSer = new XmiCasSerializer(cas.getTypeSystem());
    xmiSer.serialize(cas, xmlSer.getContentHandler());
    String xml = sw.getBuffer().toString();

    // deserialize into another CAS
    CAS cas2 = CasCreationUtils.createCas(typeSystem, new TypePriorities_impl(),
            new FsIndexDescription[0]);

    XmiCasDeserializer deser2 = new XmiCasDeserializer(cas2.getTypeSystem());
    ContentHandler deserHandler2 = deser2.getXmiCasHandler(cas2);
    SAXParserFactory fact = SAXParserFactory.newInstance();
    SAXParser parser = fact.newSAXParser();
    XMLReader xmlReader = parser.getXMLReader();
    xmlReader.setContentHandler(deserHandler2);
    xmlReader.parse(new InputSource(new StringReader(xml)));

    //test that index is correctly populated
    Type intArrayType = cas2.getTypeSystem().getType(CAS.TYPE_NAME_INTEGER_ARRAY);
    Iterator<FeatureStructure> iter = cas2.getIndexRepository().getAllIndexedFS(intArrayType);
    assertTrue(iter.hasNext());
    IntArrayFS intArrayFS2 = (IntArrayFS)iter.next();
    assertFalse(iter.hasNext());
    assertEquals(5, intArrayFS2.size());
    assertEquals(1, intArrayFS2.get(0));
    assertEquals(2, intArrayFS2.get(1));
    assertEquals(3, intArrayFS2.get(2));
    assertEquals(4, intArrayFS2.get(3));
    assertEquals(5, intArrayFS2.get(4));

    // test that serializing the new CAS produces the same XML
    sw = new StringWriter();
    xmlSer = new XMLSerializer(sw, false);
    xmiSer = new XmiCasSerializer(cas2.getTypeSystem());
    xmiSer.serialize(cas2, xmlSer.getContentHandler());
    String xml2 = sw.getBuffer().toString();    
    assertTrue(xml2.equals(xml));
  }

  public void testv1FormatXcas() throws Exception {
    CAS cas = CasCreationUtils.createCas(typeSystem, new TypePriorities_impl(),
            new FsIndexDescription[0]);
    TypeSystem ts = cas.getTypeSystem();
    CAS v1cas = CasCreationUtils.createCas(ts, new TypePriorities_impl(),
            new FsIndexDescription[0], null);

    // get a complex CAS
    InputStream serCasStream = new FileInputStream(JUnitExtension.getFile("ExampleCas/cas.xml"));
    XCASDeserializer deser = new XCASDeserializer(cas.getTypeSystem());
    ContentHandler deserHandler = deser.getXCASHandler(cas);
    SAXParserFactory fact = SAXParserFactory.newInstance();
    SAXParser parser = fact.newSAXParser();
    XMLReader xmlReader = parser.getXMLReader();
    xmlReader.setContentHandler(deserHandler);
    xmlReader.parse(new InputSource(serCasStream));
    serCasStream.close();

    // test it
    assertTrue(CAS.NAME_DEFAULT_SOFA.equals(cas.getSofa().getSofaID()));

    // get a v1 XMI version of the same CAS
    serCasStream = new FileInputStream(JUnitExtension.getFile("ExampleCas/v1xmiCas.xml"));
    XmiCasDeserializer deser2 = new XmiCasDeserializer(v1cas.getTypeSystem());
    ContentHandler deserHandler2 = deser2.getXmiCasHandler(v1cas);
    xmlReader.setContentHandler(deserHandler2);
    xmlReader.parse(new InputSource(serCasStream));
    serCasStream.close();

    // compare
    assertEquals(cas.getAnnotationIndex().size(), v1cas.getAnnotationIndex().size());
    assertTrue(CAS.NAME_DEFAULT_SOFA.equals(v1cas.getSofa().getSofaID()));

    // now a v1 XMI version of a multiple Sofa CAS
    v1cas.reset();
    serCasStream = new FileInputStream(JUnitExtension.getFile("ExampleCas/xmiMsCasV1.xml"));
    deser2 = new XmiCasDeserializer(v1cas.getTypeSystem());
    deserHandler2 = deser2.getXmiCasHandler(v1cas);
    xmlReader.setContentHandler(deserHandler2);
    xmlReader.parse(new InputSource(serCasStream));
    serCasStream.close();

    // test it
    CAS engView = v1cas.getView("EnglishDocument");
    assertTrue(engView.getDocumentText().equals("this beer is good"));
    assertTrue(engView.getAnnotationIndex().size() == 5); // 4 annots plus documentAnnotation
    CAS gerView = v1cas.getView("GermanDocument");
    assertTrue(gerView.getDocumentText().equals("das bier ist gut"));
    assertTrue(gerView.getAnnotationIndex().size() == 5); // 4 annots plus documentAnnotation
    assertTrue(CAS.NAME_DEFAULT_SOFA.equals(v1cas.getSofa().getSofaID()));
    assertTrue(v1cas.getDocumentText().equals("some text for the default text sofa."));

    // reserialize as XMI
    StringWriter sw = new StringWriter();
    XMLSerializer xmlSer = new XMLSerializer(sw, false);
    XmiCasSerializer xmiSer = new XmiCasSerializer(v1cas.getTypeSystem());
    xmiSer.serialize(v1cas, xmlSer.getContentHandler());
    String xml = sw.getBuffer().toString();

    cas.reset();

    // deserialize into another CAS
    deser2 = new XmiCasDeserializer(cas.getTypeSystem());
    deserHandler2 = deser2.getXmiCasHandler(cas);
    xmlReader.setContentHandler(deserHandler2);
    xmlReader.parse(new InputSource(new StringReader(xml)));

    // test it
    engView = cas.getView("EnglishDocument");
    assertTrue(engView.getDocumentText().equals("this beer is good"));
    assertTrue(engView.getAnnotationIndex().size() == 5); // 4 annots plus documentAnnotation
    gerView = cas.getView("GermanDocument");
    assertTrue(gerView.getDocumentText().equals("das bier ist gut"));
    assertTrue(gerView.getAnnotationIndex().size() == 5); // 4 annots plus documentAnnotation
    assertTrue(CAS.NAME_DEFAULT_SOFA.equals(v1cas.getSofa().getSofaID()));
    assertTrue(v1cas.getDocumentText().equals("some text for the default text sofa."));
  }
  
  public void testDuplicateNsPrefixes() throws Exception {
    TypeSystemDescription ts = new TypeSystemDescription_impl();
    ts.addType("org.bar.foo.Foo", "", "uima.tcas.Annotation");
    ts.addType("org.baz.foo.Foo", "", "uima.tcas.Annotation");
    CAS cas = CasCreationUtils.createCas(ts, null, null);
    cas.setDocumentText("Foo");
    Type t1 = cas.getTypeSystem().getType("org.bar.foo.Foo");
    Type t2 = cas.getTypeSystem().getType("org.baz.foo.Foo");
    AnnotationFS a1 = cas.createAnnotation(t1,0,3);
    cas.addFsToIndexes(a1);
    AnnotationFS a2 = cas.createAnnotation(t2,0,3);
    cas.addFsToIndexes(a2);

    ByteArrayOutputStream baos = new ByteArrayOutputStream();
    XmiCasSerializer.serialize(cas, baos);
    baos.close();
    byte[] bytes = baos.toByteArray();
    
    CAS cas2 = CasCreationUtils.createCas(ts, null, null);
    ByteArrayInputStream bais = new ByteArrayInputStream(bytes);
    XmiCasDeserializer.deserialize(bais, cas2);
    bais.close();
    
    CasComparer.assertEquals(cas, cas2);
  }

  public void testMerging() throws Exception {
    testMerging(false);
  }

  public void testDeltaCasMerging() throws Exception {
    testMerging(true);
  }
  
  // Test merging with or without using delta CASes
  private void testMerging(boolean useDeltas) throws Exception {
    // deserialize a complex CAS from XCAS
    CAS cas = CasCreationUtils.createCas(typeSystem, new TypePriorities_impl(), indexes);
    TypeSystem ts = cas.getTypeSystem();
    InputStream serCasStream = new FileInputStream(JUnitExtension.getFile("ExampleCas/cas.xml"));
    XCASDeserializer.deserialize(serCasStream, cas);
    serCasStream.close();
    int numAnnotations = cas.getAnnotationIndex().size(); //for comparison later
    String docText = cas.getDocumentText(); //for comparison later
    //add a new Sofa to test that multiple Sofas in original CAS work
    CAS preexistingView = cas.createView("preexistingView");
    String preexistingViewText = "John Smith blah blah blah";
    preexistingView.setDocumentText(preexistingViewText);
    createPersonAnnot(preexistingView, 0, 10);
    
    // do XMI serialization to a string, using XmiSerializationSharedData
    // to keep track of maximum ID generated
    XmiSerializationSharedData serSharedData = new XmiSerializationSharedData();
    String xmiStr = serialize(cas, serSharedData);
    int maxOutgoingXmiId = serSharedData.getMaxXmiId();
        
    // deserialize into two new CASes, each with its own instance of XmiSerializationSharedData 
    // so we can get consistent IDs later when serializing back.
    CAS newCas1 = CasCreationUtils.createCas(ts, new TypePriorities_impl(), indexes, null);
    XmiSerializationSharedData deserSharedData1 = new XmiSerializationSharedData();
    deserialize(xmiStr, newCas1, deserSharedData1, false, -1);
    
    CAS newCas2 = CasCreationUtils.createCas(ts, new TypePriorities_impl(), indexes, null);
    XmiSerializationSharedData deserSharedData2 = new XmiSerializationSharedData();
    deserialize(xmiStr, newCas2, deserSharedData2, false, -1);

    Marker marker1 = null;
    Marker marker2 = null;
    if (useDeltas) {
      // create Marker before adding new FSs
      marker1 = newCas1.createMarker();
      marker2 = newCas2.createMarker();
    }
    
    //add new FS to each new CAS
    createPersonAnnot(newCas1, 0, 10);
    createPersonAnnot(newCas1, 20, 30);
    createPersonAnnot(newCas2, 40, 50);
    AnnotationFS person = createPersonAnnot(newCas2, 60, 70);
    
    //add an Owner relation that points to an organization in the original CAS,
    //to test links across merge boundary
    Type orgType = newCas2.getTypeSystem().getType(
            "org.apache.uima.testTypeSystem.Organization");
    AnnotationFS org = newCas2.getAnnotationIndex(orgType).iterator().next();
    Type ownerType = newCas2.getTypeSystem().getType(
            "org.apache.uima.testTypeSystem.Owner");
    Feature argsFeat = ownerType.getFeatureByBaseName("relationArgs");
    Feature componentIdFeat = ownerType.getFeatureByBaseName("componentId");
    Type relArgsType = newCas2.getTypeSystem().getType(
            "org.apache.uima.testTypeSystem.BinaryRelationArgs");
    Feature domainFeat = relArgsType.getFeatureByBaseName("domainValue");
    Feature rangeFeat = relArgsType.getFeatureByBaseName("rangeValue");
    AnnotationFS ownerAnnot = newCas2.createAnnotation(ownerType, 0, 70);
    FeatureStructure relArgs = newCas2.createFS(relArgsType);
    relArgs.setFeatureValue(domainFeat, person);
    relArgs.setFeatureValue(rangeFeat, org);
    ownerAnnot.setFeatureValue(argsFeat, relArgs);
    ownerAnnot.setStringValue(componentIdFeat, "XCasDeserializerTest");
    newCas2.addFsToIndexes(ownerAnnot);
    int orgBegin = org.getBegin();
    int orgEnd = org.getEnd();
    
    //add Sofas
    CAS newView1 = newCas1.createView("newSofa1");
    final String sofaText1 = "This is a new Sofa, created in CAS 1.";
    newView1.setDocumentText(sofaText1);
    final String annotText = "Sofa";
    int annotStart1 = sofaText1.indexOf(annotText);
    AnnotationFS annot1 = newView1.createAnnotation(orgType, annotStart1, annotStart1 + annotText.length());
    newView1.addFsToIndexes(annot1);
    CAS newView2 = newCas2.createView("newSofa2");
    final String sofaText2 = "This is another new Sofa, created in CAS 2.";
    newView2.setDocumentText(sofaText2);
    int annotStart2 = sofaText2.indexOf(annotText);
    AnnotationFS annot2 = newView2.createAnnotation(orgType, annotStart2, annotStart2 + annotText.length());
    newView2.addFsToIndexes(annot2);

    // Add an FS with an array of existing annotations in another view
    int nToks = 3;
    ArrayFS array = newView2.createArrayFS(nToks);
    Type thingType = newCas2.getTypeSystem().getType("org.apache.uima.testTypeSystem.Thing");
    FSIterator thingIter = newCas2.getAnnotationIndex(thingType).iterator();
    for (int i = 0; i < nToks; ++i)
      array.set(i, (FeatureStructure)thingIter.next());  
    Type annotArrayTestType = newView2.getTypeSystem().getType("org.apache.uima.testTypeSystem.AnnotationArrayTest");
    Feature annotArrayFeat = annotArrayTestType.getFeatureByBaseName("arrayOfAnnotations");
    AnnotationFS fsArrayTestAnno = newView2.createAnnotation(annotArrayTestType, 13, 27);
    fsArrayTestAnno.setFeatureValue(annotArrayFeat,array);
    newView2.addFsToIndexes(fsArrayTestAnno);
    
    // re-serialize each new CAS back to XMI, keeping consistent ids
    String newSerCas1 = serialize(newCas1, deserSharedData1, marker1);
    String newSerCas2 = serialize(newCas2, deserSharedData2, marker2);
    
    // merge the two XMI CASes back into the original CAS
    // the shared data will be reset and recreated if not using deltaCas
    if (useDeltas) {
      deserialize(newSerCas1, cas, serSharedData, false, maxOutgoingXmiId);
    } else {
      deserialize(newSerCas1, cas, serSharedData, false, -1);
    }
    assertEquals(numAnnotations + 2, cas.getAnnotationIndex().size());

    deserialize(newSerCas2, cas, serSharedData, false, maxOutgoingXmiId);
    assertEquals(numAnnotations + 5, cas.getAnnotationIndex().size());
    assertEquals(docText, cas.getDocumentText());

    // Serialize/deserialize again in case merge created duplicate ids
    String newSerCasMerged = serialize(cas, serSharedData);
    
    deserialize(newSerCasMerged, cas, serSharedData, false, -1);
    
    //check covered text of annotations
    FSIterator<AnnotationFS> iter = cas.getAnnotationIndex().iterator();
    while (iter.hasNext()) {
      AnnotationFS annot = (AnnotationFS)iter.next();
      assertEquals(cas.getDocumentText().substring(
              annot.getBegin(), annot.getEnd()), annot.getCoveredText());
    }
    //check Owner annotation we created to test link across merge boundary
    iter = cas.getAnnotationIndex(ownerType).iterator();
    while (iter.hasNext()) {
      AnnotationFS
      annot = iter.next();
      String componentId = annot.getStringValue(componentIdFeat);
      if ("XCasDeserializerTest".equals(componentId)) {
        FeatureStructure targetRelArgs = annot.getFeatureValue(argsFeat);
        AnnotationFS targetDomain = (AnnotationFS)targetRelArgs.getFeatureValue(domainFeat);
        assertEquals(60, targetDomain.getBegin());
        assertEquals(70, targetDomain.getEnd());
        AnnotationFS targetRange = (AnnotationFS)targetRelArgs.getFeatureValue(rangeFeat);
        assertEquals(orgBegin, targetRange.getBegin());
        assertEquals(orgEnd, targetRange.getEnd());
      }     
    } 
    //check Sofas
    CAS targetView1 = cas.getView("newSofa1");
    assertEquals(sofaText1, targetView1.getDocumentText());
    CAS targetView2 = cas.getView("newSofa2");
    assertEquals(sofaText2, targetView2.getDocumentText());
    AnnotationFS targetAnnot1 = targetView1.getAnnotationIndex(orgType).iterator().get();
    assertEquals(annotText, targetAnnot1.getCoveredText());
    AnnotationFS targetAnnot2 = targetView2.getAnnotationIndex(orgType).iterator().get();
    assertEquals(annotText, targetAnnot2.getCoveredText());
    assertTrue(targetView1.getSofa().getSofaRef() != 
            targetView2.getSofa().getSofaRef());
    
    CAS checkPreexistingView = cas.getView("preexistingView");
    assertEquals(preexistingViewText, checkPreexistingView.getDocumentText());
    Type personType = cas.getTypeSystem().getType("org.apache.uima.testTypeSystem.Person");    
    AnnotationFS targetAnnot3 = checkPreexistingView.getAnnotationIndex(personType).iterator().get();
    assertEquals("John Smith", targetAnnot3.getCoveredText());

    // Check the FS with an array of pre-existing FSs
    iter = targetView2.getAnnotationIndex(annotArrayTestType).iterator();
    componentIdFeat = thingType.getFeatureByBaseName("componentId");
    while (iter.hasNext()) {
      AnnotationFS annot = (AnnotationFS)iter.next();
      ArrayFS fsArray = (ArrayFS)annot.getFeatureValue(annotArrayFeat);
      assertTrue(fsArray.size() == 3);
      for (int i = 0; i < fsArray.size(); ++i) {
        AnnotationFS refAnno = (AnnotationFS)fsArray.get(i);
        assertEquals(thingType.getName(), refAnno.getType().getName());
        assertEquals("JResporator", refAnno.getStringValue(componentIdFeat));
        assertTrue(cas == refAnno.getView());
      }
    }
    
    //try an initial CAS that contains multiple Sofas
    
  }
  
  public void testDeltaCasIgnorePreexistingFS() throws Exception {
   try {
	  CAS cas1 = CasCreationUtils.createCas(typeSystem, new TypePriorities_impl(),
	          indexes);
    TypeSystem ts = cas1.getTypeSystem();
	  CAS cas2 = CasCreationUtils.createCas(ts, new TypePriorities_impl(),
	          indexes, null);
	  cas1.setDocumentText("This is a test document in the initial view");
	  AnnotationFS anAnnot1 = cas1.createAnnotation(cas1.getAnnotationType(), 0, 4);
	  cas1.getIndexRepository().addFS(anAnnot1);
	  AnnotationFS anAnnot2 = cas1.createAnnotation(cas1.getAnnotationType(), 5, 10);
	  cas1.getIndexRepository().addFS(anAnnot2);
	  FSIndex tIndex = cas1.getAnnotationIndex();
	  assertTrue(tIndex.size() == 3); //doc annot plus  annots
	  
	  //serialize complete  
	  XmiSerializationSharedData sharedData = new XmiSerializationSharedData();
	  String xml = this.serialize(cas1, sharedData);
	  int maxOutgoingXmiId = sharedData.getMaxXmiId();
	  //deserialize into cas2
	  XmiSerializationSharedData sharedData2 = new XmiSerializationSharedData();      
	  //XmiCasDeserializer.deserialize(new StringBufferInputStream(xml), cas2, true, sharedData2);
	  this.deserialize(xml, cas2, sharedData2, true, -1);
	  CasComparer.assertEquals(cas1, cas2);
	  
	  //create Marker, add/modify fs and serialize in delta xmi format.
	  Marker marker = cas2.createMarker();
	  FSIndex<AnnotationFS> cas2tIndex = cas2.getAnnotationIndex();
	  
	  //create an annotation and add to index
	  AnnotationFS cas2newAnnot = cas2.createAnnotation(cas2.getAnnotationType(), 6, 8);
	  cas2.getIndexRepository().addFS(cas2newAnnot);
	  assertTrue(cas2tIndex.size() == 4); // prev annots and this new one
	  
	  //modify an existing annotation
	  Iterator<AnnotationFS> tIndexIter = cas2tIndex.iterator();
	  AnnotationFS docAnnot = (AnnotationFS) tIndexIter.next(); //doc annot
	  //delete from index
	  AnnotationFS delAnnot = (AnnotationFS) tIndexIter.next(); //annot
	  cas2.getIndexRepository().removeFS(delAnnot);
	  assertTrue(cas2.getAnnotationIndex().size() == 3);
	  
	  //modify language feature
	  Feature languageF2 = cas2.getDocumentAnnotation().getType().getFeatureByBaseName(CAS.FEATURE_BASE_NAME_LANGUAGE);
	  docAnnot.setStringValue(languageF2, "en");
	  // serialize cas2 in delta format 
	  String deltaxml1 = serialize(cas2, sharedData2, marker);
	  //System.out.println("delta cas");
	  //System.out.println(deltaxml1);
	  
	  //deserialize delta xmi into cas1
	  this.deserialize(deltaxml1, cas1, sharedData, true, maxOutgoingXmiId, AllowPreexistingFS.ignore);
	  
	  //check language feature of doc annot is not changed.
	  //System.out.println(cas1.getDocumentAnnotation().getStringValue(languageF));
    Feature languageF1 = cas1.getDocumentAnnotation().getType().getFeatureByBaseName(CAS.FEATURE_BASE_NAME_LANGUAGE);

	  assertTrue( cas1.getAnnotationIndex().iterator().next().getStringValue(languageF1).equals("x-unspecified"));
	  //check new annotation exists and preexisting is not deleted
	  assertTrue(cas1.getAnnotationIndex().size()==4);
   } catch (Exception e) {
	  JUnitExtension.handleException(e);
   }
  }
  
  public void testDeltaCasDisallowPreexistingFSMod() throws Exception {
    try {
      CAS cas1 = CasCreationUtils.createCas(typeSystem, new TypePriorities_impl(),
              indexes);
      TypeSystem ts = cas1.getTypeSystem();
      CAS cas2 = CasCreationUtils.createCas(ts, new TypePriorities_impl(),
              indexes, null);
      cas1.setDocumentText("This is a test document in the initial view");
      AnnotationFS anAnnot1 = cas1.createAnnotation(cas1.getAnnotationType(), 0, 4);
      cas1.getIndexRepository().addFS(anAnnot1);
      AnnotationFS anAnnot2 = cas1.createAnnotation(cas1.getAnnotationType(), 5, 10);
      cas1.getIndexRepository().addFS(anAnnot2);
      FSIndex<AnnotationFS> tIndex = cas1.getAnnotationIndex();
      assertTrue(tIndex.size() == 3); //doc annot plus 2 annots
      
      //serialize complete  
      XmiSerializationSharedData sharedData = new XmiSerializationSharedData();
      String xml = serialize(cas1, sharedData);
      int maxOutgoingXmiId = sharedData.getMaxXmiId();
      
      //deserialize into cas2
      XmiSerializationSharedData sharedData2 = new XmiSerializationSharedData();      
      this.deserialize(xml, cas2, sharedData2, true, -1);
      CasComparer.assertEquals(cas1, cas2);
      
      //create Marker, add/modify fs and serialize in delta xmi format.
      Marker marker = cas2.createMarker();
      FSIndex<AnnotationFS> cas2tIndex = cas2.getAnnotationIndex();
      
      //create an annotation and add to index
      AnnotationFS cas2newAnnot = cas2.createAnnotation(cas2.getAnnotationType(), 6, 8);
      cas2.getIndexRepository().addFS(cas2newAnnot);
      assertTrue(cas2tIndex.size() == 4); // prev annots and this new one
      
      //modify language feature
      Iterator<AnnotationFS> tIndexIter = cas2tIndex.iterator();
      AnnotationFS docAnnot = (AnnotationFS) tIndexIter.next();
      Feature languageF = cas2.getDocumentAnnotation().getType().getFeatureByBaseName(CAS.FEATURE_BASE_NAME_LANGUAGE);
      docAnnot.setStringValue(languageF, "en");
     
      // serialize cas2 in delta format 
      String deltaxml1 = serialize(cas2, sharedData2, marker);
      //System.out.println(deltaxml1);
      
      //deserialize delta xmi into cas1
      boolean threw = false;
      try {
        this.deserialize(deltaxml1, cas1, sharedData, true, maxOutgoingXmiId, AllowPreexistingFS.disallow);
      } catch (CASRuntimeException e) {
    	assertTrue(e.getMessageKey() == CASRuntimeException.DELTA_CAS_PREEXISTING_FS_DISALLOWED);
    	threw = true;
      }
    	assertTrue(threw);
    	
      //check language feature of doc annot is not changed.
      //System.out.println(cas1.getDocumentAnnotation().getStringValue(languageF));
      assertTrue( cas1.getAnnotationIndex().iterator().next().getStringValue(languageF).equals("x-unspecified"));
      //check new annotation exists
      assertTrue(cas1.getAnnotationIndex().size() == 3); // cas2 should be unchanged. 
	} catch (Exception e) {
		  JUnitExtension.handleException(e);
	}
  }
  
  
  public void testDeltaCasInvalidMarker() throws Exception {
	  try {
      CAS cas1 = CasCreationUtils.createCas(typeSystem, new TypePriorities_impl(),
              indexes);
      TypeSystem ts = cas1.getTypeSystem();

      CAS cas2 = CasCreationUtils.createCas(ts, new TypePriorities_impl(),
              indexes, null);

      //serialize complete  
      XmiSerializationSharedData sharedData = new XmiSerializationSharedData();
      String xml = serialize(cas1, sharedData);
      int maxOutgoingXmiId = sharedData.getMaxXmiId();
      
      //deserialize into cas2
      XmiSerializationSharedData sharedData2 = new XmiSerializationSharedData();      
      this.deserialize(xml, cas2, sharedData2, true, -1);
      CasComparer.assertEquals(cas1, cas2);
      
      //create Marker, add/modify fs and serialize in delta xmi format.
      Marker marker = cas2.createMarker();
      boolean caughtMutlipleMarker = false;
      try {
        Marker marker2 = cas2.createMarker();
      } catch (UIMARuntimeException e) {
        caughtMutlipleMarker = true;
        System.out.format("Should catch MultipleCreateMarker message: %s%n", e.getMessage());
      }
      assertTrue(caughtMutlipleMarker);
      
      //reset cas
      cas2.reset();
      boolean serfailed = false;
      try {
      	serialize(cas2, sharedData2, marker);
      } catch (CASRuntimeException e) {
      	serfailed = true;
      }
      assertTrue(serfailed);
      
//      serfailed = false;
//      try {
//      	serialize(cas2, sharedData2, marker2);
//      } catch (CASRuntimeException e) {
//      	serfailed = true;
//      }
//      assertTrue(serfailed);
	      
		} catch (Exception e) {
			  JUnitExtension.handleException(e);
		}
  }
  
  
  public void testDeltaCasNoChanges() throws Exception {
	    try {
	      CAS cas1 = CasCreationUtils.createCas(typeSystem, new TypePriorities_impl(),
	              indexes);
	      TypeSystem ts = cas1.getTypeSystem();
	      CAS cas2 = CasCreationUtils.createCas(ts, new TypePriorities_impl(),
	              indexes, null);

	      //serialize complete  
	      XmiSerializationSharedData sharedData = new XmiSerializationSharedData();
	      String xml = serialize(cas1, sharedData);
	      int maxOutgoingXmiId = sharedData.getMaxXmiId();
	      
	      //deserialize into cas2
	      XmiSerializationSharedData sharedData2 = new XmiSerializationSharedData();      
	      this.deserialize(xml, cas2, sharedData2, true, -1);
	      CasComparer.assertEquals(cas1, cas2);
	      
	      //create Marker, add/modify fs and serialize in delta xmi format.
	      Marker marker = cas2.createMarker();
	      FSIndex<AnnotationFS> cas2tIndex = cas2.getAnnotationIndex();
	      
	      // serialize cas2 in delta format 
	      String deltaxml1 = serialize(cas2, sharedData2, marker);
	      //System.out.println(deltaxml1);
	      
	      //deserialize delta xmi into cas1
	      try {
	        this.deserialize(deltaxml1, cas1, sharedData, true, maxOutgoingXmiId, AllowPreexistingFS.disallow);
	      } catch (CASRuntimeException e) {
	    	assertTrue(e.getMessageKey() == CASRuntimeException.DELTA_CAS_PREEXISTING_FS_DISALLOWED);
	      }
	    	 	     
	      //check new annotation index
	      assertTrue(cas1.getAnnotationIndex().size() == 0); // cas2 should be unchanged. 
		} catch (Exception e) {
			  JUnitExtension.handleException(e);
		}
	  }
  
  public void testDeltaCasDisallowPreexistingFSViewMod() throws Exception {
    try {
      CAS cas1 = CasCreationUtils.createCas(typeSystem, new TypePriorities_impl(),
              indexes);
      TypeSystem ts = cas1.getTypeSystem();
      CAS cas2 = CasCreationUtils.createCas(ts, new TypePriorities_impl(),
              indexes, null);
      cas1.setDocumentText("This is a test document in the initial view");
      AnnotationFS anAnnot1 = cas1.createAnnotation(cas1.getAnnotationType(), 0, 4);
      cas1.getIndexRepository().addFS(anAnnot1);
      AnnotationFS anAnnot2 = cas1.createAnnotation(cas1.getAnnotationType(), 5, 10);
      cas1.getIndexRepository().addFS(anAnnot2);
      FSIndex<AnnotationFS> tIndex = cas1.getAnnotationIndex();
      assertTrue(tIndex.size() == 3); //doc annot plus 2 annots
      
      //serialize complete  
      XmiSerializationSharedData sharedData = new XmiSerializationSharedData();
      String xml = serialize(cas1, sharedData);
      int maxOutgoingXmiId = sharedData.getMaxXmiId();
      
      //deserialize into cas2
      XmiSerializationSharedData sharedData2 = new XmiSerializationSharedData();      
      this.deserialize(xml, cas2, sharedData2, true, -1);
      CasComparer.assertEquals(cas1, cas2);
      
      //create Marker, add/modify fs and serialize in delta xmi format.
      Marker marker = cas2.createMarker();
      FSIndex<AnnotationFS> cas2tIndex = cas2.getAnnotationIndex();
      
      //create an annotation and add to index
      AnnotationFS cas2newAnnot = cas2.createAnnotation(cas2.getAnnotationType(), 6, 8);
      cas2.getIndexRepository().addFS(cas2newAnnot);
      assertTrue(cas2tIndex.size() == 4); // prev annots and this new one
      
      //modify language feature
      Iterator<AnnotationFS> tIndexIter = cas2tIndex.iterator();
      AnnotationFS docAnnot = (AnnotationFS) tIndexIter.next();
      
      //delete annotation from index    
      AnnotationFS delAnnot = (AnnotationFS) tIndexIter.next(); //annot
      cas2.getIndexRepository().removeFS(delAnnot);
      assertTrue(cas2.getAnnotationIndex().size() == 3);
      
      // serialize cas2 in delta format 
      String deltaxml1 = serialize(cas2, sharedData2, marker);
      //System.out.println(deltaxml1);
      
      //deserialize delta xmi into cas1
      try {
        this.deserialize(deltaxml1, cas1, sharedData, true, maxOutgoingXmiId, AllowPreexistingFS.disallow);
      } catch (CASRuntimeException e) {
    	assertTrue(e.getMessageKey() == CASRuntimeException.DELTA_CAS_PREEXISTING_FS_DISALLOWED);
      }
    	 
      //check new annotation added and preexisitng FS not removed from index
      assertTrue(cas1.getAnnotationIndex().size() == 4);  
    } catch (Exception e) {
	  JUnitExtension.handleException(e);
    }
  }
  /**
   * This test looks at delta cas serialization and deserialization.
   * 
   * First it makes 3 CASs cas1, cas2, cas3, with shared typesystem.
   * Sets up types and features:
   *    Person  { componentId, confidence }  super is EntityAnnotation
   *    Organization
   *    Owner            { relationArgs
   *    EntityAnnotation { mentionType
   *    BinaryRelationArgs { domainValue, rangeValue }
   *    Entity             { classes, links, canonicalForm
   *    
   *    NonEmptyFSList     { head, tail
   *    EmptyFSList
   *    
   * cas1:
   *     _InitialView: docText = "This is a test document in the initial view"
   *       annot1 = Annotation  0,  4, -> index
   *       annot2 = Annotation  5,  6  -> index
   *       annot3 = Annotation  8, 13  -> index
   *       annot4 = Annotation 15, 30  -> index
   *       
   *       Entity  classes={"class1"}           -> index
   *               links= FsList: {annot1, annot2} 
   *     View1:
   *     
   *     preexistingView: docText = "John Smith blah blah blah"
   *       person1Annot = Person 0, 10, componentId: "deltacas1" -> index
   *       person2Annot = Person 0, 5                            -> index
   *       orgAnnot     = Organization 16, 24                    -> index
   *       ownerAnnot   = Owner 0, 24 relationArgs:              -> index 
   *                                    BinaryRelArg 
   *                                      domain: person1Annot
   * -------------------------------------------------------------------------- 
   * serialize cas1 (sharedData initially empty) -> xml  
   * deser  xml -> cas2, using sharedData2, compare.
   * ----------------------------
   * In cas2:
   *   create Marker.   
   *     _InitialView: 
   *       annot5 = Annotation  6,  8, -> index
   *     View1: docText = "This is the View1 document." 
   *       c2v1Annot = Annotation 1, 5                          -> index
   * ----------------------------      
   * modify existing annotation:
   *     _InitialView:
   *       documentAnnotation - modify language to "en"
   *       remove annot1 from index, mod annot1 end to 4 (was 4), add back to index
   *       remove annot2 from index
   *     _PreexistingView
   *       person1Annot: confidence = 99.99
   *       person2Annot: mentionType = "FIRSTNAME"
   *       orgAnnot:     mentionType = "ORGNAME"
   *       ownerAnnot:   args: rangeFeat: orgAnnot
   * ----------------------------------------------
   *    _InitialView:
   *      entityFS: classes: set string array 1-4: class2, 3, 4, 5
   *                links: add a 3rd node to the list, head: annot5
   * ----------------------------------------------
   * serialize cas2 -> deltaxml1 using sharedData2, marker
   * deserialize -> cas1 using it's sharedData  
   * 
   *         
   * @throws Exception
   */
  public void testDeltaCasAllowPreexistingFS() throws Exception {
   try {
          
      CAS cas1 = CasCreationUtils.createCas(typeSystem, new TypePriorities_impl(),
              indexes);
      TypeSystem sharedTS = cas1.getTypeSystem();
      CAS cas2 = CasCreationUtils.createCas(sharedTS, new TypePriorities_impl(),
              indexes, null);
      CAS cas3 = CasCreationUtils.createCas(sharedTS, new TypePriorities_impl(),
              indexes, null);
      
      Type personType = cas1.getTypeSystem().getType(
      		"org.apache.uima.testTypeSystem.Person");
      Feature componentIdFeat = personType.getFeatureByBaseName("componentId");
      Feature confidenceFeat = personType.getFeatureByBaseName("confidence");
      Type orgType = cas1.getTypeSystem().getType(
			"org.apache.uima.testTypeSystem.Organization");
      Type ownerType = cas1.getTypeSystem().getType(
      						"org.apache.uima.testTypeSystem.Owner");
      Type entityAnnotType = cas1.getTypeSystem().getType(
		"org.apache.uima.testTypeSystem.EntityAnnotation");
      Feature mentionTypeFeat = entityAnnotType.getFeatureByBaseName("mentionType");
      Feature argsFeat = ownerType.getFeatureByBaseName("relationArgs");
      Type relArgsType = cas1.getTypeSystem().getType(
      						"org.apache.uima.testTypeSystem.BinaryRelationArgs");
      Feature domainFeat = relArgsType.getFeatureByBaseName("domainValue");
      Feature rangeFeat = relArgsType.getFeatureByBaseName("rangeValue");
      
      Type entityType = cas1.getTypeSystem().getType("org.apache.uima.testTypeSystem.Entity");
      Feature classesFeat = entityType.getFeatureByBaseName("classes");
      Feature linksFeat = entityType.getFeatureByBaseName("links");
      Feature canonicalFormFeat = entityType.getFeatureByBaseName("canonicalForm");
      
      Type nonEmptyFsListType = cas1.getTypeSystem().getType(CAS.TYPE_NAME_NON_EMPTY_FS_LIST);
      Type emptyFsListType = cas1.getTypeSystem().getType(CAS.TYPE_NAME_EMPTY_FS_LIST);
      Feature headFeat = nonEmptyFsListType.getFeatureByBaseName("head");
      Feature tailFeat = nonEmptyFsListType.getFeatureByBaseName("tail");
      
      //cas1
      //initial set of feature structures 
      // set document text for the initial view and create Annotations
      cas1.setDocumentText("This is a test document in the initial view");
      AnnotationFS anAnnot1 = cas1.createAnnotation(cas1.getAnnotationType(), 0, 4);
      cas1.getIndexRepository().addFS(anAnnot1);
      AnnotationFS anAnnot2 = cas1.createAnnotation(cas1.getAnnotationType(), 5, 6);
      cas1.getIndexRepository().addFS(anAnnot2);
      AnnotationFS anAnnot3 = cas1.createAnnotation(cas1.getAnnotationType(), 8, 13);
      cas1.getIndexRepository().addFS(anAnnot3);
      AnnotationFS anAnnot4 = cas1.createAnnotation(cas1.getAnnotationType(), 15, 30);
      cas1.getIndexRepository().addFS(anAnnot4);
      FSIndex<AnnotationFS> tIndex = cas1.getAnnotationIndex();
      assertTrue(tIndex.size() == 5); //doc annot plus 4 annots
      
      FeatureStructure entityFS = cas1.createFS(entityType);
      cas1.getIndexRepository().addFS(entityFS);
      
      StringArrayFS strArrayFS = cas1.createStringArrayFS(5);
      strArrayFS.set(0, "class1");
      entityFS.setFeatureValue(classesFeat, strArrayFS);
      
      //create listFS and set the link feature
      FeatureStructure emptyNode = cas1.createFS(emptyFsListType);
      FeatureStructure secondNode = cas1.createFS(nonEmptyFsListType);
      secondNode.setFeatureValue(headFeat, anAnnot2);
      secondNode.setFeatureValue(tailFeat, emptyNode);
      FeatureStructure firstNode = cas1.createFS(nonEmptyFsListType);
      firstNode.setFeatureValue(headFeat, anAnnot1);
      firstNode.setFeatureValue(tailFeat, secondNode);
      entityFS.setFeatureValue(linksFeat, firstNode);
      
      // create a view w/o setting document text
      CAS view1 = cas1.createView("View1");
      
      // create another view 
      CAS preexistingView = cas1.createView("preexistingView");
      String preexistingViewText = "John Smith blah blah blah";
      preexistingView.setDocumentText(preexistingViewText);
      AnnotationFS person1Annot = createPersonAnnot(preexistingView, 0, 10);
      person1Annot.setStringValue(componentIdFeat, "deltacas1");
      AnnotationFS person2Annot = createPersonAnnot(preexistingView, 0, 5);
      AnnotationFS orgAnnot = preexistingView.createAnnotation(orgType, 16, 24);
      preexistingView.addFsToIndexes(orgAnnot);
      
      AnnotationFS ownerAnnot = preexistingView.createAnnotation(ownerType, 0, 24);
      preexistingView.addFsToIndexes(ownerAnnot);
      FeatureStructure relArgs = cas1.createFS(relArgsType);
      relArgs.setFeatureValue(domainFeat, person1Annot);
      ownerAnnot.setFeatureValue(argsFeat, relArgs);
      
      //serialize complete  
      XmiSerializationSharedData sharedData = new XmiSerializationSharedData();
      String xml = serialize(cas1, sharedData);
      int maxOutgoingXmiId = sharedData.getMaxXmiId();
      //System.out.println("CAS1 " + xml);
      //System.out.println("MaxOutgoingXmiId " + maxOutgoingXmiId);
   
      //deserialize into cas2
      XmiSerializationSharedData sharedData2 = new XmiSerializationSharedData();      
      this.deserialize(xml, cas2, sharedData2, true, -1);
      CasComparer.assertEquals(cas1, cas2);
 
      //=======================================================================
      //create Marker, add/modify fs and serialize in delta xmi format.
      Marker marker = cas2.createMarker();
      FSIndex<AnnotationFS> cas2tIndex = cas2.getAnnotationIndex();
      CAS cas2preexistingView = cas2.getView("preexistingView");
      FSIndex cas2personIndex = cas2preexistingView.getAnnotationIndex(personType);
      FSIndex cas2orgIndex = cas2preexistingView.getAnnotationIndex(orgType);
      FSIndex cas2ownerIndex = cas2preexistingView.getAnnotationIndex(ownerType);
      
      // create an annotation and add to index
      AnnotationFS cas2anAnnot5 = cas2.createAnnotation(cas2.getAnnotationType(), 6, 8);
      cas2.getIndexRepository().addFS(cas2anAnnot5);
      assertTrue(cas2tIndex.size() == 6); // prev annots and this new one
     
      // set document text of View1
      CAS cas2view1 = cas2.getView("View1");
      cas2view1.setDocumentText("This is the View1 document.");
      //create an annotation in View1
      AnnotationFS cas2view1Annot = cas2view1.createAnnotation(cas2.getAnnotationType(), 1, 5);
      cas2view1.getIndexRepository().addFS(cas2view1Annot);
      FSIndex cas2view1Index = cas2view1.getAnnotationIndex();
      assertTrue(cas2view1Index.size() == 2); //document annot and this annot
      
      //modify an existing annotation
      Iterator<AnnotationFS> tIndexIter = cas2tIndex.iterator();
      AnnotationFS docAnnot = (AnnotationFS) tIndexIter.next(); //doc annot
      AnnotationFS modAnnot1 = (AnnotationFS) tIndexIter.next();
      AnnotationFS delAnnot = (AnnotationFS)  tIndexIter.next();
      
      //modify language feature
      Feature languageF = cas2.getDocumentAnnotation().getType().getFeatureByBaseName(CAS.FEATURE_BASE_NAME_LANGUAGE);
      docAnnot.setStringValue(languageF, "en");
      
      //index update - reindex
      cas2.getIndexRepository().removeFS(modAnnot1);
      Feature endF = cas2.getAnnotationType().getFeatureByBaseName(CAS.FEATURE_BASE_NAME_END);
      modAnnot1.setIntValue(endF, 4);
      cas2.getIndexRepository().addFS(modAnnot1);
      //index update - remove annotation from index 
      cas2.getIndexRepository().removeFS(delAnnot);
      
      //modify FS - string feature and FS feature.
      Iterator<FeatureStructure> personIter = cas2personIndex.iterator();     
      AnnotationFS cas2person1 = (AnnotationFS) personIter.next();
      AnnotationFS cas2person2 = (AnnotationFS) personIter.next();
      
      cas2person1.setFloatValue(confidenceFeat, (float) 99.99);
      cas2person1.setStringValue(mentionTypeFeat, "FULLNAME");
      
      cas2person2.setStringValue(componentIdFeat, "delataCas2");
      cas2person2.setStringValue(mentionTypeFeat, "FIRSTNAME");
      
      Iterator<FeatureStructure> orgIter = cas2orgIndex.iterator();
      AnnotationFS cas2orgAnnot = (AnnotationFS) orgIter.next();
      cas2orgAnnot.setStringValue(mentionTypeFeat, "ORGNAME");
      
      //modify FS feature
      Iterator<FeatureStructure> ownerIter = cas2ownerIndex.iterator();
      AnnotationFS cas2ownerAnnot = (AnnotationFS) ownerIter.next();
      FeatureStructure cas2relArgs = cas2ownerAnnot.getFeatureValue(argsFeat);
      cas2relArgs.setFeatureValue(rangeFeat, cas2orgAnnot);
      
    //Test modification of a nonshared multivalued feature.
      //This should serialize the encompassing FS.
      Iterator<FeatureStructure> iter = cas2.getIndexRepository().getIndex("testEntityIndex").iterator();
      FeatureStructure cas2EntityFS = iter.next();
      StringArrayFS cas2strarrayFS = (StringArrayFS) cas2EntityFS.getFeatureValue(classesFeat);
      cas2strarrayFS.set(1, "class2");
      cas2strarrayFS.set(2, "class3");
      cas2strarrayFS.set(3, "class4");
      cas2strarrayFS.set(4, "class5");
      
      //add to FSList 
      FeatureStructure cas2linksFS = cas2EntityFS.getFeatureValue(linksFeat);
      FeatureStructure cas2secondNode = cas2linksFS.getFeatureValue(tailFeat);
      FeatureStructure cas2emptyNode = cas2secondNode.getFeatureValue(tailFeat);
      FeatureStructure cas2thirdNode = cas2.createFS(nonEmptyFsListType);
      cas2thirdNode.setFeatureValue(headFeat, cas2anAnnot5);
      cas2thirdNode.setFeatureValue(tailFeat, cas2emptyNode);
      cas2secondNode.setFeatureValue(tailFeat, cas2thirdNode);
      
//      // Test that the new access method returns an array containing just the right marker
      // removed per https://issues.apache.org/jira/browse/UIMA-2478
//      List<Marker> mkrs = cas2.getMarkers();
//      assertNotNull(mkrs);
//      assertEquals(1, mkrs.size());
//      assertEquals(marker, mkrs.get(0));
      
      // serialize cas2 in delta format 
      String deltaxml1 = serialize(cas2, sharedData2, marker);
      //System.out.println("delta cas");
      //System.out.println(deltaxml1);
      
      //======================================================================
      //deserialize delta xmi into cas1
      this.deserialize(deltaxml1, cas1, sharedData, true, maxOutgoingXmiId, AllowPreexistingFS.allow);
      
      //======================================================================
      //serialize complete cas and deserialize into cas3 and compare with cas1.
      String fullxml = serialize(cas2, sharedData2);
      XmiSerializationSharedData sharedData3 = new XmiSerializationSharedData();
      this.deserialize(fullxml, cas3, sharedData3, true, -1);
      CasComparer.assertEquals(cas1, cas3); 
      
      //System.out.println("CAS1 " + serialize(cas1, new XmiSerializationSharedData()));
      //System.out.println("CAS2 " + serialize(cas2, new XmiSerializationSharedData()));
      
    } catch (Exception e) {
      JUnitExtension.handleException(e);
    }
  }
  
  public void testDeltaCasListFS() throws Exception {
	   try {
	      CAS cas1 = CasCreationUtils.createCas(typeSystem, new TypePriorities_impl(),
	              indexes);
	      TypeSystem ts = cas1.getTypeSystem();
	      CAS cas2 = CasCreationUtils.createCas(ts, new TypePriorities_impl(),
	              indexes, null);
	      CAS cas3 = CasCreationUtils.createCas(ts, new TypePriorities_impl(),
	              indexes, null);
	      
	      Type entityType = cas1.getTypeSystem().getType("org.apache.uima.testTypeSystem.Entity");
	      Feature classesFeat = entityType.getFeatureByBaseName("classes");
	      Feature linksFeat = entityType.getFeatureByBaseName("links");
	      Feature canonicalFormFeat = entityType.getFeatureByBaseName("canonicalForm");
	      
	      Type nonEmptyFsListType = cas1.getTypeSystem().getType(CAS.TYPE_NAME_NON_EMPTY_FS_LIST);
	      Type emptyFsListType = cas1.getTypeSystem().getType(CAS.TYPE_NAME_EMPTY_FS_LIST);
	      Feature headFeat = nonEmptyFsListType.getFeatureByBaseName("head");
	      Feature tailFeat = nonEmptyFsListType.getFeatureByBaseName("tail");
	      
	      //cas1
	      //initial set of feature structures 
	      // set document text for the initial view and create Annotations
	      cas1.setDocumentText("This is a test document in the initial view");
	      AnnotationFS anAnnot1 = cas1.createAnnotation(cas1.getAnnotationType(), 0, 4);
	      cas1.getIndexRepository().addFS(anAnnot1);
	      AnnotationFS anAnnot2 = cas1.createAnnotation(cas1.getAnnotationType(), 5, 6);
	      cas1.getIndexRepository().addFS(anAnnot2);
	      AnnotationFS anAnnot3 = cas1.createAnnotation(cas1.getAnnotationType(), 8, 13);
	      cas1.getIndexRepository().addFS(anAnnot3);
	      AnnotationFS anAnnot4 = cas1.createAnnotation(cas1.getAnnotationType(), 15, 30);
	      cas1.getIndexRepository().addFS(anAnnot4);
	      FSIndex tIndex = cas1.getAnnotationIndex();
	      assertTrue(tIndex.size() == 5); //doc annot plus 4 annots
	      
	      FeatureStructure entityFS = cas1.createFS(entityType);
	      cas1.getIndexRepository().addFS(entityFS);
	      
	      StringArrayFS strArrayFS = cas1.createStringArrayFS(5);
	      strArrayFS.set(0, "class1");
	      entityFS.setFeatureValue(classesFeat, strArrayFS);
	      
	      //create listFS and set the link feature
	      FeatureStructure emptyNode = cas1.createFS(emptyFsListType);
	      FeatureStructure secondNode = cas1.createFS(nonEmptyFsListType);
	      secondNode.setFeatureValue(headFeat, anAnnot2);
	      secondNode.setFeatureValue(tailFeat, emptyNode);
	      FeatureStructure firstNode = cas1.createFS(nonEmptyFsListType);
	      firstNode.setFeatureValue(headFeat, anAnnot1);
	      firstNode.setFeatureValue(tailFeat, secondNode);
	      entityFS.setFeatureValue(linksFeat, firstNode);
	      
	      // create a view w/o setting document text
	      CAS view1 = cas1.createView("View1");
	       
	      //serialize complete  
	      XmiSerializationSharedData sharedData = new XmiSerializationSharedData();
	      String xml = serialize(cas1, sharedData);
	      int maxOutgoingXmiId = sharedData.getMaxXmiId();
	      //System.out.println("CAS1 " + xml);
	      //System.out.println("MaxOutgoingXmiId " + maxOutgoingXmiId);
	   
	      //deserialize into cas2
	      XmiSerializationSharedData sharedData2 = new XmiSerializationSharedData();      
	      this.deserialize(xml, cas2, sharedData2, true, -1);
	      CasComparer.assertEquals(cas1, cas2);
	 
	      //=======================================================================
	      //create Marker, add/modify fs and serialize in delta xmi format.
	      Marker marker = cas2.createMarker();
	      FSIndex cas2tIndex = cas2.getAnnotationIndex();
	      
	      // create an annotation and add to index
	      AnnotationFS cas2anAnnot5 = cas2.createAnnotation(cas2.getAnnotationType(), 6, 8);
	      cas2.getIndexRepository().addFS(cas2anAnnot5);
	      assertTrue(cas2tIndex.size() == 6); // prev annots and this new one
	      // create an annotation and add to index
	      AnnotationFS cas2anAnnot6 = cas2.createAnnotation(cas2.getAnnotationType(), 6, 8);
	      cas2.getIndexRepository().addFS(cas2anAnnot6);
	      assertTrue(cas2tIndex.size() == 7); // prev annots and twonew one
	      
	      //add to FSList 
	      Iterator<FeatureStructure> iter = cas2.getIndexRepository().getIndex("testEntityIndex").iterator();
	      FeatureStructure cas2EntityFS = iter.next();
	      FeatureStructure cas2linksFS = cas2EntityFS.getFeatureValue(linksFeat);
	      FeatureStructure cas2secondNode = cas2linksFS.getFeatureValue(tailFeat);
	      FeatureStructure cas2emptyNode = cas2secondNode.getFeatureValue(tailFeat);
	      FeatureStructure cas2thirdNode = cas2.createFS(nonEmptyFsListType);
	      FeatureStructure cas2fourthNode = cas2.createFS(nonEmptyFsListType);
	      
	      cas2secondNode.setFeatureValue(tailFeat, cas2thirdNode);
	      cas2thirdNode.setFeatureValue(headFeat, cas2anAnnot5);
	      cas2thirdNode.setFeatureValue(tailFeat, cas2fourthNode);
	      cas2fourthNode.setFeatureValue(headFeat, cas2anAnnot6);
	      cas2fourthNode.setFeatureValue(tailFeat, cas2emptyNode);
	      
	      // serialize cas2 in delta format 
	      String deltaxml1 = serialize(cas2, sharedData2, marker);
	      //System.out.println("delta cas");
	      //System.out.println(deltaxml1);
	      
	      //======================================================================
	      //deserialize delta xmi into cas1
	      this.deserialize(deltaxml1, cas1, sharedData, true, maxOutgoingXmiId, AllowPreexistingFS.allow);
	      CasComparer.assertEquals(cas2linksFS, entityFS.getFeatureValue(linksFeat));
	      //======================================================================
	      //serialize complete cas and deserialize into cas3 and compare with cas1.
	      String fullxml = serialize(cas2, sharedData2);
	      XmiSerializationSharedData sharedData3 = new XmiSerializationSharedData();
	      this.deserialize(fullxml, cas3, sharedData3, true,-1);
	      CasComparer.assertEquals(cas1, cas3); 
	      
	      //System.out.println("CAS1 " + serialize(cas1, new XmiSerializationSharedData()));
	      //System.out.println("CAS2 " + serialize(cas2, new XmiSerializationSharedData()));
	      
	    } catch (Exception e) {
	      JUnitExtension.handleException(e);
	    }
	  }
  
  
  
  public void testOutOfTypeSystemData() throws Exception {
    // deserialize a simple XMI into a CAS with no TypeSystem    
    CAS cas = CasCreationUtils.createCas(new TypeSystemDescription_impl(),
            new TypePriorities_impl(), new FsIndexDescription[0]);
    File xmiFile = JUnitExtension.getFile("ExampleCas/simpleCas.xmi");
    String xmiStr = FileUtils.file2String(xmiFile, "UTF-8");
    
    XmiSerializationSharedData sharedData = new XmiSerializationSharedData();
    deserialize(xmiStr, cas, sharedData, true, -1);
    
    //do some checks on the out-of-type system data
    List ootsElems = sharedData.getOutOfTypeSystemElements();
    assertEquals(9, ootsElems.size());
    List ootsViewMembers = sharedData.getOutOfTypeSystemViewMembers("1");
    assertEquals(7, ootsViewMembers.size());
    
    // now reserialize including OutOfTypeSystem data
    String xmiStr2 = serialize(cas, sharedData);
    
    //deserialize both original and new XMI into CASes that do have the full typesystem
    CAS newCas1 = CasCreationUtils.createCas(typeSystem, null, indexes);
    TypeSystem ts = newCas1.getTypeSystem();
    deserialize(xmiStr, newCas1, null, false, -1);
    CAS newCas2 = CasCreationUtils.createCas(ts, null, indexes, null);
    deserialize(xmiStr2, newCas2, null, false, -1);
    CasComparer.assertEquals(newCas1, newCas2);  
    
    //Test a partial type system with a missing some missing features and
    //missing "Organization" type
    File partialTypeSystemFile = JUnitExtension.getFile("ExampleCas/partialTestTypeSystem.xml");
    TypeSystemDescription partialTypeSystem = UIMAFramework.getXMLParser().parseTypeSystemDescription(
            new XMLInputSource(partialTypeSystemFile));
    CAS partialTsCas = CasCreationUtils.createCas(partialTypeSystem, null, indexes);
    XmiSerializationSharedData sharedData2 = new XmiSerializationSharedData();
    deserialize(xmiStr, partialTsCas, sharedData2, true, -1);
    
    assertEquals(1,sharedData2.getOutOfTypeSystemElements().size());
    OotsElementData ootsFeats3 = sharedData2.getOutOfTypeSystemFeatures(sharedData2.getFsForXmiId(3));
    assertEquals(1, ootsFeats3.attributes.size());
    XmlAttribute ootsAttr = ootsFeats3.attributes.get(0);
    assertEquals("mentionType", ootsAttr.name);
    assertEquals("NAME", ootsAttr.value);
    OotsElementData ootsFeats5 = sharedData2.getOutOfTypeSystemFeatures(sharedData2.getFsForXmiId(5));
    assertEquals(0, ootsFeats5.attributes.size());
    assertEquals(1, ootsFeats5.childElements.size());
    XmlElementNameAndContents ootsChildElem = ootsFeats5.childElements.get(0);
    assertEquals("mentionType", ootsChildElem.name.qName);
    assertEquals("NAME", ootsChildElem.contents);
    
    OotsElementData ootsFeats8 = sharedData2.getOutOfTypeSystemFeatures(sharedData2.getFsForXmiId(8));
    assertEquals(1, ootsFeats8.attributes.size());
    OotsElementData ootsFeats10 = sharedData2.getOutOfTypeSystemFeatures(sharedData2.getFsForXmiId(10));
    assertEquals(1, ootsFeats10.attributes.size());
    OotsElementData ootsFeats11 = sharedData2.getOutOfTypeSystemFeatures(sharedData2.getFsForXmiId(11));
    assertEquals(4, ootsFeats11.childElements.size());
    
    String xmiStr3 = serialize(partialTsCas, sharedData2);
    newCas2.reset();
    deserialize(xmiStr3, newCas2, null, false, -1);
    CasComparer.assertEquals(newCas1, newCas2);    
 }
  
  public void testOutOfTypeSystemArrayElement() throws Exception {
    //add to type system an annotation type that has an FSArray feature
    TypeDescription testAnnotTypeDesc = typeSystem.addType("org.apache.uima.testTypeSystem.TestAnnotation", "", "uima.tcas.Annotation");
    testAnnotTypeDesc.addFeature("arrayFeat", "", "uima.cas.FSArray");
    //populate a CAS with such an array
    CAS cas = CasCreationUtils.createCas(typeSystem, null, null);
    Type testAnnotType = cas.getTypeSystem().getType("org.apache.uima.testTypeSystem.TestAnnotation");
    Type orgType = cas.getTypeSystem().getType(
      "org.apache.uima.testTypeSystem.Organization");
    AnnotationFS orgAnnot1 = cas.createAnnotation(orgType, 0, 10);
    cas.addFsToIndexes(orgAnnot1);
    AnnotationFS orgAnnot2 = cas.createAnnotation(orgType, 10, 20);
    cas.addFsToIndexes(orgAnnot2);
    AnnotationFS testAnnot = cas.createAnnotation(testAnnotType, 0, 20);
    cas.addFsToIndexes(testAnnot);
    ArrayFS arrayFs = cas.createArrayFS(2);
    arrayFs.set(0, orgAnnot1);
    arrayFs.set(1, orgAnnot2);
    Feature arrayFeat = testAnnotType.getFeatureByBaseName("arrayFeat");
    testAnnot.setFeatureValue(arrayFeat, arrayFs);
    
    //serialize to XMI
    String xmiStr = serialize(cas, null);
    
    //deserialize into a CAS that's missing the Organization type
    File partialTypeSystemFile = JUnitExtension.getFile("ExampleCas/partialTestTypeSystem.xml");
    TypeSystemDescription partialTypeSystem = UIMAFramework.getXMLParser().parseTypeSystemDescription(
            new XMLInputSource(partialTypeSystemFile));
    testAnnotTypeDesc = partialTypeSystem.addType("org.apache.uima.testTypeSystem.TestAnnotation", "", "uima.tcas.Annotation");
    testAnnotTypeDesc.addFeature("arrayFeat", "", "uima.cas.FSArray");
    CAS partialTsCas = CasCreationUtils.createCas(partialTypeSystem, null, null);
    XmiSerializationSharedData sharedData = new XmiSerializationSharedData();
    deserialize(xmiStr, partialTsCas, sharedData, true, -1);
    
    //check out of type system data
    Type testAnnotType2 = partialTsCas.getTypeSystem().getType("org.apache.uima.testTypeSystem.TestAnnotation");
    FeatureStructure testAnnot2 = partialTsCas.getAnnotationIndex(testAnnotType2).iterator().get(); 
    Feature arrayFeat2 = testAnnotType2.getFeatureByBaseName("arrayFeat");
    FeatureStructure arrayFs2 = testAnnot2.getFeatureValue(arrayFeat2);
    List ootsElems = sharedData.getOutOfTypeSystemElements();
    assertEquals(2, ootsElems.size());
    List ootsArrayElems = sharedData.getOutOfTypeSystemArrayElements((FSArray) arrayFs2);
    assertEquals(2, ootsArrayElems.size());
    for (int i = 0; i < 2; i++) {
      OotsElementData oed = (OotsElementData)ootsElems.get(i);
      XmiArrayElement arel = (XmiArrayElement)ootsArrayElems.get(i);
      assertEquals(oed.xmiId, arel.xmiId);      
    }
    
    //reserialize along with out of type system data
    String xmiStr2 = serialize(partialTsCas, sharedData);
    
    //deserialize into a new CAS and compare
    CAS cas2 = CasCreationUtils.createCas(typeSystem, null, null);
    deserialize(xmiStr2, cas2, null, false, -1);
    
    CasComparer.assertEquals(cas, cas2);    
  }
  
  public void testOutOfTypeSystemListElement() throws Exception {
    //add to type system an annotation type that has an FSList feature
    TypeDescription testAnnotTypeDesc = typeSystem.addType("org.apache.uima.testTypeSystem.TestAnnotation", "", "uima.tcas.Annotation");
    testAnnotTypeDesc.addFeature("listFeat", "", "uima.cas.FSList");
    
    //populate a CAS with such an list
    CAS cas = CasCreationUtils.createCas(typeSystem, null, null);
    Type testAnnotType = cas.getTypeSystem().getType("org.apache.uima.testTypeSystem.TestAnnotation");
    Type orgType       = cas.getTypeSystem().getType("org.apache.uima.testTypeSystem.Organization");
    
    AnnotationFS orgAnnot1 = cas.createAnnotation(orgType, 0, 10);
                             cas.addFsToIndexes(orgAnnot1);
    AnnotationFS orgAnnot2 = cas.createAnnotation(orgType, 10, 20);
                             cas.addFsToIndexes(orgAnnot2);
    AnnotationFS testAnnot = cas.createAnnotation(testAnnotType, 0, 20);
                             cas.addFsToIndexes(testAnnot);
                             
    Type nonEmptyFsListType = cas.getTypeSystem().getType(CAS.TYPE_NAME_NON_EMPTY_FS_LIST);
    Type emptyFsListType    = cas.getTypeSystem().getType(CAS.TYPE_NAME_EMPTY_FS_LIST);
    Feature headFeat = nonEmptyFsListType.getFeatureByBaseName("head");
    Feature tailFeat = nonEmptyFsListType.getFeatureByBaseName("tail");
    
    FeatureStructure emptyNode  = cas.createFS(emptyFsListType);
    
    FeatureStructure secondNode = cas.createFS(nonEmptyFsListType);
    secondNode.setFeatureValue(headFeat, orgAnnot2);
    secondNode.setFeatureValue(tailFeat, emptyNode);
    
    FeatureStructure firstNode = cas.createFS(nonEmptyFsListType);
    firstNode.setFeatureValue(headFeat, orgAnnot1);
    firstNode.setFeatureValue(tailFeat, secondNode);
    
    Feature listFeat = testAnnotType.getFeatureByBaseName("listFeat");
    testAnnot.setFeatureValue(listFeat, firstNode);
    
    //serialize to XMI
    String xmiStr = serialize(cas, null);
//    System.out.println(xmiStr);
    
    //deserialize into a CAS that's missing the Organization type
    File partialTypeSystemFile = JUnitExtension.getFile("ExampleCas/partialTestTypeSystem.xml");
    TypeSystemDescription partialTypeSystem = UIMAFramework.getXMLParser().parseTypeSystemDescription(
            new XMLInputSource(partialTypeSystemFile));
    testAnnotTypeDesc = partialTypeSystem.addType("org.apache.uima.testTypeSystem.TestAnnotation", "", "uima.tcas.Annotation");
    testAnnotTypeDesc.addFeature("listFeat", "", "uima.cas.FSList");
    CAS partialTsCas = CasCreationUtils.createCas(partialTypeSystem, null, null);
    XmiSerializationSharedData sharedData = new XmiSerializationSharedData();
    deserialize(xmiStr, partialTsCas, sharedData, true, -1);
    
    //check out of type system data
    Type testAnnotType2 = partialTsCas.getTypeSystem().getType("org.apache.uima.testTypeSystem.TestAnnotation");
    FeatureStructure testAnnot2 = partialTsCas.getAnnotationIndex(testAnnotType2).iterator().get(); 
    Feature listFeat2 = testAnnotType2.getFeatureByBaseName("listFeat");
    FeatureStructure listFs = testAnnot2.getFeatureValue(listFeat2);
    List ootsElems = sharedData.getOutOfTypeSystemElements();
    assertEquals(2, ootsElems.size());
    
    OotsElementData oed = sharedData.getOutOfTypeSystemFeatures((TOP) listFs);
    XmlAttribute attr = oed.attributes.get(0);
    assertNotNull(attr);
    assertEquals(CAS.FEATURE_BASE_NAME_HEAD, attr.name);
    assertEquals(attr.value, ((OotsElementData)ootsElems.get(0)).xmiId);
    
    //reserialize along with out of type system data
    String xmiStr2 = serialize(partialTsCas, sharedData);
//    System.out.println(xmiStr2);
    
    //deserialize into a new CAS and compare
    CAS cas2 = CasCreationUtils.createCas(typeSystem, null, null);
    deserialize(xmiStr2, cas2, null, false, -1);
    
    CasComparer.assertEquals(cas, cas2);    
  }
  
  public void testOutOfTypeSystemDataComplexCas() throws Exception {
    // deserialize a complex XCAS
    CAS originalCas = CasCreationUtils.createCas(typeSystem, null, indexes);
    InputStream serCasStream = new FileInputStream(JUnitExtension.getFile("ExampleCas/cas.xml"));
    XCASDeserializer.deserialize(serCasStream, originalCas);
    serCasStream.close();
    
    //serialize to XMI
    String xmiStr = serialize(originalCas, null);
    
    //deserialize into a CAS with no type system
    CAS casWithNoTs = CasCreationUtils.createCas(new TypeSystemDescription_impl(),
            new TypePriorities_impl(), new FsIndexDescription[0]);
    XmiSerializationSharedData sharedData = new XmiSerializationSharedData();
    deserialize(xmiStr, casWithNoTs, sharedData, true, -1);
        
    // now reserialize including OutOfTypeSystem data
    String xmiStr2 = serialize(casWithNoTs, sharedData);
    
    //deserialize into a new CAS that has the full type system
    CAS newCas = CasCreationUtils.createCas(typeSystem, null, indexes);
    deserialize(xmiStr2, newCas, null, false, -1);
    
    //compare
    CasComparer.assertEquals(originalCas, newCas);
    
    //Test a partial type system with a missing some missing features and
    //missing "Organization" type
    File partialTypeSystemFile = JUnitExtension.getFile("ExampleCas/partialTestTypeSystem.xml");
    TypeSystemDescription partialTypeSystem = UIMAFramework.getXMLParser().parseTypeSystemDescription(
            new XMLInputSource(partialTypeSystemFile));
    CAS partialTsCas = CasCreationUtils.createCas(partialTypeSystem, null, indexes);
    XmiSerializationSharedData sharedData2 = new XmiSerializationSharedData();
    deserialize(xmiStr, partialTsCas, sharedData2, true, -1);
        
    String xmiStr3 = serialize(partialTsCas, sharedData2);
    newCas.reset();
    deserialize(xmiStr3, newCas, null, false, -1);
    CasComparer.assertEquals(originalCas, newCas);    
 }
  
//  public void testdebugnc() throws Exception {
//    CAS cas = CasCreationUtils.createCas(typeSystem, null, indexes);
//    InputStream serCasStream = new FileInputStream(JUnitExtension.getFile("ExampleCas/simpleCas.xmi"));
//    XmiCasDeserializer.deserialize(serCasStream, cas);
//    serCasStream.close();
//    
//    XmiSerializationSharedData sharedData = new XmiSerializationSharedData();
//    String r = serialize(cas, sharedData);
//    
//    {  File f = new File("C:/au/wksp431/apache/json-work/tempdebug.xml");
//  PrintWriter pw = new PrintWriter(f);
//  pw.println(r);
//  pw.close();
//    }
//
//  }
//  public void testGetNumChildren() throws Exception {
//    // deserialize a complex XCAS
//    CAS cas = CasCreationUtils.createCas(typeSystem, null, indexes);
////    InputStream serCasStream = new FileInputStream(JUnitExtension.getFile("ExampleCas/cas.xml"));
////    XCASDeserializer.deserialize(serCasStream, cas);
////    serCasStream.close();
//  InputStream serCasStream = new FileInputStream(JUnitExtension.getFile("ExampleCas/simpleCas.xmi"));
//  XmiCasDeserializer.deserialize(serCasStream, cas);
//  serCasStream.close();
//    
//    // call serializer with a ContentHandler that checks numChildren
//    XmiCasSerializer xmiSer = new XmiCasSerializer(cas.getTypeSystem());
//    GetNumChildrenTestHandler handler = new GetNumChildrenTestHandler(xmiSer, (CASImpl)cas);
//    xmiSer.serialize(cas, handler, handler.tcds);
//  }

  /** Utility method for serializing a CAS to an XMI String 
   * */
  private static String serialize(CAS cas, XmiSerializationSharedData serSharedData) throws IOException, SAXException {
    ByteArrayOutputStream baos = new ByteArrayOutputStream();    
    XmiCasSerializer.serialize(cas, null, baos, false, serSharedData);
    baos.close();
    String xmiStr = new String(baos.toByteArray(), StandardCharsets.UTF_8);   //note by default XmiCasSerializer generates UTF-8
    
    //workaround for newline serialization problem in Sun Java 1.4.2
    //this test file should contain CRLF line endings, but Sun Java loses them
    //when it serializes XML.
    if(!builtInXmlSerializationSupportsCRs()) {
      xmiStr = xmiStr.replaceAll("&#10;", "&#13;&#10;");
    }        
    return xmiStr;
  }
  
  /** Utility method for serializing a Delta CAS to XMI String 
   * */
  private static String serialize(CAS cas, XmiSerializationSharedData serSharedData, Marker marker) throws IOException, SAXException {
    ByteArrayOutputStream baos = new ByteArrayOutputStream();    
    XmiCasSerializer.serialize(cas, null, baos, false, serSharedData, marker);
    baos.close();
    String xmiStr = new String(baos.toByteArray(), StandardCharsets.UTF_8);   //note by default XmiCasSerializer generates UTF-8
    
    //workaround for newline serialization problem in Sun Java 1.4.2
    //this test file should contain CRLF line endings, but Sun Java loses them
    //when it serializes XML.
    if(!builtInXmlSerializationSupportsCRs()) {
      xmiStr = xmiStr.replaceAll("&#10;", "&#13;&#10;");
    }        
    return xmiStr;
  }
  
  /** Utility method for deserializing a CAS from an XMI String */
  private void deserialize(String xmlStr, CAS cas, XmiSerializationSharedData sharedData, boolean lenient, int mergePoint) throws FactoryConfigurationError, ParserConfigurationException, SAXException, IOException {
    byte[] bytes = xmlStr.getBytes(StandardCharsets.UTF_8); //this assumes the encoding is UTF-8, which is the default output encoding of the XmiCasSerializer
    ByteArrayInputStream bais = new ByteArrayInputStream(bytes);
    XmiCasDeserializer.deserialize(bais, cas, lenient, sharedData, mergePoint);
    bais.close();
  }
  
  private void deserialize(String xmlStr, CAS cas, XmiSerializationSharedData sharedData, boolean lenient, int mergePoint, AllowPreexistingFS allow) throws FactoryConfigurationError, ParserConfigurationException, SAXException, IOException {
    byte[] bytes = xmlStr.getBytes(StandardCharsets.UTF_8); //this assumes the encoding is UTF-8, which is the default output encoding of the XmiCasSerializer
    ByteArrayInputStream bais = new ByteArrayInputStream(bytes);
    XmiCasDeserializer.deserialize(bais, cas, lenient, sharedData, mergePoint, allow);
    bais.close();
  }  
  
  private AnnotationFS createPersonAnnot(CAS cas, int begin, int end) {
    Type personType = cas.getTypeSystem().getType("org.apache.uima.testTypeSystem.Person");
    AnnotationFS person = cas.createAnnotation(personType, begin, end);
    cas.addFsToIndexes(person);
    return person;
  }
  
  /**
   * Checks the Java vendor and version and returns true if running a version
   * of Java whose built-in XSLT support can properly serialize carriage return
   * characters, and false if not.  It seems to be the case that Sun JVMs prior
   * to 1.5 do not properly serialize carriage return characters.  We have to
   * modify our test case to account for this.
   * @return true if XML serialization of CRs behave properly in the current JRE
   */
  private static boolean builtInXmlSerializationSupportsCRs() {
    String javaVendor = System.getProperty("java.vendor");
    if( javaVendor.startsWith("Sun") ) {
        String javaVersion = System.getProperty("java.version");
        if( javaVersion.startsWith("1.3") || javaVersion.startsWith("1.4") )
            return false;
    }
    return true;
  }  

  /** for debug
   * 
   * @param s - string to dump
   * @param name - file name part
   */
  private static void dumpStr2File(String s, String namepart) throws FileNotFoundException {
 
    File f = new File("C:/au/wksp431/apache/json-work/temp" + namepart + ".xml");
    PrintWriter pw = new PrintWriter(f);
    pw.println(s);
    pw.close();

  }
//  /**
//   * Extends the SAX Normal default handler used to output xml
//   * Keeps a stack of counts:
//   *    For every startElement call, pushes the number of children of that element onto the stack
//   *    For every endElement call, test if at number has been decremented to 0
//   *       Inner endElement calls decrement the count (of their parentt,
//   *       Inner "text" elements also do this (for their parent)
//   */
//  static class GetNumChildrenTestHandler extends DefaultHandler {
//    XmiCasSerializer xmiSer;
//    Stack<Integer> childCountStack = new Stack<Integer>();
//    private XmiDocSerializer tcds; 
//    
//    GetNumChildrenTestHandler(XmiCasSerializer xmiSer, CASImpl cas) {
//      this.xmiSer = xmiSer;
//      tcds = xmiSer.getTestXmiDocSerializer(this, cas);
//      childCountStack.push(Integer.valueOf(1));
//    }
//
//    /* (non-Javadoc)
//     * @see org.xml.sax.helpers.DefaultHandler#startElement(java.lang.String, java.lang.String, java.lang.String, org.xml.sax.Attributes)
//     */
//    public void startElement(String uri, String localName, String qName, Attributes attributes) throws SAXException {
//      // TODO Auto-generated method stub
//      super.startElement(uri, localName, qName, attributes);
//      childCountStack.push(Integer.valueOf(tcds.getNumChildren()));
//      System.out.format("Debug: NumberOfChildren: Starting element %s,  setting count to %d%n", qName, tcds.getNumChildren());
//    }
//
//    /* (non-Javadoc)
//     * @see org.xml.sax.helpers.DefaultHandler#endElement(java.lang.String, java.lang.String, java.lang.String)
//     */
//    public void endElement(String uri, String localName, String qName) throws SAXException {
//      // TODO Auto-generated method stub
//      super.endElement(uri, localName, qName);
//      //check that we've seen the expected number of child elements
//      //(count on top of stack should be 0)
//      Integer count = (Integer)childCountStack.pop();
//      assertEquals(0, count.intValue());
//      
//      //decremenet child count of our parent
//      count = (Integer)childCountStack.pop();
//      childCountStack.push(Integer.valueOf(count.intValue() - 1));
//      System.out.format("Debug: NumberOfChildren: ending element %s,  decr parent count to %d%n", qName, count - 1);
//
//    }
//
//    /* (non-Javadoc)
//     * @see org.xml.sax.helpers.DefaultHandler#characters(char[], int, int)
//     */
//    public void characters(char[] ch, int start, int length) throws SAXException {
//      // text node is considered a child
//      if (length > 0) {
//        Integer count = (Integer)childCountStack.pop();
//        childCountStack.push(Integer.valueOf(count.intValue() - 1));
//        System.out.format("Debug: NumberOfChildren: ending text element,  decr parent count to %d%n", count - 1);        
//      } else {
//        System.out.format("Debug: NumberOfChildren: ending empty text element, not decr count%n");
//      }
//    }
//
//    
//  }
}<|MERGE_RESOLUTION|>--- conflicted
+++ resolved
@@ -63,17 +63,9 @@
 import org.apache.uima.internal.util.XmlElementNameAndContents;
 import org.apache.uima.jcas.JCas;
 import org.apache.uima.jcas.cas.EmptyFSList;
-<<<<<<< HEAD
-import org.apache.uima.jcas.cas.EmptyIntegerList;
 import org.apache.uima.jcas.cas.EmptyStringList;
 import org.apache.uima.jcas.cas.FSArray;
 import org.apache.uima.jcas.cas.FSList;
-import org.apache.uima.jcas.cas.IntegerList;
-=======
-import org.apache.uima.jcas.cas.EmptyStringList;
-import org.apache.uima.jcas.cas.FSArray;
-import org.apache.uima.jcas.cas.FSList;
->>>>>>> 488947ef
 import org.apache.uima.jcas.cas.NonEmptyFSList;
 import org.apache.uima.jcas.cas.StringArray;
 import org.apache.uima.jcas.cas.StringList;
@@ -317,182 +309,12 @@
 
   }
 
-  /**
-   * test case for https://issues.apache.org/jira/projects/UIMA/issues/UIMA-5558
-   * @throws Exception
-   */
-  public void testSerialize_with_0_length_array() throws Exception {
-    
-    TypeSystemDescription typeSystemDescription = UIMAFramework.getXMLParser().parseTypeSystemDescription(
-        new XMLInputSource(JUnitExtension.getFile("ExampleCas/testTypeSystem_small_withoutMultiRefs.xml")));
-    CAS cas = CasCreationUtils.createCas(typeSystemDescription, new TypePriorities_impl(), null);
-    
-    TypeSystem ts = cas.getTypeSystem();
-    Type refType = ts.getType("RefType");  // super is Annotation
-    Feature ref = refType.getFeatureByBaseName("ref");
-    Feature ref_StringArray = refType.getFeatureByBaseName("ref_StringArray");
-    Feature ref_StringList = refType.getFeatureByBaseName("ref_StringList");
-    JCas jcas = cas.getJCas();
-    
-    String xml;
-    
- // deserialize into another CAS
-    SAXParserFactory fact = SAXParserFactory.newInstance();
-    SAXParser parser = fact.newSAXParser();
-    XMLReader xmlReader = parser.getXMLReader();
-    
-    CAS cas2 = CasCreationUtils.createCas(typeSystemDescription, new TypePriorities_impl(), null);
-    XmiCasDeserializer deser2;
-    ContentHandler deserHandler2;
-    
-    {  
-      StringArray stringArray = new StringArray(jcas, 0);
-      
-      
-      AnnotationFS fsRef = cas.createAnnotation(refType, 0, 0);
-      fsRef.setFeatureValue(ref_StringArray, stringArray);
-      cas.addFsToIndexes(fsRef);                    // gets serialized in=place
-            
-      xml = serialize(cas, null);
-      
-   // deserialize into another CAS
-      fact = SAXParserFactory.newInstance();
-      parser = fact.newSAXParser();
-      xmlReader = parser.getXMLReader();
-      
-      deser2 = new XmiCasDeserializer(cas2.getTypeSystem());
-      deserHandler2 = deser2.getXmiCasHandler(cas2);
-      xmlReader.setContentHandler(deserHandler2);
-      xmlReader.parse(new InputSource(new StringReader(xml)));
-      
-      CasComparer.assertEquals(cas, cas2);
-      AnnotationFS fs2 = cas2.getAnnotationIndex(refType).iterator().get();
-      StringArrayFS fsa2 = (StringArrayFS) fs2.getFeatureValue(ref_StringArray);
-      assertEquals(0, fsa2.size());     
-     }
-    
-    // ------- repeat with lists in place of arrays --------------
-    
-    cas.reset();
-
-    StringList stringlist0 = new EmptyStringList(jcas);
-    
-//    fsarray.addToIndexes(); // if added to indexes, forces serialization of FSArray as an element
-    
-    AnnotationFS fsRef = cas.createAnnotation(refType, 0, 0);
-    fsRef.setFeatureValue(ref_StringList, stringlist0);
-    cas.addFsToIndexes(fsRef);                    // gets serialized in=place
-        
-    xml = serialize(cas, null);
-    
- // deserialize into another CAS
-    parser = fact.newSAXParser();
-    xmlReader = parser.getXMLReader();
-    
-    cas2.reset();
-
-    deser2 = new XmiCasDeserializer(cas2.getTypeSystem());
-    deserHandler2 = deser2.getXmiCasHandler(cas2);
-    xmlReader.setContentHandler(deserHandler2);
-    xmlReader.parse(new InputSource(new StringReader(xml)));
-    
-    CasComparer.assertEquals(cas, cas2);
-    AnnotationFS fs2 = cas2.getAnnotationIndex(refType).iterator().get();
-    FeatureStructure fsl2 = fs2.getFeatureValue(ref_StringList);
-    assertTrue(fsl2.getType().getShortName().equals("EmptyStringList"));
-    
-  }
-  
-  /**
-   * test case for https://issues.apache.org/jira/browse/UIMA-5532
-   * @throws Exception
-   */
-  public void testSerialize_withPartialMultiRefs() throws Exception {
-   ;
-    TypeSystemDescription typeSystemDescription = UIMAFramework.getXMLParser().parseTypeSystemDescription(
-        new XMLInputSource(JUnitExtension.getFile("ExampleCas/testTypeSystem_small_withMultiRefs.xml")));
-    CAS cas = CasCreationUtils.createCas(typeSystemDescription, new TypePriorities_impl(), null);
-    
-    TypeSystem ts = cas.getTypeSystem();
-    Type refType = ts.getType("RefType");
-    Feature ref = refType.getFeatureByBaseName("ref");
-    Feature ref_FSArray = refType.getFeatureByBaseName("ref_FSArray");
-    Feature ref_FSList = refType.getFeatureByBaseName("ref_FSList");
-    
-    JCas jcas = cas.getJCas();
-    FSArray fsarray = new FSArray(jcas, 2);
-    TOP fs1 = new TOP(jcas);
-    TOP fs2 = new TOP(jcas);
-    fsarray.set(0, fs1);
-    fsarray.set(1, fs2);
-    
-//    fsarray.addToIndexes(); // if added to indexes, forces serialization of FSArray as an element
-    
-    AnnotationFS fsRef = cas.createAnnotation(refType, 0, 0);
-    fsRef.setFeatureValue(ref, fsarray);
-    cas.addFsToIndexes(fsRef);                    // gets serialized in=place
-    
-    fsRef = cas.createAnnotation(refType, 0, 0);
-    fsRef.setFeatureValue(ref_FSArray, fsarray);
-    cas.addFsToIndexes(fsRef);                    // gets serialized as ref
-    
-    String xml = serialize(cas, null);
-    
- // deserialize into another CAS
-    SAXParserFactory fact = SAXParserFactory.newInstance();
-    SAXParser parser = fact.newSAXParser();
-    XMLReader xmlReader = parser.getXMLReader();
-    
-    CAS cas2 = CasCreationUtils.createCas(typeSystemDescription, new TypePriorities_impl(), null);
-    XmiCasDeserializer deser2 = new XmiCasDeserializer(cas2.getTypeSystem());
-    ContentHandler deserHandler2 = deser2.getXmiCasHandler(cas2);
-    xmlReader.setContentHandler(deserHandler2);
-    xmlReader.parse(new InputSource(new StringReader(xml)));
-    
-    CasComparer.assertEquals(cas, cas2);
-    
-    // ------- repeat with lists in place of arrays --------------
-
-    cas.reset();
-    fs1 = new TOP(jcas); //https://issues.apache.org/jira/browse/UIMA-5544
-    fs2 = new TOP(jcas);
-    
-    FSList fslist2 = new EmptyFSList(jcas);
-    FSList fslist1 = new NonEmptyFSList(jcas, fs2, fslist2);
-    FSList fslist0 = new NonEmptyFSList(jcas, fs1, fslist1);
-    
-//    fsarray.addToIndexes(); // if added to indexes, forces serialization of FSArray as an element
-    
-    fsRef = cas.createAnnotation(refType, 0, 0);
-    fsRef.setFeatureValue(ref, fslist0);
-    cas.addFsToIndexes(fsRef);                    // gets serialized in=place
-    
-    fsRef = cas.createAnnotation(refType, 0, 0);
-    fsRef.setFeatureValue(ref_FSList, fslist0);
-    cas.addFsToIndexes(fsRef);                    // gets serialized as ref
-    
-    xml = serialize(cas, null);
-    
- // deserialize into another CAS
-    parser = fact.newSAXParser();
-    xmlReader = parser.getXMLReader();
-    
-    cas2.reset();
-    deser2 = new XmiCasDeserializer(cas2.getTypeSystem());
-    deserHandler2 = deser2.getXmiCasHandler(cas2);
-    xmlReader.setContentHandler(deserHandler2);
-    xmlReader.parse(new InputSource(new StringReader(xml)));
-    
-    CasComparer.assertEquals(cas, cas2);
-
-  }
-  
   public void testDeserializeAndReserialize() throws Exception {
     try {
       File tsWithNoMultiRefs = JUnitExtension.getFile("ExampleCas/testTypeSystem.xml");
+      doTestDeserializeAndReserialize(tsWithNoMultiRefs,false);
       File tsWithMultiRefs = JUnitExtension.getFile("ExampleCas/testTypeSystem_withMultiRefs.xml");
       doTestDeserializeAndReserialize(tsWithMultiRefs,false);
-      doTestDeserializeAndReserialize(tsWithNoMultiRefs,false);
       //also test with JCas initialized
       doTestDeserializeAndReserialize(tsWithNoMultiRefs,true);
       doTestDeserializeAndReserialize(tsWithMultiRefs,true);
@@ -538,21 +360,6 @@
 //    xmlReader.setContentHandler(deserHandler);
 //    xmlReader.parse(new InputSource(serCasStream));
     serCasStream.close();
-    
-    // tests serialization of types which are arrays of other FS types, eg. Annotation[]
-    TypeSystemImpl tsi = (TypeSystemImpl) cas.getTypeSystem();
-    TypeImpl arrayOfAnnotType = (TypeImpl) tsi.getArrayType(tsi.annotType);
-    
-    Type annotArrayTestType0 = tsi.getType("org.apache.uima.testTypeSystem.AnnotationArrayTest");
-    FeatureImpl annotArrayFeat = (FeatureImpl) annotArrayTestType0.getFeatureByBaseName("arrayOfAnnotations");
-    Iterator<AnnotationFS> iter3 = cas.getAnnotationIndex(annotArrayTestType0).iterator();
-    assertTrue(iter3.hasNext());
-    AnnotationFS aa = iter3.next();
-
-    // This currently fails to serialize (May 2016) so is commented out for now
-    // see https://issues.apache.org/jira/browse/UIMA-4917
-//    int a2 = cas.getLowLevelCAS().ll_createArray(arrayOfAnnotType.getCode(), 2);
-//    cas.getLowLevelCAS().ll_setIntValue(((FeatureStructureImpl)aa).getAddress(), annotArrayFeat.getCode(), a2);
 
     // reserialize as XMI
     String xml = serialize(cas, null);
@@ -607,6 +414,7 @@
       }
     }
     Type annotArrayTestType = cas2.getTypeSystem().getType("org.apache.uima.testTypeSystem.AnnotationArrayTest");
+    Feature annotArrayFeat = annotArrayTestType.getFeatureByBaseName("arrayOfAnnotations");
     Iterator<AnnotationFS> iter2 = cas2.getAnnotationIndex(annotArrayTestType).iterator();
     assertTrue(iter2.hasNext());
     while (iter2.hasNext()) {
