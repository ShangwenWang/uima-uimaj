--- conflicted
+++ resolved
@@ -25,12 +25,6 @@
 import java.util.Random;
 import java.util.concurrent.atomic.AtomicInteger;
 
-<<<<<<< HEAD
-import org.junit.Assert;
-import junit.framework.TestCase;
-
-=======
->>>>>>> 488947ef
 import org.apache.uima.UIMAFramework;
 import org.apache.uima.UIMARuntimeException;
 import org.apache.uima.analysis_engine.AnalysisEngine;
@@ -82,7 +76,6 @@
   
   public void tearDown() {
     
-
   }
   
   public void testCasReleaseNotAllowed() throws Exception {
@@ -169,7 +162,6 @@
     sb.append(" " + nc.decrementAndGet());
   }
   
-  
   // verify that several CASes in a pool in different views share the same type system
   
   public void testPool() throws Exception {
