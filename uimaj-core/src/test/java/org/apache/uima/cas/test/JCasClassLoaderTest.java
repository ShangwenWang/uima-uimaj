--- conflicted
+++ resolved
@@ -54,7 +54,6 @@
 import org.apache.uima.jcas.tcas.Annotation;
 import org.apache.uima.resource.ResourceInitializationException;
 import org.apache.uima.resource.ResourceManager;
-import org.apache.uima.resource.impl.ResourceManager_impl;
 import org.apache.uima.resource.metadata.TypeSystemDescription;
 import org.apache.uima.util.InvalidXMLException;
 import org.apache.uima.util.XMLInputSource;
@@ -64,8 +63,6 @@
 
 public class JCasClassLoaderTest {
   
-<<<<<<< HEAD
-=======
   public static Object casTokenClass;
   public static Object addTokenAETokenClass;
   public static Object fetchTokenAETokenClass;
@@ -81,7 +78,6 @@
     fetchThrowsClassCastException = false;
   }
   
->>>>>>> f0e99e67
   /**
    * This test simulates an environment as it could exist when using e.g. PEARs. We use a vanilla
    * JCas and the analysis engines each use local JCas wrappers.
@@ -98,24 +94,7 @@
    * {@link ResourceManager} of the engines to load the JCas wrapper classes. So each of the anlysis
    * engines should use its own version of the JCas wrappers to access the CAS.
    * 
-<<<<<<< HEAD
-   * <b>NOTE:<b> On UIMAv3, this test currently fails because in {@link FetchTheTokenAnnotator},
-   * the we a different version of the {@link Token} JCas wrapper than expected:
-   * <pre>{@code 
-   * Caused by: java.lang.ClassCastException: org.apache.uima.cas.test.Token cannot be cast to org.apache.uima.cas.test.Token
-   *   at java.util.Iterator.forEachRemaining(Iterator.java:116)
-   *   at org.apache.uima.cas.test.JCasClassLoaderTest$FetchTheTokenAnnotator.process(JCasClassLoaderTest.java:265)
-   *   at org.apache.uima.analysis_component.JCasAnnotator_ImplBase.process(JCasAnnotator_ImplBase.java:48)
-   *   at org.apache.uima.analysis_engine.impl.AnalysisEngineImplBase.lambda$3(AnalysisEngineImplBase.java:626)
-   *   at org.apache.uima.analysis_engine.impl.AnalysisEngineImplBase.withContexts(AnalysisEngineImplBase.java:643)
-   *   at org.apache.uima.analysis_engine.impl.AnalysisEngineImplBase.callProcessMethod(AnalysisEngineImplBase.java:623)
-   *   at org.apache.uima.analysis_engine.impl.PrimitiveAnalysisEngine_impl.callAnalysisComponentProcess(PrimitiveAnalysisEngine_impl.java:381)
-   *   ... 27 more
-   * }</pre>
-   * However, on UIMAv2, we do not get an exception.
-=======
    * <b>NOTE:</b> This test fails in UIMAv3.
->>>>>>> f0e99e67
    */
   @Test
   public void thatCASCanBeDefinedWithoutJCasWrappersAndTheyComeInWithAnnotators() throws Exception {
@@ -179,24 +158,7 @@
    * should not use the global JCas wrappers which were known to the JCas when it was first
    * initialized.
    * 
-<<<<<<< HEAD
-   * <b>NOTE:<b> On UIMAv3, this test currently fails because in {@link FetchTheTokenAnnotator},
-   * the we a different version of the {@link Token} JCas wrapper than expected:
-   * <pre>{@code 
-   * Caused by: java.lang.ClassCastException: org.apache.uima.cas.test.Token cannot be cast to org.apache.uima.cas.test.Token
-   *   at java.util.Iterator.forEachRemaining(Iterator.java:116)
-   *   at org.apache.uima.cas.test.JCasClassLoaderTest$FetchTheTokenAnnotator.process(JCasClassLoaderTest.java:265)
-   *   at org.apache.uima.analysis_component.JCasAnnotator_ImplBase.process(JCasAnnotator_ImplBase.java:48)
-   *   at org.apache.uima.analysis_engine.impl.AnalysisEngineImplBase.lambda$3(AnalysisEngineImplBase.java:626)
-   *   at org.apache.uima.analysis_engine.impl.AnalysisEngineImplBase.withContexts(AnalysisEngineImplBase.java:643)
-   *   at org.apache.uima.analysis_engine.impl.AnalysisEngineImplBase.callProcessMethod(AnalysisEngineImplBase.java:623)
-   *   at org.apache.uima.analysis_engine.impl.PrimitiveAnalysisEngine_impl.callAnalysisComponentProcess(PrimitiveAnalysisEngine_impl.java:381)
-   *   ... 27 more
-   * }</pre>
-   * However, on UIMAv2, we do not get an exception.
-=======
    * <b>NOTE:</b> This test fails in UIMAv3.
->>>>>>> f0e99e67
    */
   @Test
   public void thatAnnotatorsCanLocallyUseDifferentJCasWrappers() throws Exception {
@@ -286,14 +248,8 @@
             .hiding("org\\.apache\\.uima\\.cas\\.test\\.Token(_Type)?.*");
 
     ClassLoader clForTS = new IsolatingClassloader("TS", rootCl)
-        .redefining("org\\.apache\\.uima\\.cas\\.test\\.Token(_Type)?.*");
-
-<<<<<<< HEAD
-    ClassLoader clForCas = new IsolatingClassloader("CAS", rootCl)
-            .hiding("org\\.apache\\.uima\\.cas\\.test\\.Token(_Type)?.*");
-
-=======
->>>>>>> f0e99e67
+            .redefining("org\\.apache\\.uima\\.cas\\.test\\.Token(_Type)?.*");
+
     ClassLoader clForAddATokenAnnotator = new IsolatingClassloader("AddATokenAnnotator", rootCl)
             .redefining("^.*AddATokenAnnotator$")
             .delegating("org\\.apache\\.uima\\.cas\\.test\\.Token(_Type)?.*", clForTS);
@@ -381,7 +337,6 @@
     printTokenClassLoaderInfo("AE creation: " + aeClass.getSimpleName(), cl);
     ResourceManager resMgr = newDefaultResourceManager();
     resMgr.setExtensionClassPath(cl, "", false);
-    System.out.println("setting extensionclass path: " + ((ResourceManager_impl)resMgr).getExtensionClassLoader().getParent().toString());
     AnalysisEngineDescription desc = getResourceSpecifierFactory()
             .createAnalysisEngineDescription();
     desc.setAnnotatorImplementationName(aeClass.getName());
@@ -406,19 +361,12 @@
     public void process(JCas aJCas) throws AnalysisEngineProcessException {
       fetchTokenAETokenClass = Token.class;
       System.out.printf("%s class loader: %s%n", getClass().getName(), getClass().getClassLoader());
-<<<<<<< HEAD
-      System.out.printf("Token class loader: %s%n", Token.class.getClassLoader());
-
-      List<Token> tokens = new ArrayList<>();
-      aJCas.getAllIndexedFS(Token.class).forEachRemaining(tokens::add);
-=======
       System.out.printf("[AE runtime: %s] %s %d %n", getClass().getName(), Token.class.getName(),
               Token.class.hashCode());
       Object casToken = aJCas.getAllIndexedFS(Token.class).get();
       System.out.printf("[AE runtime CAS: %s] %s %d %n", getClass().getName(),
               casToken.getClass().getName(), casToken.getClass().hashCode());
       indexedTokenClass = casToken.getClass();
->>>>>>> f0e99e67
       
       try {
         List<Token> tokens = new ArrayList<>();
@@ -474,9 +422,6 @@
       sb.append(id);
       sb.append(", loaded=");
       sb.append(loadedClasses.size());
-      for (String s : loadedClasses.keySet()) {
-        sb.append("\n ").append(s);
-      }
       sb.append("]");
       return sb.toString();
     }
@@ -487,7 +432,6 @@
         Optional<ClassLoader> delegate = delegates.entrySet().stream()
                 .filter(e -> name.matches(e.getKey())).map(Entry::getValue).findFirst();
         if (delegate.isPresent()) {
-          System.out.println("cl: " + id + ", Delegating class: " + name);
           return delegate.get().loadClass(name);
         }
         
@@ -496,7 +440,6 @@
         }
 
         if (redefineClassesPatterns.stream().anyMatch(name::matches)) {
-          System.out.println("cl: " + id + ", Using redefined class: " + name);
           Class<?> loadedClass = loadedClasses.get(name);
           if (loadedClass != null) {
             return loadedClass;
