/*
 * Licensed to the Apache Software Foundation (ASF) under one
 * or more contributor license agreements.  See the NOTICE file
 * distributed with this work for additional information
 * regarding copyright ownership.  The ASF licenses this file
 * to you under the Apache License, Version 2.0 (the
 * "License"); you may not use this file except in compliance
 * with the License.  You may obtain a copy of the License at
 * 
 *   http://www.apache.org/licenses/LICENSE-2.0
 * 
 * Unless required by applicable law or agreed to in writing,
 * software distributed under the License is distributed on an
 * "AS IS" BASIS, WITHOUT WARRANTIES OR CONDITIONS OF ANY
 * KIND, either express or implied.  See the License for the
 * specific language governing permissions and limitations
 * under the License.
 */

package org.apache.uima.analysis_engine.impl;

import java.io.ByteArrayInputStream;
import java.io.File;
import java.io.FileInputStream;
import java.io.IOException;
import java.io.InputStream;
<<<<<<< HEAD
=======
import java.nio.charset.StandardCharsets;
>>>>>>> 488947ef
import java.util.HashMap;
import java.util.Map;

import org.apache.uima.UIMAFramework;
import org.apache.uima.UimaContext;
import org.apache.uima.UimaContextHolder;
import org.apache.uima.analysis_component.CasAnnotator_ImplBase;
import org.apache.uima.analysis_engine.AnalysisEngineDescription;
import org.apache.uima.analysis_engine.ResultSpecification;
import org.apache.uima.cas.CAS;
import org.apache.uima.cas.TypeSystem;
import org.apache.uima.impl.UimaContext_ImplBase;
import org.apache.uima.resource.Resource;
import org.apache.uima.resource.ResourceConfigurationException;
import org.apache.uima.resource.ResourceInitializationException;
import org.apache.uima.test.junit_extension.JUnitExtension;
import org.apache.uima.util.Settings;
import org.apache.uima.util.UimaContextHolderTest;
import org.apache.uima.util.XMLInputSource;
import org.junit.Assert;

/**
 * Annotator class used for testing.
 * 
 */
public class TestAnnotator2 extends CasAnnotator_ImplBase {
  // Initialize and process methods save information to these static fields,
  // which are queried by the unit test.
  public static String lastDocument;

  public static String stringParamValue;

  public static boolean typeSystemInitCalled;

  public static String allContexts = "";
  
  public static synchronized String getLastDocument() {
    return lastDocument;  
  }

  /*
   * @throws ResourceInitializationException tbd
   * @see org.apache.uima.analysis_component.CasAnnotator_ImplBase#initialize(UimaContext)
   */
  public void initialize(UimaContext aContext) throws ResourceInitializationException {
    super.initialize(aContext);
    typeSystemInitCalled = false;
    lastDocument = null;
    stringParamValue = (String) aContext.getConfigParameterValue("StringParam");
    
    // Check if can get an arbitrary external parameter from the override settings
    // Note: this annotator launched with external overrides loaded from testExternalOverride2.settings 
    String contextName = ((UimaContext_ImplBase) aContext).getQualifiedContextName();
    if ("/ExternalOverrides/".equals(contextName)) {
      // Test getting a (0-length) array of strings
<<<<<<< HEAD
      String[] actuals = null;
      try {
        actuals = UimaContextHolder.getContext().getSharedSettingArray("test.externalFloatArray");
      } catch (ResourceConfigurationException e) {
        Assert.fail(e.getMessage());
      }
      Assert.assertEquals(0, actuals.length);
      
      // Test assigning an array to a string and vice-versa
      String actual = null;
=======
      String expected = "Context Holder Test";
      String[] actuals = null;
      try {
        actuals = UimaContextHolder.getContext().getSharedSettingArray("test.externalFloatArray");
      } catch (ResourceConfigurationException e) {
        Assert.fail(e.getMessage());
      }
      Assert.assertEquals(0, actuals.length);
      
      // Test assigning an array to a string and vice-versa
      // prefix-suffix     Prefix-${suffix}
      // suffix = should be ignored
      String actual = null;
      try {
        actual = UimaContextHolder.getContext().getSharedSettingValue("context-holder");
      } catch (ResourceConfigurationException e) {
        Assert.fail(e.getMessage());
      }
      Assert.assertEquals(expected, actual);
      
      // Test assigning an array to a string and vice-versa
>>>>>>> 488947ef
      try {
        actual = UimaContextHolder.getContext().getSharedSettingValue("test.externalFloatArray");
        Assert.fail("\"bad\" should create an error");
      } catch (ResourceConfigurationException e) {
        System.err.println("Expected exception: " + e.toString());
      }
      try {
        actuals = UimaContextHolder.getContext().getSharedSettingArray("prefix-suffix");
        Assert.fail("\"bad\" should create an error");
      } catch (ResourceConfigurationException e) {
        System.err.println("Expected exception: " + e.toString());
      }

      // Test a stand-alone settings object
      Settings testSettings = UIMAFramework.getResourceSpecifierFactory().createSettings();
      String lines = "foo = ${bar} \n" +
                "bar : [ok \n OK] \n" +
                "bad = ${missing} \n" +
                "loop1 = one ${loop2} \n" +
                "loop2 = two ${loop3} \n" +
                "loop3 = three ${loop1} \n" ;
      InputStream is;
      try {
        is = new ByteArrayInputStream(lines.getBytes(StandardCharsets.UTF_8));
        testSettings.load(is);
        is.close();
        String val = testSettings.lookUp("foo");
        Assert.assertEquals("[ok,OK]", val);
        try {
          val = testSettings.lookUp("bad");
          Assert.fail("\"bad\" should create an error");
        } catch (ResourceConfigurationException e) {
          System.err.println("Expected exception: " + e.toString());
        }
        try {
          val = testSettings.lookUp("loop2");
          Assert.fail("\"loop2\" should create an error");
        } catch (ResourceConfigurationException e) {
          System.err.println("Expected exception: " + e.toString());
        }
      } catch (Exception e) {
        Assert.fail(e.toString());
      }
      
      // Test POFO access via UimaContextHolder
<<<<<<< HEAD
      String expected = "Context Holder Test";
=======
>>>>>>> 488947ef
      long threadId = Thread.currentThread().getId();
      UimaContextHolderTest testPojoAccess = new UimaContextHolderTest();
      try {
        actual = testPojoAccess.testSettings();
        Assert.assertEquals(expected, actual);
        Assert.assertEquals(threadId, testPojoAccess.threadId);
      } catch (ResourceConfigurationException e) {
        Assert.fail();
      }
      // Try from a child thread - should work
      testPojoAccess.result = null;
      Thread thrd = new Thread(testPojoAccess);
      thrd.start();
      synchronized(thrd) {
        try {
          thrd.wait();
          Assert.assertEquals(expected, testPojoAccess.result);
          Assert.assertNotSame(threadId, testPojoAccess.threadId);
        } catch (InterruptedException e) {
          Assert.fail();        }
      }
      // Try from a process - should fail
      String[] args = {
              System.getProperty("java.home")+"/bin/java",
              "-cp", 
              System.getProperty("java.class.path"), 
              UimaContextHolderTest.class.getName()};
      ProcessBuilder pb = new ProcessBuilder(args);
      try {
        Process proc = pb.start();
        int rc = proc.waitFor();
        Assert.assertEquals(0, rc);
      } catch (IOException | InterruptedException e) {
        Assert.fail();
      }
      
      
      // Test getting a string value
      try {
        actual = UimaContextHolder.getContext().getSharedSettingValue("context-holder");
      } catch (ResourceConfigurationException e) {
        Assert.fail(e.getMessage());
      }
      Assert.assertEquals(expected, actual);
      
      // Create a nested engine with a different settings
      String resDir = "src/test/resources/TextAnalysisEngineImplTest/";
      try {
        //XMLInputSource in = new XMLInputSource(JUnitExtension.getFile("TextAnalysisEngineImplTest/AnnotatorWithExternalOverrides.xml"));
        XMLInputSource in = new XMLInputSource(new File(resDir, "AnnotatorWithExternalOverrides.xml"));
        AnalysisEngineDescription desc = UIMAFramework.getXMLParser().parseAnalysisEngineDescription(in);
<<<<<<< HEAD
        Map<String, Object> additionalParams = new HashMap<String, Object>();
=======
        Map<String, Object> additionalParams = new HashMap<>();
>>>>>>> 488947ef
        Settings extSettings = UIMAFramework.getResourceSpecifierFactory().createSettings();
        FileInputStream fis = new FileInputStream(new File(resDir, "testExternalOverride2.settings"));
        extSettings.load(fis);
        fis.close();
        additionalParams.put(Resource.PARAM_EXTERNAL_OVERRIDE_SETTINGS, extSettings);
        UIMAFramework.produceAnalysisEngine(desc, additionalParams);
      } catch (Exception e) {
        Assert.fail();
      }
      
      try {
        actual = UimaContextHolder.getContext().getSharedSettingValue("context-holder");
      } catch (ResourceConfigurationException e) {
        Assert.fail(e.getMessage());
      }
      Assert.assertEquals(expected, actual);

    }
    // Used to check initialization order by testManyDelegates
    allContexts  = allContexts + contextName.substring(1);
  }

  public void typeSystemInit(TypeSystem aTypeSystem) {
    typeSystemInitCalled = true;
  }

  /**
   * @see org.apache.uima.analysis_engine.annotator.TextAnnotator#process(CAS,ResultSpecification)
   */
  public void process(CAS aCAS) {
    // set static fields to contain document text, result spec,
    // and value of StringParam configuration parameter.
    lastDocument = aCAS.getDocumentText();
  }
}<|MERGE_RESOLUTION|>--- conflicted
+++ resolved
@@ -24,10 +24,7 @@
 import java.io.FileInputStream;
 import java.io.IOException;
 import java.io.InputStream;
-<<<<<<< HEAD
-=======
 import java.nio.charset.StandardCharsets;
->>>>>>> 488947ef
 import java.util.HashMap;
 import java.util.Map;
 
@@ -43,7 +40,6 @@
 import org.apache.uima.resource.Resource;
 import org.apache.uima.resource.ResourceConfigurationException;
 import org.apache.uima.resource.ResourceInitializationException;
-import org.apache.uima.test.junit_extension.JUnitExtension;
 import org.apache.uima.util.Settings;
 import org.apache.uima.util.UimaContextHolderTest;
 import org.apache.uima.util.XMLInputSource;
@@ -83,18 +79,6 @@
     String contextName = ((UimaContext_ImplBase) aContext).getQualifiedContextName();
     if ("/ExternalOverrides/".equals(contextName)) {
       // Test getting a (0-length) array of strings
-<<<<<<< HEAD
-      String[] actuals = null;
-      try {
-        actuals = UimaContextHolder.getContext().getSharedSettingArray("test.externalFloatArray");
-      } catch (ResourceConfigurationException e) {
-        Assert.fail(e.getMessage());
-      }
-      Assert.assertEquals(0, actuals.length);
-      
-      // Test assigning an array to a string and vice-versa
-      String actual = null;
-=======
       String expected = "Context Holder Test";
       String[] actuals = null;
       try {
@@ -116,7 +100,6 @@
       Assert.assertEquals(expected, actual);
       
       // Test assigning an array to a string and vice-versa
->>>>>>> 488947ef
       try {
         actual = UimaContextHolder.getContext().getSharedSettingValue("test.externalFloatArray");
         Assert.fail("\"bad\" should create an error");
@@ -162,10 +145,6 @@
       }
       
       // Test POFO access via UimaContextHolder
-<<<<<<< HEAD
-      String expected = "Context Holder Test";
-=======
->>>>>>> 488947ef
       long threadId = Thread.currentThread().getId();
       UimaContextHolderTest testPojoAccess = new UimaContextHolderTest();
       try {
@@ -217,11 +196,7 @@
         //XMLInputSource in = new XMLInputSource(JUnitExtension.getFile("TextAnalysisEngineImplTest/AnnotatorWithExternalOverrides.xml"));
         XMLInputSource in = new XMLInputSource(new File(resDir, "AnnotatorWithExternalOverrides.xml"));
         AnalysisEngineDescription desc = UIMAFramework.getXMLParser().parseAnalysisEngineDescription(in);
-<<<<<<< HEAD
-        Map<String, Object> additionalParams = new HashMap<String, Object>();
-=======
         Map<String, Object> additionalParams = new HashMap<>();
->>>>>>> 488947ef
         Settings extSettings = UIMAFramework.getResourceSpecifierFactory().createSettings();
         FileInputStream fis = new FileInputStream(new File(resDir, "testExternalOverride2.settings"));
         extSettings.load(fis);
