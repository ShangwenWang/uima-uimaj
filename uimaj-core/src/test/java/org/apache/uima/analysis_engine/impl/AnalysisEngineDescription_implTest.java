/*
 * Licensed to the Apache Software Foundation (ASF) under one
 * or more contributor license agreements.  See the NOTICE file
 * distributed with this work for additional information
 * regarding copyright ownership.  The ASF licenses this file
 * to you under the Apache License, Version 2.0 (the
 * "License"); you may not use this file except in compliance
 * with the License.  You may obtain a copy of the License at
 * 
 *   http://www.apache.org/licenses/LICENSE-2.0
 * 
 * Unless required by applicable law or agreed to in writing,
 * software distributed under the License is distributed on an
 * "AS IS" BASIS, WITHOUT WARRANTIES OR CONDITIONS OF ANY
 * KIND, either express or implied.  See the License for the
 * specific language governing permissions and limitations
 * under the License.
 */
package org.apache.uima.analysis_engine.impl;

import static org.apache.uima.UIMAFramework.newDefaultResourceManager;
import static org.apache.uima.resource.ResourceInitializationException.UNDEFINED_KEY_IN_FLOW;
import static org.apache.uima.test.junit_extension.JUnitExtension.getFile;
import static org.apache.uima.util.CasCreationUtils.createCas;
import static org.assertj.core.api.Assertions.as;
import static org.assertj.core.api.Assertions.assertThat;
import static org.assertj.core.api.Assertions.assertThatThrownBy;

import java.io.ByteArrayInputStream;
import java.io.File;
import java.io.IOException;
import java.io.InputStream;
import java.io.StringWriter;
import java.util.HashMap;
import java.util.Map;
import java.util.Random;

import org.apache.uima.Constants;
import org.apache.uima.ResourceSpecifierFactory;
import org.apache.uima.UIMAFramework;
import org.apache.uima.UimaContext;
import org.apache.uima.analysis_engine.AnalysisEngine;
import org.apache.uima.analysis_engine.AnalysisEngineDescription;
import org.apache.uima.analysis_engine.metadata.AnalysisEngineMetaData;
import org.apache.uima.analysis_engine.metadata.FixedFlow;
import org.apache.uima.analysis_engine.metadata.FlowControllerDeclaration;
import org.apache.uima.analysis_engine.metadata.impl.FixedFlow_impl;
import org.apache.uima.analysis_engine.metadata.impl.FlowControllerDeclaration_impl;
import org.apache.uima.cas.CAS;
import org.apache.uima.flow.FlowControllerDescription;
import org.apache.uima.flow.impl.FlowControllerDescription_impl;
import org.apache.uima.internal.util.Misc;
import org.apache.uima.internal.util.MultiThreadUtils;
import org.apache.uima.internal.util.SerializationUtils;
import org.apache.uima.resource.ConfigurationManager;
import org.apache.uima.resource.ExternalResourceDependency;
import org.apache.uima.resource.ExternalResourceDescription;
import org.apache.uima.resource.FileResourceSpecifier;
import org.apache.uima.resource.Resource;
import org.apache.uima.resource.ResourceInitializationException;
import org.apache.uima.resource.ResourceManager;
import org.apache.uima.resource.ResourceSpecifier;
import org.apache.uima.resource.impl.FileResourceSpecifier_impl;
import org.apache.uima.resource.metadata.AllowedValue;
import org.apache.uima.resource.metadata.Capability;
import org.apache.uima.resource.metadata.ConfigurationGroup;
import org.apache.uima.resource.metadata.ConfigurationParameter;
import org.apache.uima.resource.metadata.ConfigurationParameterSettings;
import org.apache.uima.resource.metadata.ExternalResourceBinding;
import org.apache.uima.resource.metadata.FsIndexDescription;
import org.apache.uima.resource.metadata.FsIndexKeyDescription;
import org.apache.uima.resource.metadata.MetaDataObject;
import org.apache.uima.resource.metadata.NameValuePair;
import org.apache.uima.resource.metadata.OperationalProperties;
import org.apache.uima.resource.metadata.ResourceManagerConfiguration;
import org.apache.uima.resource.metadata.TypeDescription;
import org.apache.uima.resource.metadata.TypePriorities;
import org.apache.uima.resource.metadata.TypePriorityList;
import org.apache.uima.resource.metadata.TypeSystemDescription;
import org.apache.uima.resource.metadata.impl.AllowedValue_impl;
import org.apache.uima.resource.metadata.impl.Capability_impl;
import org.apache.uima.resource.metadata.impl.ConfigurationGroup_impl;
import org.apache.uima.resource.metadata.impl.ConfigurationParameter_impl;
import org.apache.uima.resource.metadata.impl.FsIndexDescription_impl;
import org.apache.uima.resource.metadata.impl.FsIndexKeyDescription_impl;
import org.apache.uima.resource.metadata.impl.Import_impl;
import org.apache.uima.resource.metadata.impl.NameValuePair_impl;
import org.apache.uima.resource.metadata.impl.TypePriorities_impl;
import org.apache.uima.resource.metadata.impl.TypeSystemDescription_impl;
import org.apache.uima.test.junit_extension.JUnitExtension;
import org.apache.uima.test.junit_extension.PrintExceptionsWhenRunFromCommandLineRule;
import org.apache.uima.util.InvalidXMLException;
import org.apache.uima.util.Logger;
import org.apache.uima.util.XMLInputSource;
import org.apache.uima.util.XMLParser;
import org.apache.uima.util.XMLizable;
import org.assertj.core.api.InstanceOfAssertFactories;
import org.junit.After;
import org.junit.Before;
import org.junit.Rule;
import org.junit.Test;
import org.junit.rules.TestRule;
import org.xml.sax.SAXException;

import junit.framework.TestCase;

/**
 * Test the AnalysisEngineDescription_impl class.
 */
public class AnalysisEngineDescription_implTest {

  public @Rule TestRule exceptingHandlingRule = new PrintExceptionsWhenRunFromCommandLineRule();

  // Text encoding to use for the various byte/character conversions happening in this test case.
  // Public because also used by other test cases.
  public static final String encoding = "utf-8";

  private static final File TEST_DATA_FILE = JUnitExtension
      .getFile("ResourceTest/ResourceManager_implTest_tempDataFile.dat");

  private XMLParser xmlParser;
  private AnalysisEngineDescription primitiveDesc;
  private AnalysisEngineDescription aggregateDesc;

  @Before
  public void setUp() throws Exception {
    xmlParser = UIMAFramework.getXMLParser();
    xmlParser.enableSchemaValidation(true);

    TypeSystemDescription typeSystem = new TypeSystemDescription_impl();
    TypeDescription type1 = typeSystem.addType("Fake", "<b>Fake</b> Type", "Annotation");
    type1.addFeature("TestFeature", "For Testing Only", CAS.TYPE_NAME_STRING);
    TypeDescription enumType = typeSystem.addType("EnumType", "Test Enumerated Type",
        "uima.cas.String");
    enumType.setAllowedValues(new AllowedValue[] { new AllowedValue_impl("One", "First Value"),
        new AllowedValue_impl("Two", "Second Value") });

    TypePriorities typePriorities = new TypePriorities_impl();
    TypePriorityList priorityList = typePriorities.addPriorityList();
    priorityList.addType("Fake");
    priorityList.addType("EnumType");

    FsIndexDescription index = new FsIndexDescription_impl();
    index.setLabel("testIndex");
    index.setTypeName("Fake");
    FsIndexKeyDescription key1 = new FsIndexKeyDescription_impl();
    key1.setFeatureName("TestFeature");
    key1.setComparator(1);
    FsIndexKeyDescription key2 = new FsIndexKeyDescription_impl();
    key2.setFeatureName("Start");
    key2.setComparator(0);
    FsIndexKeyDescription key3 = new FsIndexKeyDescription_impl();
    key3.setTypePriority(true);
    index.setKeys(new FsIndexKeyDescription[] { key1, key2, key3 });

    FsIndexDescription index2 = new FsIndexDescription_impl();
    index2.setLabel("testIndex2");
    index2.setTypeName("Fake");
    index2.setKind(FsIndexDescription.KIND_SET);
    FsIndexKeyDescription key1a = new FsIndexKeyDescription_impl();
    key1a.setFeatureName("TestFeature");
    key1a.setComparator(1);
    index2.setKeys(new FsIndexKeyDescription[] { key1a });

    // create primitive AE description
    primitiveDesc = new AnalysisEngineDescription_impl();
    primitiveDesc.setFrameworkImplementation(Constants.JAVA_FRAMEWORK_NAME);
    primitiveDesc.setPrimitive(true);
    primitiveDesc
        .setAnnotatorImplementationName("org.apache.uima.analysis_engine.impl.TestAnnotator");
    AnalysisEngineMetaData md = primitiveDesc.getAnalysisEngineMetaData();
    md.setName("Test TAE");
    md.setDescription("Does not do anything useful.");
    md.setVersion("1.0");
    md.setTypeSystem(typeSystem);
    md.setTypePriorities(typePriorities);
    md.setFsIndexes(new FsIndexDescription[] { index, index2 });
    Capability cap1 = new Capability_impl();
    cap1.setDescription("First fake capability");
    cap1.addOutputType("Fake", false);
    cap1.addOutputFeature("Fake:TestFeature");
    Capability cap2 = new Capability_impl();
    cap2.setDescription("Second fake capability");
    cap2.addInputType("Fake", true);
    cap2.addOutputType("Fake", true);
    // SimplePrecondition precond1 = new SimplePrecondition_impl();
    // precond1.setFeatureDescription(feature1);
    // precond1.setComparisonValue(new String[]{"en,de"});
    // precond1.setPredicate(SimplePrecondition.LANGUAGE_SUBSUMED);
    // cap1.setPreconditions(new Precondition[]{precond1});
    cap1.setLanguagesSupported(new String[] { "en", "de" });
    cap1.setMimeTypesSupported(new String[] { "text/plain" });
    md.setCapabilities(new Capability[] { cap1, cap2 });
    ConfigurationParameter cfgParam1 = new ConfigurationParameter_impl();
    cfgParam1.setName("param1");
    cfgParam1.setDescription("Test Parameter 1");
    cfgParam1.setType("String");
    ConfigurationParameter cfgParam2 = new ConfigurationParameter_impl();
    cfgParam2.setName("param2");
    cfgParam2.setDescription("Test Parameter 2");
    cfgParam2.setType("Integer");
    ConfigurationGroup cfgGrp1 = new ConfigurationGroup_impl();
    cfgGrp1.setNames(new String[] { "cfgGrp1" });
    cfgGrp1.setConfigurationParameters(new ConfigurationParameter[] { cfgParam1, cfgParam2 });
    ConfigurationParameter cfgParam3 = new ConfigurationParameter_impl();
    cfgParam3.setName("param3");
    cfgParam3.setDescription("Test Parameter 3");
    cfgParam3.setType("Float");
    ConfigurationGroup cfgGrp2 = new ConfigurationGroup_impl();
    cfgGrp2.setNames(new String[] { "cfgGrp2a", "cfgGrp2b" });
    cfgGrp2.setConfigurationParameters(new ConfigurationParameter[] { cfgParam3 });
    md.getConfigurationParameterDeclarations()
        .setConfigurationGroups(new ConfigurationGroup[] { cfgGrp1, cfgGrp2 });

    NameValuePair nvp1 = new NameValuePair_impl("param1", "test");
    NameValuePair nvp2 = new NameValuePair_impl("param2", Integer.valueOf("42"));
    NameValuePair nvp3a = new NameValuePair_impl("param3", Float.valueOf("2.718281828459045"));
    NameValuePair nvp3b = new NameValuePair_impl("param3", Float.valueOf("3.1415927"));
    ConfigurationParameterSettings settings = md.getConfigurationParameterSettings();
    settings.getSettingsForGroups().put("cfgGrp1", new NameValuePair[] { nvp1, nvp2 });
    settings.getSettingsForGroups().put("cfgGrp2a", new NameValuePair[] { nvp3a });
    settings.getSettingsForGroups().put("cfgGrp2b", new NameValuePair[] { nvp3b });

    // create aggregate AE description
    aggregateDesc = new AnalysisEngineDescription_impl();
    aggregateDesc.setFrameworkImplementation(Constants.JAVA_FRAMEWORK_NAME);
    aggregateDesc.setPrimitive(false);
    Map<String, MetaDataObject> delegateTaeMap = aggregateDesc
        .getDelegateAnalysisEngineSpecifiersWithImports();
    delegateTaeMap.put("Test", primitiveDesc);
    AnalysisEngineDescription_impl primDesc2 = new AnalysisEngineDescription_impl();
    primDesc2.setFrameworkImplementation(Constants.JAVA_FRAMEWORK_NAME);
    primDesc2.setPrimitive(true);
    primDesc2.setAnnotatorImplementationName("org.apache.uima.analysis_engine.impl.TestAnnotator");
    primDesc2.getAnalysisEngineMetaData().setName("fakeAnnotator");
    primDesc2.getAnalysisEngineMetaData()
        .setCapabilities(new Capability[] { new Capability_impl() });
    delegateTaeMap.put("Empty", primDesc2);
    // Can't use URI specifier if we try to produce resource, because it maps to either a SOAP or
    // VINCI adapter,
    // and that adapter is not on the class path for this causes a failure in loading
    // URISpecifier uriSpec = new URISpecifier_impl();
    // uriSpec.setUri("http://incubator.apache.org/uima");
    // uriSpec.setProtocol(Constants.PROTOCOL_SOAP);
    FileResourceSpecifier fileResSpec = new FileResourceSpecifier_impl();
    fileResSpec.setFileUrl(TEST_DATA_FILE.toURL().toString());
    FlowControllerDeclaration fcDecl = new FlowControllerDeclaration_impl();
    fcDecl.setKey("TestFlowController");
    FlowControllerDescription fcDesc = new FlowControllerDescription_impl();
    fcDesc.getMetaData().setName("MyTestFlowController");
    fcDesc.setImplementationName("org.apache.uima.analysis_engine.impl.FlowControllerForErrorTest");
    fcDecl.setSpecifier(fcDesc);
    aggregateDesc.setFlowControllerDeclaration(fcDecl);

    ExternalResourceDependency dep = UIMAFramework.getResourceSpecifierFactory()
        .createExternalResourceDependency();
    dep.setKey("ResourceKey");
    dep.setDescription("Test");
    aggregateDesc.setExternalResourceDependencies(new ExternalResourceDependency[] { dep });
    ResourceManagerConfiguration resMgrCfg = UIMAFramework.getResourceSpecifierFactory()
        .createResourceManagerConfiguration();
    ExternalResourceDescription extRes = UIMAFramework.getResourceSpecifierFactory()
        .createExternalResourceDescription();
    extRes.setResourceSpecifier(fileResSpec);
    extRes.setName("Resource1");
    extRes.setDescription("Test");
    resMgrCfg.setExternalResources(new ExternalResourceDescription[] { extRes });

    ExternalResourceBinding binding = UIMAFramework.getResourceSpecifierFactory()
        .createExternalResourceBinding();
    binding.setKey("ResourceKey");
    binding.setResourceName("Resource1");
    resMgrCfg.setExternalResourceBindings(new ExternalResourceBinding[] { binding });
    aggregateDesc.setResourceManagerConfiguration(resMgrCfg);

    // AsbCreationSpecifier asbSpec = new AsbCreationSpecifier_impl();
    // asbSpec.getAsbMetaData().setAsynchronousModeSupported(true);
    // asbSpec.getAsbMetaData().setSupportedProtocols(new String[]{Constants.PROTOCOL_SOAP});
    // aggregateDesc.setAsbSpecifier(asbSpec);
    // AnalysisSequencerCrea1tionSpecifier seqSpec = new
    // AnalysisSequencerCreationSpecifier_impl();
    // seqSpec.getAnalysisSequencerMetaData().setSupportedPreconditionTypes(
    // new String[]{SimplePrecondition.PRECONDITION_TYPE});
    // aggregateDesc.setSequencerSpecifier(seqSpec);
    md = aggregateDesc.getAnalysisEngineMetaData();
    md.setName("Test Aggregate TAE");
    md.setDescription("Does not do anything useful.");
    md.setVersion("1.0");
    // md.setTypeSystem(typeSystem);
    // md.setFsIndexes(new FsIndexDescription[]{index});
    md.setCapabilities(primitiveDesc.getAnalysisEngineMetaData().getCapabilities());
    FixedFlow fixedFlow = new FixedFlow_impl();
    fixedFlow.setFixedFlow(new String[] { "Test", "Empty" });
    md.setFlowConstraints(fixedFlow);
  }

  @After
  public void tearDown() throws Exception {
    // Note that the XML parser is a singleton in the framework, so we have to set this back to the
    // default.
    xmlParser.enableSchemaValidation(false);
    primitiveDesc = null;
    aggregateDesc = null;
    UIMAFramework.getXMLParser().enableSchemaValidation(false);
  }

  @Test
  public void testMulticoreInitialize() throws Exception {
    ResourceManager resourceManager = UIMAFramework.newDefaultResourceManager();
    ConfigurationManager configManager = UIMAFramework.newConfigurationManager();
    Logger logger = UIMAFramework.getLogger(this.getClass());
    logger.setResourceManager(resourceManager);

    UimaContext uimaContext = UIMAFramework.newUimaContext(logger, resourceManager, configManager);
<<<<<<< HEAD

    final Map<String, Object> p = new HashMap<String, Object>();
    p.put(UIMAFramework.CAS_INITIAL_HEAP_SIZE, 200);
=======
    
    final Map<String, Object> p = new HashMap<>();
    p.put(UIMAFramework.CAS_INITIAL_HEAP_SIZE,  200);
>>>>>>> 1ab68415
    p.put(Resource.PARAM_CONFIG_MANAGER, configManager);
    p.put(Resource.PARAM_RESOURCE_MANAGER, UIMAFramework.newDefaultResourceManager());
    p.put(Resource.PARAM_UIMA_CONTEXT, uimaContext);
<<<<<<< HEAD
    int numberOfThreads = Math.min(50, Utilities.numberOfCores * 5);
=======
    int numberOfThreads = Math.min(50, Misc.numberOfCores * 5); 
>>>>>>> 1ab68415
    final AnalysisEngine[] aes = new AnalysisEngine[numberOfThreads];
    System.out.format("test multicore initialize with %d threads%n", numberOfThreads);

    MultiThreadUtils.Run2isb run2isb = new MultiThreadUtils.Run2isb() {
      public void call(int i, int r, StringBuilder sb) throws Exception {
        Random random = new Random();
        for (int j = 0; j < 2; j++) {
          aes[i] = UIMAFramework.produceAnalysisEngine(primitiveDesc, p);
          // System.out.println(sb.toString());
          // System.out.print('.');
          if ((i % 2) == 0) {
            Thread.sleep(0, random.nextInt(2000));
          }
        }
      }
    };
    MultiThreadUtils.tstMultiThread("MultiCoreInitialize", numberOfThreads, 100, run2isb,
        MultiThreadUtils.emptyReset);
    assertThat(aes[0]).isNotEqualTo(aes[1]);

    run2isb = new MultiThreadUtils.Run2isb() {
      public void call(int i, int r, StringBuilder sb) throws Exception {
        Random random = new Random();
        for (int j = 0; j < 2; j++) {
          aes[i] = UIMAFramework.produceAnalysisEngine(aggregateDesc, p);
          // System.out.println(sb.toString());
          // System.out.print('.');
          if ((i % 2) == 0) {
            Thread.sleep(0, random.nextInt(5000));
          }
        }
      }
    };

    MultiThreadUtils.tstMultiThread("MultiCoreInitialize", numberOfThreads, 100, run2isb,
        MultiThreadUtils.emptyReset);

    assertThat(aes[0]).isNotEqualTo(aes[1]);
  }
<<<<<<< HEAD

  @Test
  public void thatComplexDescriptorCanBeXMLized() throws Exception {
    // test a complex descriptor
    AnalysisEngineDescription desc = xmlParser.parseAnalysisEngineDescription(new XMLInputSource(
        getFile("AnnotatorContextTest/AnnotatorWithGroupsAndNonGroupParams.xml")));
    OperationalProperties opProps = desc.getAnalysisEngineMetaData().getOperationalProperties();

    assertThat(opProps).isNotNull();
    assertThat(opProps.getModifiesCas()).isTrue();
    assertThat(opProps.isMultipleDeploymentAllowed()).isTrue();

    try (InputStream is = new ByteArrayInputStream(toXmlString(desc).getBytes(encoding))) {
      AnalysisEngineDescription newDesc = xmlParser
          .parseAnalysisEngineDescription(new XMLInputSource(is, null));
      assertThat(newDesc).isEqualTo(desc);
    }
  }

  @Test
  public void thatDescriptorWithCasConsumerCanBeXMLized() throws Exception {
    // test a descriptor that includes a CasConsumer
    AnalysisEngineDescription desc = xmlParser.parseAnalysisEngineDescription(
        new XMLInputSource(getFile("TextAnalysisEngineImplTest/AggregateTaeWithCasConsumer.xml")));
    try (InputStream is = new ByteArrayInputStream(toXmlString(desc).getBytes(encoding))) {
      AnalysisEngineDescription newDesc = xmlParser
          .parseAnalysisEngineDescription(new XMLInputSource(is, null));
      assertThat(newDesc).isEqualTo(desc);
    }
  }

  @Test
  public void thatPrimitiveDescriptorCanBeXMLized() throws Exception {
    // write objects to XML
    String primitiveDescXml = toXmlString(primitiveDesc);

    // parse objects from XML
    try (InputStream is = new ByteArrayInputStream(primitiveDescXml.getBytes(encoding))) {
      AnalysisEngineDescription newPrimitiveDesc = xmlParser
          .parseAnalysisEngineDescription(new XMLInputSource(is, null));
      assertThat(newPrimitiveDesc).isEqualTo(primitiveDesc);
    }
  }

  @Test
  public void thatAggregateDescriptorCanBeXMLized() throws Exception {
    String aggregateDescXml = toXmlString(aggregateDesc);
    try (InputStream is = new ByteArrayInputStream(aggregateDescXml.getBytes(encoding))) {
      AnalysisEngineDescription newAggregateDesc = xmlParser
          .parseAnalysisEngineDescription(new XMLInputSource(is, null));
      assertThat(newAggregateDesc).isEqualTo(aggregateDesc);
=======
  
  
  
  public void testXMLization() throws Exception {
    try {
      // write objects to XML

      StringWriter writer = new StringWriter();
      primitiveDesc.toXML(writer);
      String primitiveDescXml = writer.getBuffer().toString();
      // System.out.println(primitiveDescXml);
      writer = new StringWriter();
      aggregateDesc.toXML(writer);
      String aggregateDescXml = writer.getBuffer().toString();
      // System.out.println(aggregateDescXml);

      // parse objects from XML
      InputStream is = new ByteArrayInputStream(primitiveDescXml.getBytes(encoding));
      AnalysisEngineDescription newPrimitiveDesc = (AnalysisEngineDescription) UIMAFramework
              .getXMLParser().parse(new XMLInputSource(is, null));
      is = new ByteArrayInputStream(aggregateDescXml.getBytes(encoding));
      AnalysisEngineDescription newAggregateDesc = (AnalysisEngineDescription) UIMAFramework
              .getXMLParser().parse(new XMLInputSource(is, null));

      assertEquals(primitiveDesc, newPrimitiveDesc);
      assertEquals(aggregateDesc, newAggregateDesc);

      // test a complex descriptor
      XMLInputSource in = new XMLInputSource(JUnitExtension
              .getFile("AnnotatorContextTest/AnnotatorWithGroupsAndNonGroupParams.xml"));
      AnalysisEngineDescription desc = UIMAFramework.getXMLParser().parseAnalysisEngineDescription(in);
      OperationalProperties opProps = desc.getAnalysisEngineMetaData().getOperationalProperties();
      assertNotNull(opProps);
      assertEquals(true, opProps.getModifiesCas());
      assertEquals(true, opProps.isMultipleDeploymentAllowed());
      writer = new StringWriter();
      desc.toXML(writer);
      String descXml = writer.getBuffer().toString();
      is = new ByteArrayInputStream(descXml.getBytes(encoding));
      AnalysisEngineDescription newDesc = (AnalysisEngineDescription) UIMAFramework.getXMLParser()
              .parse(new XMLInputSource(is, null));
      assertEquals(desc, newDesc);

      // test a descriptor that includes a CasConsumer
      in = new XMLInputSource(JUnitExtension
              .getFile("TextAnalysisEngineImplTest/AggregateTaeWithCasConsumer.xml"));
      desc = UIMAFramework.getXMLParser().parseAnalysisEngineDescription(in);
      writer = new StringWriter();
      desc.toXML(writer);
      descXml = writer.getBuffer().toString();
      is = new ByteArrayInputStream(descXml.getBytes(encoding));
      newDesc = (AnalysisEngineDescription) UIMAFramework.getXMLParser().parse(
              new XMLInputSource(is, null));
      assertEquals(desc, newDesc);

    } catch (Exception e) {
      JUnitExtension.handleException(e);
>>>>>>> 1ab68415
    }
  }

  @Test
  public void testDefaultingOperationalParameters() throws Exception {
    XMLInputSource in = new XMLInputSource(JUnitExtension
        .getFile("TextAnalysisEngineImplTest/TestPrimitiveOperationalParmsDefaults.xml"));
    AnalysisEngineDescription desc = xmlParser.parseAnalysisEngineDescription(in);
    OperationalProperties opProps = desc.getAnalysisEngineMetaData().getOperationalProperties();

    assertThat(opProps).isNotNull();
    assertThat(opProps.getModifiesCas()).isTrue();
    assertThat(opProps.isMultipleDeploymentAllowed()).isFalse();
  }

  @Test
  public void thatPrimitiveDescriptionCanBeSerialized() throws Exception {
    byte[] primitiveDescBytes = SerializationUtils.serialize(primitiveDesc);
    AnalysisEngineDescription newPrimitiveDesc = (AnalysisEngineDescription) SerializationUtils
        .deserialize(primitiveDescBytes);
    assertThat(newPrimitiveDesc).isEqualTo(primitiveDesc);
  }

<<<<<<< HEAD
  @Test
  public void thatAggregateDescriptionCanBeSerialized() throws Exception {
    byte[] aggregateDescBytes = SerializationUtils.serialize(aggregateDesc);
    AnalysisEngineDescription newAggregateDesc = (AnalysisEngineDescription) SerializationUtils
        .deserialize(aggregateDescBytes);
    assertThat(newAggregateDesc).isEqualTo(aggregateDesc);
=======
      assertEquals(primitiveDesc, newPrimitiveDesc);
      assertEquals(aggregateDesc, newAggregateDesc);
    } catch (Exception e) {
      JUnitExtension.handleException(e);
    }
>>>>>>> 1ab68415
  }

  @Test
  public void testDelegateImports() throws Exception {
    // create aggregate TAE description and add delegate AE import
    AnalysisEngineDescription testAgg = new AnalysisEngineDescription_impl();
    Map<String, MetaDataObject> delegateMap = testAgg
        .getDelegateAnalysisEngineSpecifiersWithImports();
    Import_impl delegateImport = new Import_impl();
    delegateImport.setLocation(
        getFile("TextAnalysisEngineImplTest/TestPrimitiveTae1.xml").toURI().toURL().toString());
    delegateMap.put("key", delegateImport);

    assertThat(testAgg.getDelegateAnalysisEngineSpecifiers().values()) //
        .as("test that import is resolved") //
        .hasSize(1) //
        .allMatch(d -> d instanceof AnalysisEngineDescription);

    delegateMap.remove("key");
    assertThat(testAgg.getDelegateAnalysisEngineSpecifiers()) //
        .as("test that remove works") //
        .isEmpty();

    delegateMap.put("key", delegateImport);
    assertThat(testAgg.getDelegateAnalysisEngineSpecifiers().values()) //
        .as("test the re-add works") //
        .hasSize(1) //
        .allMatch(d -> d instanceof AnalysisEngineDescription);

    // serialize to XML, preserving imports
    testAgg.toXML(new StringWriter(), true);
    assertThat(testAgg.getDelegateAnalysisEngineSpecifiers().values()) //
        .as("verify that imports are still resolved") //
        .hasSize(1) //
        .allMatch(d -> d instanceof AnalysisEngineDescription);
  }

  @Test
  public void testDoFullValidation() throws Exception {
    // try some descriptors that are invalid due to config. param problems
    for (int i = 1; i <= 13; i++) {
      assertDescriptorIsNotValid("TextAnalysisEngineImplTest/InvalidConfigParams" + i + ".xml");
    }

    // try a descriptor that's invalid due to an unsatisfied resource dependency
    assertDescriptorIsNotValid("TextAnalysisEngineImplTest/UnsatisfiedResourceDependency.xml");

    // try some invalid operational properties
    assertDescriptorIsNotValid("TextAnalysisEngineImplTest/InvalidAggregateSegmenter.xml");

    // invalid fs indexes
    assertDescriptorIsNotValid("TextAnalysisEngineImplTest/InvalidFsIndexes.xml");

    // circular import
    assertDescriptorIsNotValid("TextAnalysisEngineImplTest/AggregateThatImportsItself.xml");

    // try some that should work
    assertDescriptorIsValid("TextAnalysisEngineImplTest/AggregateTaeWithConfigParamOverrides.xml");

    assertDescriptorIsValid("AnnotatorContextTest/AnnotatorWithGroupsAndNonGroupParams.xml");

    // try aggregate containing remote service - should work even if can't connect
    assertDescriptorIsValid("TextAnalysisEngineImplTest/AggregateWithUnknownRemoteComponent.xml");

    // try aggregate with sofas
    assertDescriptorIsValid("CpeSofaTest/TransAnnotatorAggregate.xml");

    // try another aggregate with sofas
    assertDescriptorIsValid("CpeSofaTest/TransAnnotatorAndTestAnnotatorAggregate.xml");

    // try primitive with duplicate configuration group definitions
    assertDescriptorIsValid(
        "TextAnalysisEngineImplTest/AnnotatorWithDuplicateConfigurationGroups.xml");

    // try aggregate with duplicate configuration group definitions
    assertDescriptorIsValid("TextAnalysisEngineImplTest/AggregateWithDuplicateGroupOverrides.xml");

    // test UIMA C++ descriptor (should succeed even though annotator library doesn't exist)
    assertDescriptorIsValid("TextAnalysisEngineImplTest/TestUimaCppAe.xml");

    assertDescriptorIsValid("TextAnalysisEngineImplTest/TestAggregateContainingCppAnnotator.xml");
  }

  @Test
  public void thatAggregateWithImportByNameAndConfigParameterOverridesValidates() throws Exception {
    // test aggregate with import by name and configuration parameter overrides
    XMLInputSource in = new XMLInputSource(
        getFile("TextAnalysisEngineImplTest/AeWithConfigParamOverridesAndImportByName.xml"));
    AnalysisEngineDescription desc = xmlParser.parseAnalysisEngineDescription(in);
    ResourceManager resMgr = newDefaultResourceManager();
    File dataPathDir = getFile("TextAnalysisEngineImplTest/dataPathDir");
    resMgr.setDataPath(dataPathDir.getCanonicalPath());
    desc.doFullValidation(resMgr);
  }

  @Test
  public void testValidate() throws Exception {
    // test aggregate with import by name and configuration parameter overrides
    XMLInputSource in = new XMLInputSource(
        getFile("TextAnalysisEngineImplTest/AeWithConfigParamOverridesAndImportByName.xml"));
    AnalysisEngineDescription desc = xmlParser.parseAnalysisEngineDescription(in);
    ResourceManager resMgr = newDefaultResourceManager();
    File dataPathDir = getFile("TextAnalysisEngineImplTest/dataPathDir");
    resMgr.setDataPath(dataPathDir.getCanonicalPath());
    desc.validate(resMgr);

    // test invalid aggregate with undefined key in flow
    in = new XMLInputSource(
        getFile("TextAnalysisEngineImplTest/InvalidAggregate_UndefinedKeyInFlow.xml"));
    AnalysisEngineDescription desc2 = xmlParser.parseAnalysisEngineDescription(in);

    assertThatThrownBy(() -> desc2.validate()) //
        .isInstanceOf(ResourceInitializationException.class) //
        .extracting("messageKey", "message") //
        .satisfies(t -> { //
          assertThat(t.get(0)).isEqualTo(UNDEFINED_KEY_IN_FLOW); //
          assertThat((String) t.get(1)).doesNotStartWith("EXCEPTION MESSAGE LOCALIZATION FAILED");
        });
  }

  @Test
  public void testGetAllComponentSpecifiers() throws Exception {
    Map<String, ResourceSpecifier> allSpecs = aggregateDesc.getAllComponentSpecifiers(null);

    assertThat((FlowControllerDescription) allSpecs.get("TestFlowController")) //
        .isNotNull() //
        .extracting(desc -> desc.getMetaData().getName()).isEqualTo("MyTestFlowController");

    assertThat((AnalysisEngineDescription) allSpecs.get("Test")) //
        .isNotNull() //
        .extracting(desc -> desc.getMetaData().getName()).isEqualTo("Test TAE");
  }

<<<<<<< HEAD
  @Test
  public void testDocumentAnnotationRedefine() throws Exception {
    File file = getFile(
        "org/apache/uima/analysis_engine/impl/documentAnnotationRedefinitionTS.xml");
    TypeSystemDescription tsd = xmlParser.parseTypeSystemDescription(new XMLInputSource(file));

    assertThatThrownBy(() -> createCas(tsd, null, new FsIndexDescription[0]))
        .isInstanceOf(ResourceInitializationException.class);
=======
  protected void _testInvalidDescriptor(File aFile) throws IOException {
    assertTrue(aFile.exists());
    XMLInputSource in = new XMLInputSource(aFile);
    Exception ex = null;
    try {
      AnalysisEngineDescription desc = UIMAFramework.getXMLParser().parseAnalysisEngineDescription(in);
      desc.doFullValidation();
    } catch (InvalidXMLException e) {
      // e.printStackTrace();
      ex = e;
    } catch (ResourceInitializationException e) {
      // e.printStackTrace();
      ex = e;
    }
    assertNotNull(ex);
    assertNotNull(ex.getMessage());
    assertFalse(ex.getMessage().startsWith("EXCEPTION MESSAGE LOCALIZATION FAILED"));
>>>>>>> 1ab68415
  }

  @Test
  public void testNoDelegatesToResolve() throws Exception {
    ResourceSpecifierFactory f = UIMAFramework.getResourceSpecifierFactory();
    
    AnalysisEngineDescription outer = f.createAnalysisEngineDescription();
    AnalysisEngineDescription inner = f.createAnalysisEngineDescription();
    outer.getDelegateAnalysisEngineSpecifiersWithImports().put("inner", inner);

    String outerXml = toXmlString(outer);

    // Resolving the imports removes the inner AE description
    outer.resolveImports(UIMAFramework.newDefaultResourceManager());

<<<<<<< HEAD
    String outerXml2 = toXmlString(outer);

    assertThat(outerXml2).isEqualTo(outerXml);
  }

  private void assertDescriptorIsValid(String aPath)
      throws IOException, InvalidXMLException, ResourceInitializationException {
    XMLInputSource in = new XMLInputSource(getFile(aPath));
    AnalysisEngineDescription desc = xmlParser.parseAnalysisEngineDescription(in);
    desc.doFullValidation();
  }

  private void assertDescriptorIsNotValid(String aPath) throws IOException {
    File file = getFile(aPath);

    assertThat(file).exists();

    assertThatThrownBy(
        () -> xmlParser.parseAnalysisEngineDescription(new XMLInputSource(file)).doFullValidation())
            .satisfiesAnyOf( //
                e -> assertThat(e).isInstanceOf(ResourceInitializationException.class), //
                e -> assertThat(e).isInstanceOf(InvalidXMLException.class)) //
            .extracting("message", as(InstanceOfAssertFactories.STRING)) //
            .doesNotStartWith("EXCEPTION MESSAGE LOCALIZATION FAILED");
  }

  private String toXmlString(XMLizable aObject) throws IOException, SAXException {
    StringWriter writer = new StringWriter();
    aObject.toXML(writer);
    return writer.getBuffer().toString();
=======
    assertEquals(outerXml.toString(), outerXml2.toString());
>>>>>>> 1ab68415
  }
}<|MERGE_RESOLUTION|>--- conflicted
+++ resolved
@@ -102,8 +102,6 @@
 import org.junit.rules.TestRule;
 import org.xml.sax.SAXException;
 
-import junit.framework.TestCase;
-
 /**
  * Test the AnalysisEngineDescription_impl class.
  */
@@ -301,7 +299,6 @@
     xmlParser.enableSchemaValidation(false);
     primitiveDesc = null;
     aggregateDesc = null;
-    UIMAFramework.getXMLParser().enableSchemaValidation(false);
   }
 
   @Test
@@ -312,23 +309,12 @@
     logger.setResourceManager(resourceManager);
 
     UimaContext uimaContext = UIMAFramework.newUimaContext(logger, resourceManager, configManager);
-<<<<<<< HEAD
-
-    final Map<String, Object> p = new HashMap<String, Object>();
-    p.put(UIMAFramework.CAS_INITIAL_HEAP_SIZE, 200);
-=======
-    
     final Map<String, Object> p = new HashMap<>();
     p.put(UIMAFramework.CAS_INITIAL_HEAP_SIZE,  200);
->>>>>>> 1ab68415
     p.put(Resource.PARAM_CONFIG_MANAGER, configManager);
     p.put(Resource.PARAM_RESOURCE_MANAGER, UIMAFramework.newDefaultResourceManager());
     p.put(Resource.PARAM_UIMA_CONTEXT, uimaContext);
-<<<<<<< HEAD
-    int numberOfThreads = Math.min(50, Utilities.numberOfCores * 5);
-=======
     int numberOfThreads = Math.min(50, Misc.numberOfCores * 5); 
->>>>>>> 1ab68415
     final AnalysisEngine[] aes = new AnalysisEngine[numberOfThreads];
     System.out.format("test multicore initialize with %d threads%n", numberOfThreads);
 
@@ -368,7 +354,6 @@
 
     assertThat(aes[0]).isNotEqualTo(aes[1]);
   }
-<<<<<<< HEAD
 
   @Test
   public void thatComplexDescriptorCanBeXMLized() throws Exception {
@@ -420,65 +405,6 @@
       AnalysisEngineDescription newAggregateDesc = xmlParser
           .parseAnalysisEngineDescription(new XMLInputSource(is, null));
       assertThat(newAggregateDesc).isEqualTo(aggregateDesc);
-=======
-  
-  
-  
-  public void testXMLization() throws Exception {
-    try {
-      // write objects to XML
-
-      StringWriter writer = new StringWriter();
-      primitiveDesc.toXML(writer);
-      String primitiveDescXml = writer.getBuffer().toString();
-      // System.out.println(primitiveDescXml);
-      writer = new StringWriter();
-      aggregateDesc.toXML(writer);
-      String aggregateDescXml = writer.getBuffer().toString();
-      // System.out.println(aggregateDescXml);
-
-      // parse objects from XML
-      InputStream is = new ByteArrayInputStream(primitiveDescXml.getBytes(encoding));
-      AnalysisEngineDescription newPrimitiveDesc = (AnalysisEngineDescription) UIMAFramework
-              .getXMLParser().parse(new XMLInputSource(is, null));
-      is = new ByteArrayInputStream(aggregateDescXml.getBytes(encoding));
-      AnalysisEngineDescription newAggregateDesc = (AnalysisEngineDescription) UIMAFramework
-              .getXMLParser().parse(new XMLInputSource(is, null));
-
-      assertEquals(primitiveDesc, newPrimitiveDesc);
-      assertEquals(aggregateDesc, newAggregateDesc);
-
-      // test a complex descriptor
-      XMLInputSource in = new XMLInputSource(JUnitExtension
-              .getFile("AnnotatorContextTest/AnnotatorWithGroupsAndNonGroupParams.xml"));
-      AnalysisEngineDescription desc = UIMAFramework.getXMLParser().parseAnalysisEngineDescription(in);
-      OperationalProperties opProps = desc.getAnalysisEngineMetaData().getOperationalProperties();
-      assertNotNull(opProps);
-      assertEquals(true, opProps.getModifiesCas());
-      assertEquals(true, opProps.isMultipleDeploymentAllowed());
-      writer = new StringWriter();
-      desc.toXML(writer);
-      String descXml = writer.getBuffer().toString();
-      is = new ByteArrayInputStream(descXml.getBytes(encoding));
-      AnalysisEngineDescription newDesc = (AnalysisEngineDescription) UIMAFramework.getXMLParser()
-              .parse(new XMLInputSource(is, null));
-      assertEquals(desc, newDesc);
-
-      // test a descriptor that includes a CasConsumer
-      in = new XMLInputSource(JUnitExtension
-              .getFile("TextAnalysisEngineImplTest/AggregateTaeWithCasConsumer.xml"));
-      desc = UIMAFramework.getXMLParser().parseAnalysisEngineDescription(in);
-      writer = new StringWriter();
-      desc.toXML(writer);
-      descXml = writer.getBuffer().toString();
-      is = new ByteArrayInputStream(descXml.getBytes(encoding));
-      newDesc = (AnalysisEngineDescription) UIMAFramework.getXMLParser().parse(
-              new XMLInputSource(is, null));
-      assertEquals(desc, newDesc);
-
-    } catch (Exception e) {
-      JUnitExtension.handleException(e);
->>>>>>> 1ab68415
     }
   }
 
@@ -502,20 +428,12 @@
     assertThat(newPrimitiveDesc).isEqualTo(primitiveDesc);
   }
 
-<<<<<<< HEAD
   @Test
   public void thatAggregateDescriptionCanBeSerialized() throws Exception {
     byte[] aggregateDescBytes = SerializationUtils.serialize(aggregateDesc);
     AnalysisEngineDescription newAggregateDesc = (AnalysisEngineDescription) SerializationUtils
         .deserialize(aggregateDescBytes);
     assertThat(newAggregateDesc).isEqualTo(aggregateDesc);
-=======
-      assertEquals(primitiveDesc, newPrimitiveDesc);
-      assertEquals(aggregateDesc, newAggregateDesc);
-    } catch (Exception e) {
-      JUnitExtension.handleException(e);
-    }
->>>>>>> 1ab68415
   }
 
   @Test
@@ -649,7 +567,6 @@
         .extracting(desc -> desc.getMetaData().getName()).isEqualTo("Test TAE");
   }
 
-<<<<<<< HEAD
   @Test
   public void testDocumentAnnotationRedefine() throws Exception {
     File file = getFile(
@@ -658,25 +575,6 @@
 
     assertThatThrownBy(() -> createCas(tsd, null, new FsIndexDescription[0]))
         .isInstanceOf(ResourceInitializationException.class);
-=======
-  protected void _testInvalidDescriptor(File aFile) throws IOException {
-    assertTrue(aFile.exists());
-    XMLInputSource in = new XMLInputSource(aFile);
-    Exception ex = null;
-    try {
-      AnalysisEngineDescription desc = UIMAFramework.getXMLParser().parseAnalysisEngineDescription(in);
-      desc.doFullValidation();
-    } catch (InvalidXMLException e) {
-      // e.printStackTrace();
-      ex = e;
-    } catch (ResourceInitializationException e) {
-      // e.printStackTrace();
-      ex = e;
-    }
-    assertNotNull(ex);
-    assertNotNull(ex.getMessage());
-    assertFalse(ex.getMessage().startsWith("EXCEPTION MESSAGE LOCALIZATION FAILED"));
->>>>>>> 1ab68415
   }
 
   @Test
@@ -692,7 +590,6 @@
     // Resolving the imports removes the inner AE description
     outer.resolveImports(UIMAFramework.newDefaultResourceManager());
 
-<<<<<<< HEAD
     String outerXml2 = toXmlString(outer);
 
     assertThat(outerXml2).isEqualTo(outerXml);
@@ -723,8 +620,5 @@
     StringWriter writer = new StringWriter();
     aObject.toXML(writer);
     return writer.getBuffer().toString();
-=======
-    assertEquals(outerXml.toString(), outerXml2.toString());
->>>>>>> 1ab68415
   }
 }