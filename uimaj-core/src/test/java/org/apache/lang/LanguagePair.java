

   
/* Apache UIMA v3 - First created by JCasGen Sun Oct 08 19:06:27 EDT 2017 */

package org.apache.lang;

import java.lang.invoke.CallSite;
import java.lang.invoke.MethodHandle;

import org.apache.uima.cas.impl.CASImpl;
import org.apache.uima.cas.impl.TypeImpl;
import org.apache.uima.cas.impl.TypeSystemImpl;
import org.apache.uima.jcas.JCas; 
import org.apache.uima.jcas.JCasRegistry;


import org.apache.uima.jcas.cas.TOP;


/** 
 * Updated by JCasGen Sun Oct 08 19:06:27 EDT 2017
 * XML source: C:/au/svnCheckouts/uv3/trunk/uimaj-v3/uimaj-core/src/test/java/org/apache/uima/jcas/test/generatedx.xml
 * @generated */
public class LanguagePair extends TOP {
 
  /** @generated
   * @ordered 
   */
  @SuppressWarnings ("hiding")
  public final static String _TypeName = "org.apache.lang.LanguagePair";
  
  /** @generated
   * @ordered 
   */
  @SuppressWarnings ("hiding")
  public final static int typeIndexID = JCasRegistry.register(LanguagePair.class);
  /** @generated
   * @ordered 
   */
  @SuppressWarnings ("hiding")
  public final static int type = typeIndexID;
  /** @generated
   * @return index of the type  
   */
  @Override
  public              int getTypeIndexID() {return typeIndexID;}
 
 
  /* *******************
   *   Feature Offsets *
   * *******************/ 
   
  public final static String _FeatName_lang1 = "lang1";
  public final static String _FeatName_lang2 = "lang2";
  public final static String _FeatName_description = "description";


  /* Feature Adjusted Offsets */
  private final static CallSite _FC_lang1 = TypeSystemImpl.createCallSite(LanguagePair.class, "lang1");
  private final static MethodHandle _FH_lang1 = _FC_lang1.dynamicInvoker();
  private final static CallSite _FC_lang2 = TypeSystemImpl.createCallSite(LanguagePair.class, "lang2");
  private final static MethodHandle _FH_lang2 = _FC_lang2.dynamicInvoker();
  private final static CallSite _FC_description = TypeSystemImpl.createCallSite(LanguagePair.class, "description");
  private final static MethodHandle _FH_description = _FC_description.dynamicInvoker();

   
  /** Never called.  Disable default constructor
   * @generated */
  protected LanguagePair() {/* intentionally empty block */}
    
  /** Internal - constructor used by generator 
   * @generated
   * @param casImpl the CAS this Feature Structure belongs to
   * @param type the type of this Feature Structure 
   */
  public LanguagePair(TypeImpl type, CASImpl casImpl) {
    super(type, casImpl);
    readObject();
  }
  
  /** @generated
   * @param jcas JCas to which this Feature Structure belongs 
   */
  public LanguagePair(JCas jcas) {
    super(jcas);
    readObject();   
  } 


  /** 
   * <!-- begin-user-doc -->
   * Write your own initialization here
   * <!-- end-user-doc -->
   *
   * @generated modifiable 
   */
  private void readObject() {/*default - does nothing empty block */}
     
 
    
  //*--------------*
  //* Feature: lang1

  /** getter for lang1 - gets 
   * @generated
   * @return value of the feature 
   */
  public String getLang1() { return _getStringValueNc(wrapGetIntCatchException(_FH_lang1));}
    
  /** setter for lang1 - sets  
   * @generated
   * @param v value to set into the feature 
   */
  public void setLang1(String v) {
    _setStringValueNfc(wrapGetIntCatchException(_FH_lang1), v);
  }    
    
   
    
  //*--------------*
  //* Feature: lang2

  /** getter for lang2 - gets 
   * @generated
   * @return value of the feature 
   */
  public String getLang2() { return _getStringValueNc(wrapGetIntCatchException(_FH_lang2));}
    
  /** setter for lang2 - sets  
   * @generated
   * @param v value to set into the feature 
   */
  public void setLang2(String v) {
<<<<<<< HEAD
    if (LanguagePair_Type.featOkTst && ((LanguagePair_Type) jcasType).casFeat_lang2 == null)
      this.jcasType.jcas.throwFeatMissing("lang2", "org.apache.lang.LanguagePair");
    jcasType.ll_cas.ll_setStringValue(addr, ((LanguagePair_Type) jcasType).casFeatCode_lang2, v);
  }

//  // *------------------*
//  // * Feature: description
//  /* getter for description * */
//  public String getDescription() {
//    if (LanguagePair_Type.featOkTst && ((LanguagePair_Type) jcasType).casFeat_description == null)
//      this.jcasType.jcas.throwFeatMissing("description", "org.apache.lang.LanguagePair");
//    return jcasType.ll_cas.ll_getStringValue(addr,
//            ((LanguagePair_Type) jcasType).casFeatCode_description);
//  }
//
//  /* setter for description * */
//  public void setDescription(String v) {
//    if (LanguagePair_Type.featOkTst && ((LanguagePair_Type) jcasType).casFeat_description == null)
//      this.jcasType.jcas.throwFeatMissing("description", "org.apache.lang.LanguagePair");
//    jcasType.ll_cas.ll_setStringValue(addr, ((LanguagePair_Type) jcasType).casFeatCode_description,
//            v);
//  }
}
=======
    _setStringValueNfc(wrapGetIntCatchException(_FH_lang2), v);
  }    
    
   
    
  //*--------------*
  //* Feature: description

  /** getter for description - gets 
   * @generated
   * @return value of the feature 
   */
  public String getDescription() { return _getStringValueNc(wrapGetIntCatchException(_FH_description));}
    
  /** setter for description - sets  
   * @generated
   * @param v value to set into the feature 
   */
  public void setDescription(String v) {
    _setStringValueNfc(wrapGetIntCatchException(_FH_description), v);
  }    
    
  }

    
>>>>>>> 488947ef
<|MERGE_RESOLUTION|>--- conflicted
+++ resolved
@@ -132,31 +132,6 @@
    * @param v value to set into the feature 
    */
   public void setLang2(String v) {
-<<<<<<< HEAD
-    if (LanguagePair_Type.featOkTst && ((LanguagePair_Type) jcasType).casFeat_lang2 == null)
-      this.jcasType.jcas.throwFeatMissing("lang2", "org.apache.lang.LanguagePair");
-    jcasType.ll_cas.ll_setStringValue(addr, ((LanguagePair_Type) jcasType).casFeatCode_lang2, v);
-  }
-
-//  // *------------------*
-//  // * Feature: description
-//  /* getter for description * */
-//  public String getDescription() {
-//    if (LanguagePair_Type.featOkTst && ((LanguagePair_Type) jcasType).casFeat_description == null)
-//      this.jcasType.jcas.throwFeatMissing("description", "org.apache.lang.LanguagePair");
-//    return jcasType.ll_cas.ll_getStringValue(addr,
-//            ((LanguagePair_Type) jcasType).casFeatCode_description);
-//  }
-//
-//  /* setter for description * */
-//  public void setDescription(String v) {
-//    if (LanguagePair_Type.featOkTst && ((LanguagePair_Type) jcasType).casFeat_description == null)
-//      this.jcasType.jcas.throwFeatMissing("description", "org.apache.lang.LanguagePair");
-//    jcasType.ll_cas.ll_setStringValue(addr, ((LanguagePair_Type) jcasType).casFeatCode_description,
-//            v);
-//  }
-}
-=======
     _setStringValueNfc(wrapGetIntCatchException(_FH_lang2), v);
   }    
     
@@ -181,5 +156,4 @@
     
   }
 
-    
->>>>>>> 488947ef
+    