--- conflicted
+++ resolved
@@ -279,19 +279,11 @@
         XMLInputSource input;
         input = new XMLInputSource(aURL);
         desc = UIMAFramework.getXMLParser().parseTypePriorities(input);
-<<<<<<< HEAD
-        TreeSet<String> previouslyImported = new TreeSet<String>(aAlreadyImportedTypePrioritiesURLs);
-        desc.resolveImports(aAlreadyImportedTypePrioritiesURLs, aResourceManager);
-        importCache.put(urlString, desc);
-        // Save the URLS parsed by this import 
-        TreeSet<String> locallyImported = new TreeSet<String>(aAlreadyImportedTypePrioritiesURLs);
-=======
         TreeSet<String> previouslyImported = new TreeSet<>(aAlreadyImportedTypePrioritiesURLs);
         desc.resolveImports(aAlreadyImportedTypePrioritiesURLs, aResourceManager);
         importCache.put(urlString, desc);
         // Save the URLS parsed by this import 
         TreeSet<String> locallyImported = new TreeSet<>(aAlreadyImportedTypePrioritiesURLs);
->>>>>>> 488947ef
         locallyImported.removeAll(previouslyImported);
         importUrlsCache.put(urlString, locallyImported);
       }
