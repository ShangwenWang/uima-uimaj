/*
 * Licensed to the Apache Software Foundation (ASF) under one
 * or more contributor license agreements.  See the NOTICE file
 * distributed with this work for additional information
 * regarding copyright ownership.  The ASF licenses this file
 * to you under the Apache License, Version 2.0 (the
 * "License"); you may not use this file except in compliance
 * with the License.  You may obtain a copy of the License at
 * 
 *   http://www.apache.org/licenses/LICENSE-2.0
 * 
 * Unless required by applicable law or agreed to in writing,
 * software distributed under the License is distributed on an
 * "AS IS" BASIS, WITHOUT WARRANTIES OR CONDITIONS OF ANY
 * KIND, either express or implied.  See the License for the
 * specific language governing permissions and limitations
 * under the License.
 */

package org.apache.uima.jcas.cas;

<<<<<<< HEAD
import java.util.Iterator;
import java.util.NoSuchElementException;

import org.apache.uima.cas.LongArrayFS;
=======
import java.util.Arrays;
import java.util.NoSuchElementException;
import java.util.PrimitiveIterator.OfLong;
import java.util.Spliterator;
import java.util.function.LongConsumer;
import java.util.stream.LongStream;

import org.apache.uima.cas.CAS;
import org.apache.uima.cas.CommonArrayFS;
import org.apache.uima.cas.impl.CASImpl;
import org.apache.uima.cas.impl.LongArrayFSImpl;
import org.apache.uima.cas.impl.TypeImpl;
>>>>>>> 488947ef
import org.apache.uima.jcas.JCas;
import org.apache.uima.jcas.JCasRegistry;

/** JCas class model for LongArray */
<<<<<<< HEAD
public final class LongArray extends TOP implements LongArrayFS, Iterable<Long> {
=======
public final class LongArray extends TOP implements CommonPrimitiveArray<Long>, LongArrayFSImpl, Iterable<Long> {

  /* public static string for use where constants are needed, e.g. in some Java Annotations */
  public final static String _TypeName = CAS.TYPE_NAME_LONG_ARRAY;

  
>>>>>>> 488947ef
  /**
   * Each cover class when loaded sets an index. Used in the JCas typeArray to go from the cover
   * class or class instance to the corresponding instance of the _Type class
   */
  public final static int typeIndexID = JCasRegistry.register(LongArray.class);

  public final static int type = typeIndexID;

  /**
   * used to obtain reference to the _Type instance
   * 
   * @return the type array index
   */
  // can't be factored - refs locally defined field
  @Override
  public int getTypeIndexID() {
    return typeIndexID;
  }

  private final long[] theArray;
  // never called. Here to disable default constructor
  @SuppressWarnings("unused")
  private LongArray() {
    theArray = null;
  }

  /**
   * Make a new LongArray of given size
   * @param jcas The JCas
   * @param length The number of elements in the new array
   */
  public LongArray(JCas jcas, int length) {
    super(jcas);
    theArray = new long[length];
    if (CASImpl.traceFSs) { // tracing done after array setting, skipped in super class
      _casView.traceFSCreate(this);
    }
    if (_casView.isId2Fs()) {
      _casView.adjustLastFsV2size_nonHeapStoredArrays(); 
    }     
  }

  /**
   * used by generator
   * Make a new LongArray of given size
   * @param c -
   * @param t -
   * @param length the length of the array in bytes
   */
  public LongArray(TypeImpl t, CASImpl c, int length) {
    super(t, c);  
    theArray = new long[length];
    if (CASImpl.traceFSs) { // tracing done after array setting, skipped in super class
      _casView.traceFSCreate(this);
    }
    if (_casView.isId2Fs()) {
      _casView.adjustLastFsV2size_nonHeapStoredArrays(); 
    }     
  }
  
  /**
   * @see org.apache.uima.cas.LongArrayFS#get(int)
   */
  @Override
  public long get(int i) {
    return theArray[i];
  }

  /**
   * @see org.apache.uima.cas.LongArrayFS#set(int , long)
   */
  @Override
  public void set(int i, long v) {
    theArray[i] = v;
    _casView.maybeLogArrayUpdate(this, null, i);
  }

  /**
   * @see org.apache.uima.cas.LongArrayFS#copyFromArray(long[], int, int, int)
   */
  @Override
  public void copyFromArray(long[] src, int srcPos, int destPos, int length) {
    System.arraycopy(src, srcPos, theArray, destPos, length);
    _casView.maybeLogArrayUpdates(this, destPos, length);
  }

  /**
   * @see org.apache.uima.cas.LongArrayFS#copyToArray(int, long[], int, int)
   */
  @Override
  public void copyToArray(int srcPos, long[] dest, int destPos, int length) {
    System.arraycopy(theArray, srcPos, dest, destPos, length);
  }

  /**
   * @see org.apache.uima.cas.LongArrayFS#toArray()
   */
  @Override
  public long[] toArray() {
    return Arrays.copyOf(theArray, theArray.length);
  }

  /** return the size of the array */
  @Override
  public int size() {
    return theArray.length;
  }

  /**
   * @see org.apache.uima.cas.LongArrayFS#copyToArray(int, String[], int, int)
   */
  @Override
  public void copyToArray(int srcPos, String[] dest, int destPos, int length) {
    _casView.checkArrayBounds(theArray.length, srcPos, length);
    for (int i = 0; i < length; i++) {
      dest[i + destPos] = Long.toString(theArray[i + srcPos]);
    }
  }

  /**
   * @see org.apache.uima.cas.LongArrayFS#copyFromArray(String[], int, int, int)
   */
  @Override
  public void copyFromArray(String[] src, int srcPos, int destPos, int length) {
    _casView.checkArrayBounds(theArray.length, destPos, length);
    for (int i = 0; i < length; i++) {
      theArray[i + destPos] = Long.parseLong(src[i + srcPos]);
    }
    _casView.maybeLogArrayUpdates(this, destPos, length);
  }

  // internal use
  public long[] _getTheArray() {
    return theArray;
  }
  
  /* (non-Javadoc)
   * @see org.apache.uima.jcas.cas.CommonArray#copyValuesFrom(org.apache.uima.jcas.cas.CommonArray)
   */
  @Override
  public void copyValuesFrom(CommonArrayFS v) {
    LongArray bv = (LongArray) v;
    System.arraycopy(bv.theArray,  0,  theArray, 0, theArray.length);
    _casView.maybeLogArrayUpdates(this, 0, size());
  }

  /* (non-Javadoc)
   * @see org.apache.uima.jcas.cas.CommonPrimitiveArray#setArrayValueFromString(int, java.lang.String)
   */
  @Override
  public void setArrayValueFromString(int i, String v) {
    set(i, Long.parseLong(v));
  }
  
  @Override
  public Spliterator.OfLong spliterator() {
    return Arrays.spliterator(theArray);
  }
  
  @Override
  public OfLong iterator() {
    return new OfLong() {
      int i = 0;
      
      @Override
      public boolean hasNext() {
        return i < size();
      }

//      @Override   // using default
//      public Long next() {
//        if (!hasNext())
//          throw new NoSuchElementException();
//        return get(i++);
//      }

      @Override
      public long nextLong() {
        if (!hasNext())
          throw new NoSuchElementException();
        return get(i++);
      }
   };
  }
  
  /**
   * @return an LongStream over the elements of the array
   */
  public LongStream stream() {
    return Arrays.stream(theArray);
  }

  /**
   * @param jcas Which CAS to create the array in
   * @param a the source for the array's initial values
   * @return a newly created and populated array
   */
  public static LongArray create(JCas jcas, long[] a) {
    LongArray longArray = new LongArray(jcas, a.length);
    longArray.copyFromArray(a, 0, 0, a.length);
    return longArray;
  }
  
  /**
   * Non Boxing
   * @param action to be performed on each element
   */
  public void forEach(LongConsumer action) {
    for (long l : theArray) {
      action.accept(l);
    }
  }


  /**
   * @param item the item to see if is in the array
   * @return true if the item is in the array
   */
  public boolean contains(long item) {
    for (long b : theArray) {
      if (b == item) {
        return true;
      }
    }
    return false;
  }
<<<<<<< HEAD
  
  @Override
  public Iterator<Long> iterator() {
    return new Iterator<Long>() {
      int i = 0;
      
      @Override
      public boolean hasNext() {
        return i < size();
      }

      @Override
      public Long next() {
        if (!hasNext())
          throw new NoSuchElementException();
        return get(i++);
      }

      @Override
      public void remove() {
        throw new UnsupportedOperationException();
      }
      
    };
  }
=======
>>>>>>> 488947ef

}<|MERGE_RESOLUTION|>--- conflicted
+++ resolved
@@ -19,12 +19,6 @@
 
 package org.apache.uima.jcas.cas;
 
-<<<<<<< HEAD
-import java.util.Iterator;
-import java.util.NoSuchElementException;
-
-import org.apache.uima.cas.LongArrayFS;
-=======
 import java.util.Arrays;
 import java.util.NoSuchElementException;
 import java.util.PrimitiveIterator.OfLong;
@@ -37,21 +31,16 @@
 import org.apache.uima.cas.impl.CASImpl;
 import org.apache.uima.cas.impl.LongArrayFSImpl;
 import org.apache.uima.cas.impl.TypeImpl;
->>>>>>> 488947ef
 import org.apache.uima.jcas.JCas;
 import org.apache.uima.jcas.JCasRegistry;
 
 /** JCas class model for LongArray */
-<<<<<<< HEAD
-public final class LongArray extends TOP implements LongArrayFS, Iterable<Long> {
-=======
 public final class LongArray extends TOP implements CommonPrimitiveArray<Long>, LongArrayFSImpl, Iterable<Long> {
 
   /* public static string for use where constants are needed, e.g. in some Java Annotations */
   public final static String _TypeName = CAS.TYPE_NAME_LONG_ARRAY;
 
   
->>>>>>> 488947ef
   /**
    * Each cover class when loaded sets an index. Used in the JCas typeArray to go from the cover
    * class or class instance to the corresponding instance of the _Type class
@@ -278,33 +267,5 @@
     }
     return false;
   }
-<<<<<<< HEAD
-  
-  @Override
-  public Iterator<Long> iterator() {
-    return new Iterator<Long>() {
-      int i = 0;
-      
-      @Override
-      public boolean hasNext() {
-        return i < size();
-      }
-
-      @Override
-      public Long next() {
-        if (!hasNext())
-          throw new NoSuchElementException();
-        return get(i++);
-      }
-
-      @Override
-      public void remove() {
-        throw new UnsupportedOperationException();
-      }
-      
-    };
-  }
-=======
->>>>>>> 488947ef
 
 }