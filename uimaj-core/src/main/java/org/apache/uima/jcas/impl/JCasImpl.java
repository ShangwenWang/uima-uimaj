/*
 * Licensed to the Apache Software Foundation (ASF) under one
 * or more contributor license agreements.  See the NOTICE file
 * distributed with this work for additional information
 * regarding copyright ownership.  The ASF licenses this file
 * to you under the Apache License, Version 2.0 (the
 * "License"); you may not use this file except in compliance
 * with the License.  You may obtain a copy of the License at
 * 
 *   http://www.apache.org/licenses/LICENSE-2.0
 * 
 * Unless required by applicable law or agreed to in writing,
 * software distributed under the License is distributed on an
 * "AS IS" BASIS, WITHOUT WARRANTIES OR CONDITIONS OF ANY
 * KIND, either express or implied.  See the License for the
 * specific language governing permissions and limitations
 * under the License.
 */

package org.apache.uima.jcas.impl;

// * todo:
// *
// * Compatibility removes at some point: TypeSystemInit and it's caller

import java.io.InputStream;
import java.util.ArrayList;
import java.util.Iterator;
import java.util.List;
import java.util.ListIterator;

import org.apache.uima.cas.AbstractCas;
import org.apache.uima.cas.AbstractCas_ImplBase;
import org.apache.uima.cas.CAS;
import org.apache.uima.cas.CASException;
import org.apache.uima.cas.CASRuntimeException;
import org.apache.uima.cas.CasOwner;
import org.apache.uima.cas.ConstraintFactory;
import org.apache.uima.cas.FSIndex;
import org.apache.uima.cas.FSIndexRepository;
import org.apache.uima.cas.FSIterator;
import org.apache.uima.cas.FSMatchConstraint;
import org.apache.uima.cas.Feature;
import org.apache.uima.cas.FeaturePath;
import org.apache.uima.cas.FeatureStructure;
import org.apache.uima.cas.FeatureValuePath;
import org.apache.uima.cas.SofaFS;
import org.apache.uima.cas.SofaID;
import org.apache.uima.cas.Type;
import org.apache.uima.cas.TypeSystem;
import org.apache.uima.cas.impl.CASImpl;
import org.apache.uima.cas.impl.LowLevelCAS;
import org.apache.uima.cas.impl.LowLevelIndexRepository;
import org.apache.uima.cas.impl.TypeSystemImpl;
import org.apache.uima.cas.text.AnnotationIndex;
import org.apache.uima.jcas.JCas;
import org.apache.uima.jcas.JFSIndexRepository;
import org.apache.uima.jcas.cas.ByteArray;
import org.apache.uima.jcas.cas.DoubleArray;
import org.apache.uima.jcas.cas.FSArray;
import org.apache.uima.jcas.cas.FloatArray;
import org.apache.uima.jcas.cas.IntegerArray;
import org.apache.uima.jcas.cas.LongArray;
import org.apache.uima.jcas.cas.ShortArray;
import org.apache.uima.jcas.cas.Sofa;
import org.apache.uima.jcas.cas.StringArray;
import org.apache.uima.jcas.cas.TOP;
import org.apache.uima.jcas.cas.TOP_Type;
import org.apache.uima.jcas.tcas.Annotation;

// *********************************
// * Implementation of JCas *
// *********************************

/**
 * 
 * Overview 
 * ========
 * This design uses classes for types, not Interfaces. JCas CAS types are represented in a running
 * server by a collection of classes, one for each loaded equivalent-to-CAS type Foo.
 * 
 * In v2, JCas was optional;
 * In v3, JCas is still optional, but the JCas classes are used in all cases for the feature-final built-ins
 *   - which are those classes that are skipped when JCasgen is run
 * 
 * Built-in JCas classes have one definition.
 * Custom JCas classes have one definition per classloader
 *   - Running a pipeline with a custom extension classloader
 *   - PEAR Wrappers support contexts with the PEAR where there's potentially different JCas implementations.
 *   - Running with different JCas classes is possible using user (or other framework (e.g. servlet)) class loader isolation  
 * 
 * Hierarchy: The JCas class hierarchy (super class structure) follows the UIMA type hierarchy
 *   - with some additional shared-code style classes
 *   - with some additional "marker" interfaces (e.g the built-in UIMA list - marking empty and non-empty nodes)
 *   - TOP extends FeatureStructureImplC 
 *      -- which has the non-JCas support for representing Feature Structures as Java Objects
 *      
 * I N S T A N C E S   of these classes
 *   - belong to a CAS, and record the particular CAS view used when creating the instance 
 *     -- specifies the CAS to which the Feature Structure belongs
 *     -- is the view in which they were created
 *        --- used for instance.addToIndexes
 *        --- used for checking - e.g. can't create an Annotation in the "base" CAS view
 * 
 * The CAS must be updated on a single thread.
 *   A read-only CAS may be accessed on multiple threads.
 * 
 * At classloader load time, JCas classes are assigned an incrementing static integer index.
 * This index is used with a table kept per Type System (possibly shared among multiple CASes)
 * to locate the corresponding TypeImpl
 *   - this TypeImpl is set in a local field in every FS instance when the instance is created
 *   - multiple JCas cover classes (loaded under different classloaders) may end up having the same TypeImpl
 *     -- e.g. inside a PEAR
 *  
 * _______________________________________________________________________    
 * T r e a t m e n t   o f   e m b e d d e d  classloading context (PEARS)
 * 
 * In v2, different definitions of JCas cover classes were possible within a PEAR, and the 
 *   implementation switched among these.
 *   
 * In v3, we copy this implementation.  For those types which have new JCas definitions in the PEAR's
 * classpath, special versions of Feature Structure instances of those JCas classes are constructed,
 * called "trampoline" FSs.  These have an internal flag set indicating they're trampolines, and their
 * refs to the int[] and Object[] values are "shared" with the non-PEAR FSs.
 * 
 * When creating new instances, if the PEAR context defines a different JCas class for this type, two FSs
 * are created: a "base" FS and the trampoline FS.
 * 
 * When iterating and retrieving a FS, if in a PEAR context and the type has a different JCas class from the base,
 * return a (possibly new) trampoline for that FS.
 *   - the trampolines are kept in a JCasHashMap, indexed by class loader (in case there are multiple PEARs in one pipeline)
 *   - Once created, the same trampoline is reused when called for
 *   
 * UIMA structures storing Feature Structures (e.g. indexes) always store the base (non-trampoline) version.
 *   - Methods like add-to-indexes convert a trampoline to its corresponding base  
 * 
 * (Possible future generalization for any internals-hiding AE component - not supported)
 *   - support non-input/output Type isolation for internals-hiding components
 *     -- types not specified as input/output are particularized to the internals-hiding component
 *       --- removed from indexes upon exit (because they're internal use only)    
 */

/**
 * implements the supporting infrastructure for JCas model linked with a Cas. There is one logical
 * instance of this instantiated per CasView. If you hold a reference to a CAS, to get a
 * reference to the corresponding JCas, use the method getJCas(). Likewise, if you hold a reference
 * to this object, you can get a reference to the corresponding CAS object using the method
 * getCas().
 */

public class JCasImpl extends AbstractCas_ImplBase implements AbstractCas, JCas {

  // **********************************************
  // * Data shared among views of a single CAS    *
  // * We keep one copy per CAS view set          *
  // **********************************************/
  
  // *******************
  // * Data per (J)CAS *
  // * There may be multiples of these for one base CAS - one per "view"
  // * Access to this data is assumed to be single threaded
  // *******************

  // not public to protect it from accidents
  private final CASImpl casImpl;

  private final LowLevelIndexRepository ll_IndexRepository;

  private final JFSIndexRepository jfsIndexRepository;
  
  // *********************************
  // * Getters for read-only objects *
  // *********************************
  /*
   * (non-Javadoc)
   * 
   * @see org.apache.uima.jcas.JCas#getFSIndexRepository()
   */
  public FSIndexRepository getFSIndexRepository() {
    return casImpl.getIndexRepository();
  }

  /*
   * (non-Javadoc)
   * 
   * @see org.apache.uima.jcas.JCas#getLowLevelIndexRepository()
   */
  public LowLevelIndexRepository getLowLevelIndexRepository() {
    return ll_IndexRepository;
  }

  /*
   * (non-Javadoc)
   * 
   * @see org.apache.uima.jcas.JCas#getCas()
   */
  public CAS getCas() {
    return casImpl;
  }

  /*
   * (non-Javadoc)
   * 
   * @see org.apache.uima.jcas.JCas#getCasImpl()
   */
  public CASImpl getCasImpl() {
    return casImpl;
  }

  /*
   * (non-Javadoc)
   * 
   * @see org.apache.uima.jcas.JCas#getLowLevelCas()
   */
  public LowLevelCAS getLowLevelCas() {
    return casImpl;
  }

  /*
   * (non-Javadoc)
   * 
   * @see org.apache.uima.jcas.JCas#getTypeSystem()
   */
  public TypeSystem getTypeSystem() {
    return casImpl.getTypeSystem();
  }
  
  TypeSystemImpl getTypeSystemImpl() {
    return casImpl.getTypeSystemImpl();
  }
  
  /*
   * @see org.apache.uima.jcas.JCas#getType(int)
   */
  public TOP_Type getType(final int i) {
    throw new UnsupportedOperationException("UIMA V2 operation not supported in V3");
//    if (i >= typeArray.length || null == typeArray[i]) {
//      getTypeInit(i); 
//    }
//    return typeArray[i];
  }

  /*
   * @see org.apache.uima.jcas.JCas#getType(org.apache.uima.jcas.cas.TOP)
   */
  public TOP_Type getType(TOP instance) {
    return getType(instance.getTypeIndexID());
  }

  
  /*
   * Given Foo.type, return the corresponding CAS Type object. This is useful in the methods which
   * require a CAS Type, for instance iterator creation.
   * (non-Javadoc)
   * 
   * @see org.apache.uima.jcas.JCas#getCasType(int)
   * 
   */
  public Type getCasType(int i) {
    return getTypeSystemImpl().getJCasRegisteredType(i);
  }
  
//  /** throws (an unchecked) CASRuntimeException */
//  private static void logAndThrow(Exception e) {
//    CASRuntimeException casEx = new CASRuntimeException(CASRuntimeException.JCAS_CAS_MISMATCH);
//    casEx.initCause(e);
//    throw casEx;
//  }

  // never called, but have to set values to null because they're final
  private JCasImpl() {
    casImpl = null;
    ll_IndexRepository = null;
    throw new RuntimeException("JCas constructor with no args called, should never be called.");
  }

  /*
   * Private constructor, called when new instance (either for new cas, or for old cas but new
   * Annotator/Application class, needed
   * 
   * Called by JCas.getJCas(cas)
   * 
   * The CAS must be initialized when this is called.
   * 
   */
  private JCasImpl(CASImpl cas) {

    // * A new instance of JCas exists for each CAS
    // * At this point, some but not necessarily all of the Types have been
    // loaded

    // * the typeArray needs to be big enough to hold all the types
    // * that will be loaded.

    this.casImpl = cas;
 
    this.ll_IndexRepository = casImpl.ll_getIndexRepository();
    this.jfsIndexRepository = new JFSIndexRepositoryImpl(this, cas.getIndexRepository());
  }
  
  public TOP createFS(Type type) {
    return casImpl.createFS(type);
  }
        
  /**
   * creates a new JCas instance that corresponds to a CAS instance. Will be called once by the UIMA
   * framework when it creates the CAS.
   * 
   * @param cas
   *                a CAS instance
   * @return newly created and initialized JCas
//   * @throws CASException -
   */
  public static JCasImpl getJCas(CASImpl cas) {
    return getJCasImpl(cas);
  }
  
  /**
   * creates a new JCas instance that corresponds to a CAS instance. Will be called once by the UIMA
   * framework when it creates the CAS.
   * 
   * @param cas
   *                a CAS instance
   * @return newly created and initialized JCas
   */
  private static JCasImpl getJCasImpl(CASImpl cas) {
    return new JCasImpl(cas);
  }

  // This generator class is used in place of the generator that is in each of the
  // older JCasGen'd classes

  // It makes use of the passed-in CAS view so one generator works for all Cas Views.
  // It references the xxx_Type instance using the getType call, which will
  // (lazily) instantiate the xxx_Type object if needed (due to switching class loaders:
  // see comment under getType(int))

<<<<<<< HEAD
  static private class JCasFsGenerator<T extends TOP> implements FSGenerator<T> {
    // multiple reader threads in same CAS
    static final ThreadLocal<Object[]> initArgsThreadLocal = new ThreadLocal<Object[]>() {
      protected Object[] initialValue() { return new Object[2]; } };

    private final int type;

    private final Constructor<T> c;

    private final boolean isSubtypeOfAnnotationBase;

    private final int sofaNbrFeatCode;

    private final int annotSofaFeatCode;
    
    JCasFsGenerator(int type, Constructor<T> c, boolean isSubtypeOfAnnotationBase,
        int sofaNbrFeatCode, int annotSofaFeatCode) {
      this.type = type;
      this.c = c;
      this.isSubtypeOfAnnotationBase = isSubtypeOfAnnotationBase;
      this.sofaNbrFeatCode = sofaNbrFeatCode;
      this.annotSofaFeatCode = annotSofaFeatCode;
    }

=======
//  static private class JCasFsGenerator<T extends TOP> implements FSGenerator<T> {
//    // multiple reader threads in same CAS
//    static final ThreadLocal<Object[]> initArgsThreadLocal = new ThreadLocal<Object[]>() {
//      protected Object[] initialValue() { return new Object[2]; } };
//
//    private final int type;
//
//    private final Constructor<T> c;
//
//    private final boolean isSubtypeOfAnnotationBase;
//
//    private final int sofaNbrFeatCode;
//
//    private final int annotSofaFeatCode;
//    
//
//    JCasFsGenerator(int type, Constructor<T> c, boolean isSubtypeOfAnnotationBase,
//        int sofaNbrFeatCode, int annotSofaFeatCode) {
//      this.type = type;
//      this.c = c;
//      this.isSubtypeOfAnnotationBase = isSubtypeOfAnnotationBase;
//      this.sofaNbrFeatCode = sofaNbrFeatCode;
//      this.annotSofaFeatCode = annotSofaFeatCode;
//    }
   
>>>>>>> f7fca8e2
    /*
     * Called from the CAS's this.svd.localFsGenerators 
     * 
     * Those are set up with either JCas style generators, or the
     * the shared common instances of FeatureStructureImplC for non-JCas classes.
     * 
     */
    // Called in 2 cases
    // 1) a non-JCas call to create a new JCas style FS 
    // 2) a low-level iterator
//    public T createFS(int addr, CASImpl casView) {
//      try {
//        JCasImpl jcasView = (JCasImpl) casView.getJCas();
//        T fs = jcasView.<T>getJfsFromCaddr(addr);
//        if (null != fs) {
//          fs.jcasType = jcasView.getType(type);
//          return fs;
//        }       
//        return doCreateFS(addr, casView);
//      } catch (CASException e1) {
//        logAndThrow(e1, null);
//        return null;  // to avoid compile warning
//      }
//    }
//  
//    private T doCreateFS(int addr, CASImpl casView) {
//      // this funny logic is because although the annotationView should always be set if
//      // a type is a subtype of annotation, it isn't always set if an application uses low-level
//      // api's. Rather than blow up, we limp along.
//      CASImpl maybeAnnotationView = null;
//      if (isSubtypeOfAnnotationBase) {
//        final int sofaNbr = getSofaNbr(addr, casView);
//        if (sofaNbr > 0) {
//          maybeAnnotationView = (CASImpl) casView.getView(sofaNbr);
//        }
//      }
//      final CASImpl view = (null != maybeAnnotationView) ? maybeAnnotationView : casView;
//
//      try {
//        JCasImpl jcasView = (JCasImpl) view.getJCas();
//        final Object[] initargs = initArgsThreadLocal.get();  
//        initargs[0] = Integer.valueOf(addr);
//        initargs[1] = jcasView.getType(type);
//        T fs = null;
//        try {
//          fs = (T) c.newInstance(initargs);
//        } catch (IllegalArgumentException e) {
//          logAndThrow(e, jcasView);
//        } catch (InstantiationException e) {
//          logAndThrow(e, jcasView);
//        } catch (IllegalAccessException e) {
//          logAndThrow(e, jcasView);
//        } catch (InvocationTargetException e) {
//          logAndThrow(e, jcasView);
//        }
//        jcasView.putJfsFromCaddr(addr, fs);
//        return fs;
//      } catch (CASException e1) {
//        logAndThrow(e1, null);
//        return null;
//      }
//    }

<<<<<<< HEAD
    private int getSofaNbr(final int addr, final CASImpl casView) {      
      final int sofa = casView.ll_getIntValue(addr, annotSofaFeatCode, false);
      return (sofa == 0) ? 0 : casView.ll_getIntValue(sofa, sofaNbrFeatCode);
    }
    
    public int getTypeIndex() {
      return type;
    }
  }

  // per JCas instance - so don't need to synch.
  private final Object[] constructorArgsFor_Type = new Object[2];

  /**
   * Make the instance of the JCas xxx_Type class for this CAS. Note: not all types will have
   * xxx_Type. Instance creation does the typeSystemInit kind of function, as well.
   * 
   * @param jcasTypeInfo -
   * @param alreadyLoaded -
   * @param fsGenerators updated by side effect with new instances of the _Type class
   * @return true if a new instance of a _Type class was created
   */
  private <T extends TOP> boolean makeInstanceOf_Type(LoadedJCasType<T> jcasTypeInfo, boolean alreadyLoaded,
      FSGenerator<?>[] fsGenerators) {
    
    // return without doing anything if the _Type instance is already existing
    //   this happens when a JCas has some _Type instances made (e.g, the
    //     built-in ones) but the class loader was switched.  Some of the
    //     _Type instances for the new class loader can share previously 
    //     instantiated _Type instances, but others may be different
    //     (due to different impls of the _Type class loaded by the different
    //     class loader).
    //   This can also happen in the case where JCasImpl.getType is called for a non-existing class.
    //     What happens in this case is that the getType code has to assume that
    //     perhaps none of the _Type instances were made for this JCas (yet), because
    //     these are created lazily - so it calls instantiateJCas_Types to make them.
    //     If they were already made, this next test short circuits this.
    int typeIndex = jcasTypeInfo.index;
    TypeImpl casType = (TypeImpl) casImpl.getTypeSystem().getType(jcasTypeInfo.typeName);
    FSGenerator<?> generator = (fsGenerators == null) ? null : fsGenerators[casType.getCode()];
    if (typeArray[typeIndex] != null &&
        // https://issues.apache.org/jira/browse/UIMA-6243
        // Catch the case where
        //   a previously loaded JCas class for this type happened, but
        //   the type in the fsGenerators is not for this JCas class
        //     For example, this happens in the test case
        //       JCasClassLoaderTest.thatTypeSystemCanComeFromItsOwnClassLoader
        //       where the AddATokenAnnotator instantiates the _Type in the typeArray,
        //         only within that annotator's process scope,
        //         and outside of its scope, it is not instantiated
        //       In that case, the JCas class is copied-down from some supertype
        (alreadyLoaded ||
          // ! already loaded here
          (! (generator instanceof JCasFsGenerator) ||
            // generator is an instanceof JCasFsGenerator here
            // if the next is false, this falls thru and we instantiate 
            // a loaded version of the JCas type into the generators
           ((JCasFsGenerator<?>)generator).getTypeIndex() == typeIndex) )       
       ) {
      return false;
    }
    
    Constructor<?> c_Type = jcasTypeInfo.constructorFor_Type;
    Constructor<T> cType = jcasTypeInfo.constructorForType;
    

    try {
      constructorArgsFor_Type[0] = this;
      constructorArgsFor_Type[1] = casType;
      if (typeArray[typeIndex] == null) {
        TOP_Type x_Type_instance = (TOP_Type) c_Type.newInstance(constructorArgsFor_Type);
        typeArray[typeIndex] = x_Type_instance;
      }
      // install the standard generator
      // this is sharable by all views, since the CAS is passed to the generator
      // Also sharable by all in a CasPool, except for "swapping" due to PEARs/Classloaders.
      if (!alreadyLoaded) {
//        final TypeSystemImpl ts = casImpl.getTypeSystemImpl();
        fsGenerators[casType.getCode()] = new JCasFsGenerator<T>(typeIndex, cType,
            jcasTypeInfo.isSubtypeOfAnnotationBase, TypeSystemImpl.sofaNumFeatCode, TypeSystemImpl.annotSofaFeatCode);
        // this.casImpl.getFSClassRegistry().loadJCasGeneratorForType(typeIndex, cType, casType,
        // jcasTypeInfo.isSubtypeOfAnnotationBase);
      }
    } catch (SecurityException e) {
      logAndThrow(e);
    } catch (InstantiationException e) {
      logAndThrow(e);
    } catch (IllegalAccessException e) {
      logAndThrow(e);
    } catch (InvocationTargetException e) {
      logAndThrow(e);
    } catch (ArrayIndexOutOfBoundsException e) {
      logAndThrow(e);
    }
    return true;
  }

  /**
   * Make the instance of the JCas xxx_Type class for this CAS. Note: not all types will have
   * xxx_Type. Instance creation does the typeSystemInit kind of function, as well.
   */
  /*
   * private void makeInstanceOf_Type(Type casType, Class clas, CASImpl cas) { Constructor c; Field
   * typeIndexField = null; int typeIndex; try { c = clas.getDeclaredConstructor(jcasBaseAndType);
   * try {
   * 
   * typeIndexField = clas.getDeclaredField("typeIndexID"); } catch (NoSuchFieldException e) { try { //
   * old version has the index in the base type String name = clas.getName(); Class clas2 =
   * Class.forName(name.substring(0, name.length() - 5), true, cas .getJCasClassLoader()); // drop
   * _Type typeIndexField = clas2.getDeclaredField("typeIndexID"); } catch (NoSuchFieldException e2) {
   * logAndThrow(e2); } catch (ClassNotFoundException e3) { logAndThrow(e3); } } typeIndex =
   * typeIndexField.getInt(null); // null - static instance var TOP_Type x_Type_instance =
   * (TOP_Type) c.newInstance(new Object[] { this, casType }); typeArray[typeIndex] =
   * x_Type_instance; } catch (SecurityException e) { logAndThrow(e); } catch (NoSuchMethodException
   * e) { logAndThrow(e); } catch (InstantiationException e) { logAndThrow(e); } catch
   * (IllegalAccessException e) { logAndThrow(e); } catch (InvocationTargetException e) {
   * logAndThrow(e); } catch (ArrayIndexOutOfBoundsException e) { logAndThrow(e); } }
   */
=======
//    private void logAndThrow(Exception e, JCasImpl jcasView) {
//      CASRuntimeException casEx = new CASRuntimeException(
//          CASRuntimeException.JCAS_CAS_MISMATCH,
//          new String[] { (null == jcasView) ? "-- ignore outer msg, error is can''t get value of jcas from cas"
//              : (jcasView.getType(type).casType.getName() + "; exception= "
//                  + e.getClass().getName() + "; msg= " + e.getLocalizedMessage()) });
//      casEx.initCause(e);
//      throw casEx;
//    }
//
//    private int getSofaNbr(final int addr, final CASImpl casView) {      
//      final int sofa = casView.ll_getIntValue(addr, annotSofaFeatCode, false);
//      return (sofa == 0) ? 0 : casView.ll_getIntValue(sofa, sofaNbrFeatCode);
//    }
//  }

  // per JCas instance - so don't need to synch.
//  private final Object[] constructorArgsFor_Type = new Object[2];

//  /**
//   * Make the instance of the JCas xxx_Type class for this CAS. Note: not all types will have
//   * xxx_Type. Instance creation does the typeSystemInit kind of function, as well.
//   * 
//   * @param jcasTypeInfo -
//   * @param alreadyLoaded -
//   * @param fsGenerators updated by side effect with new instances of the _Type class
//   * @return true if a new instance of a _Type class was created
//   */
//  private <T extends TOP> boolean makeInstanceOf_Type(LoadedJCasType<T> jcasTypeInfo, boolean alreadyLoaded,
//      FSGenerator<?>[] fsGenerators) {
//    
//    // return without doing anything if the _Type instance is already existing
//    //   this happens when a JCas has some _Type instances made (e.g, the
//    //     built-in ones) but the class loader was switched.  Some of the
//    //     _Type instances for the new class loader can share previously 
//    //     instantiated _Type instances, but others may be different
//    //     (due to different impls of the _Type class loaded by the different
//    //     class loader).
//    //   This can also happen in the case where
//    //   JCasImpl.getType is called for a non-existing class
//    //     What happens in this case is that the getType code has to assume that
//    //     perhaps none of the _Type instances were made for this JCas (yet), because
//    //     these are created lazily - so it calls instantiateJCas_Types to make them.
//    //     If they were already made, this next test short circuits this.
//    int typeIndex = jcasTypeInfo.index;
//    if (typeArray[typeIndex] != null) {
//      return false;
//    }
//    
//    Constructor<?> c_Type = jcasTypeInfo.constructorFor_Type;
//    Constructor<T> cType = jcasTypeInfo.constructorForType;
//    TypeImpl casType = (TypeImpl) casImpl.getTypeSystem().getType(jcasTypeInfo.typeName);
//
//    try {
//      constructorArgsFor_Type[0] = this;
//      constructorArgsFor_Type[1] = casType;
//      TOP_Type x_Type_instance = (TOP_Type) c_Type.newInstance(constructorArgsFor_Type);
//      typeArray[typeIndex] = x_Type_instance;
//      // install the standard generator
//      // this is sharable by all views, since the CAS is passed to the generator
//      // Also sharable by all in a CasPool, except for "swapping" due to PEARs/Classloaders.
//      if (!alreadyLoaded) {
//        final TypeSystemImpl ts = casImpl.getTypeSystemImpl();
//        fsGenerators[casType.getCode()] = new JCasFsGenerator<T>(typeIndex, cType,
//            jcasTypeInfo.isSubtypeOfAnnotationBase, TypeSystemImpl.sofaNumFeatCode, TypeSystemImpl.annotSofaFeatCode);
//        // this.casImpl.getFSClassRegistry().loadJCasGeneratorForType(typeIndex, cType, casType,
//        // jcasTypeInfo.isSubtypeOfAnnotationBase);
//      }
//    } catch (SecurityException e) {
//      logAndThrow(e);
//    } catch (InstantiationException e) {
//      logAndThrow(e);
//    } catch (IllegalAccessException e) {
//      logAndThrow(e);
//    } catch (InvocationTargetException e) {
//      logAndThrow(e);
//    } catch (ArrayIndexOutOfBoundsException e) {
//      logAndThrow(e);
//    }
//    return true;
//  }

//  /**
//   * Make the instance of the JCas xxx_Type class for this CAS. Note: not all types will have
//   * xxx_Type. Instance creation does the typeSystemInit kind of function, as well.
//   */
//  /*
//   * private void makeInstanceOf_Type(Type casType, Class clas, CASImpl cas) { Constructor c; Field
//   * typeIndexField = null; int typeIndex; try { c = clas.getDeclaredConstructor(jcasBaseAndType);
//   * try {
//   * 
//   * typeIndexField = clas.getDeclaredField("typeIndexID"); } catch (NoSuchFieldException e) { try { //
//   * old version has the index in the base type String name = clas.getName(); Class clas2 =
//   * Class.forName(name.substring(0, name.length() - 5), true, cas .getJCasClassLoader()); // drop
//   * _Type typeIndexField = clas2.getDeclaredField("typeIndexID"); } catch (NoSuchFieldException e2) {
//   * logAndThrow(e2); } catch (ClassNotFoundException e3) { logAndThrow(e3); } } typeIndex =
//   * typeIndexField.getInt(null); // null - static instance var TOP_Type x_Type_instance =
//   * (TOP_Type) c.newInstance(new Object[] { this, casType }); typeArray[typeIndex] =
//   * x_Type_instance; } catch (SecurityException e) { logAndThrow(e); } catch (NoSuchMethodException
//   * e) { logAndThrow(e); } catch (InstantiationException e) { logAndThrow(e); } catch
//   * (IllegalAccessException e) { logAndThrow(e); } catch (InvocationTargetException e) {
//   * logAndThrow(e); } catch (ArrayIndexOutOfBoundsException e) { logAndThrow(e); } }
//   */
>>>>>>> f7fca8e2

  /*
   * (non-Javadoc)
   * 
   * @see org.apache.uima.jcas.JCas#getRequiredType(java.lang.String)
   */
  public Type getRequiredType(String s) throws CASException {
    Type t = getTypeSystem().getType(s);
    if (null == t) {
      throw new CASException(CASException.JCAS_TYPENOTFOUND_ERROR, s);
    }
    return t;
  }

  /*
   * (non-Javadoc)
   * 
   * @see org.apache.uima.jcas.JCas#getRequiredFeature(org.apache.uima.cas.Type, java.lang.String)
   */
  public Feature getRequiredFeature(Type t, String s) throws CASException {
    Feature f = t.getFeatureByBaseName(s);
    if (null == f) {
      throw new CASException(CASException.JCAS_FEATURENOTFOUND_ERROR, t.getName(), s);
    }
    return f;
  }

//  /*
//   * (non-Javadoc)
//   * 
//   * @see org.apache.uima.jcas.JCas#getRequiredFeatureDE(org.apache.uima.cas.Type, java.lang.String,
//   *      java.lang.String, boolean)
//   */
//
//  public Feature getRequiredFeatureDE(Type t, String s, String rangeName, boolean featOkTst) {
//    Feature f = t.getFeatureByBaseName(s);
//    Type rangeType = this.getTypeSystem().getType(rangeName);
//    if (null == f && !featOkTst) {
//      CASException casEx = new CASException(CASException.JCAS_FEATURENOTFOUND_ERROR, t.getName(), s);
//      sharedView.errorSet.add(casEx);
//    }
//    if (null != f)
//      try {
//        casImpl.checkTypingConditions(t, rangeType, f);
//      } catch (LowLevelException e) {
//        CASException casEx = new CASException(CASException.JCAS_FEATURE_WRONG_TYPE, t.getName(), s, rangeName, f.getRange());
//        sharedView.errorSet.add(casEx);
//      }
//    return f;
//  }

//  /**
//   * Internal - throw missing feature exception at runtime
//   * 
//   * @param feat -
//   * @param type -
//   */
//  public void throwFeatMissing(String feat, String type) {
//    CASRuntimeException e = new CASRuntimeException(CASRuntimeException.INAPPROP_FEAT,
//        new String[] { feat, type });
//    throw e;
//  }


//  /*
//   * (non-Javadoc)
//   * 
//   * @see org.apache.uima.jcas.JCas#putJfsFromCaddr(int, org.apache.uima.cas.FeatureStructure)
//   */
//  public void putJfsFromCaddr(int casAddr, FeatureStructure fs) {
//    sharedView.cAddr2Jfs.put((FeatureStructureImpl) fs);
//  }

//  /*
//   * (non-Javadoc)
//   * 
//   * Generics: extends FeatureStructure, not TOP, because
//   * when the JCas is being used, but a particular type instance doesn't have a JCas cover class,
//   * this holds instances of FeatureStructureC - the shared Class for non-JCas Java cover objects.
//   * 
//   * @see org.apache.uima.jcas.JCas#getJfsFromCaddr(int)
//   */
//  @SuppressWarnings("unchecked")
//  public <T extends TOP> T getJfsFromCaddr(int casAddr) {
//    return (T) sharedView.cAddr2Jfs.getReserve(casAddr);
//  }

//  public void showJfsFromCaddrHistogram() {
//    sharedView.cAddr2Jfs.showHistogram();
//  }

  // * Implementation of part of the Cas interface as part of JCas*

  /*
   * (Internal Use only) called by the CAS reset function - clears the hashtable holding the
   * associations. 
   */
  public static void clearData(CAS cas) {
  }

  /*
   * (non-Javadoc)
   * 
   * @see org.apache.uima.jcas.JCas#reset()
   */
  public void reset() {
    casImpl.reset();
  }
  
//  /*
//   * (non-Javadoc)
//   * 
//   * @see org.apache.uima.jcas.JCas#checkArrayBounds(int, int)
//   */
//  public final void checkArrayBounds(int fsRef, int pos) {
//    if (NULL == fsRef) {
//      // note - need to add this to ll_runtimeException
//      throw new LowLevelException(LowLevelException.NULL_ARRAY_ACCESS, pos);
//    }
//    final int arrayLength = casImpl.ll_getArraySize(fsRef);
//    if (pos < 0 || pos >= arrayLength) {
//      throw new LowLevelException(LowLevelException.ARRAY_INDEX_OUT_OF_RANGE, pos);
//    }
//  }

  // *****************
  // * Sofa support *
  // *****************

  /*
   * (non-Javadoc)
   * 
   * @see org.apache.uima.jcas.JCas#getSofa(org.apache.uima.cas.SofaID)
   */
  public Sofa getSofa(SofaID sofaID) {
    return (Sofa) casImpl.getSofa(sofaID);
  }

  /*
   * (non-Javadoc)
   * 
   * @see org.apache.uima.jcas.JCas#getSofa()
   */
  public Sofa getSofa() {
    return (Sofa) casImpl.getSofa();
  }

  /*
   * (non-Javadoc)
   * 
   * @see org.apache.uima.jcas.JCas#createView(java.lang.String)
   */
  public JCas createView(String sofaID) throws CASException {
    return casImpl.createView(sofaID).getJCas();
  }

  /*
   * (non-Javadoc)
   * 
   * @see org.apache.uima.jcas.JCas#getJCas(org.apache.uima.jcas.cas.Sofa)
   */
  public JCas getJCas(Sofa sofa) throws CASException {
    return casImpl.getView(sofa).getJCas();
  }

  /*
   * (non-Javadoc)
   * 
   * @see org.apache.uima.jcas.JCas#getSofaIterator()
   */
  public FSIterator<SofaFS> getSofaIterator() {
    return casImpl.getSofaIterator();
  }

  // *****************
  // * Index support *
  // *****************

  /*
   * (non-Javadoc)
   * 
   * @see org.apache.uima.jcas.JCas#getJFSIndexRepository()
   */
  public JFSIndexRepository getJFSIndexRepository() {
    return jfsIndexRepository;
  }

  // ****************
  // * TCas support *
  // ****************

  /*
   * (non-Javadoc)
   * 
   * @see org.apache.uima.jcas.JCas#getDocumentAnnotationFs()
   */
  public TOP getDocumentAnnotationFs() {
    return (TOP) casImpl.getDocumentAnnotation();
  }

  /*
   * (non-Javadoc)
   * 
   * @see org.apache.uima.jcas.JCas#getDocumentText()
   */
  public String getDocumentText() {
    return casImpl.getDocumentText();
  }

  /*
   * (non-Javadoc)
   * 
   * @see org.apache.uima.jcas.JCas#getSofaDataString()
   */
  public String getSofaDataString() {
    return casImpl.getSofaDataString();
  }

  /*
   * (non-Javadoc)
   * 
   * @see org.apache.uima.jcas.JCas#getSofaDataArray()
   */
  public FeatureStructure getSofaDataArray() {
    return casImpl.getSofaDataArray();
  }

  /*
   * (non-Javadoc)
   * 
   * @see org.apache.uima.jcas.JCas#getSofaDataURI()
   */
  public String getSofaDataURI() {
    return casImpl.getSofaDataURI();
  }

  /*
   * (non-Javadoc)
   * 
   * @see org.apache.uima.jcas.JCas#getSofaMimeType()
   */
  public String getSofaMimeType() {
    return casImpl.getSofaMimeType();
  }

  /*
   * (non-Javadoc)
   * 
   * @see org.apache.uima.jcas.JCas#setDocumentText(java.lang.String)
   */
  public void setDocumentText(String text) throws CASRuntimeException {
    casImpl.setDocumentText(text);
  }

  /*
   * (non-Javadoc)
   * 
   * @see org.apache.uima.jcas.JCas#setSofaDataString(java.lang.String, java.lang.String)
   */
  public void setSofaDataString(String text, String mime) throws CASRuntimeException {
    casImpl.setSofaDataString(text, mime);
  }

  /*
   * (non-Javadoc)
   * 
   * @see org.apache.uima.jcas.JCas#setSofaDataArray(org.apache.uima.jcas.cas.TOP, java.lang.String)
   */
  public void setSofaDataArray(FeatureStructure array, String mime) throws CASRuntimeException {
    casImpl.setSofaDataArray(array, mime);
  }

  /*
   * (non-Javadoc)
   * 
   * @see org.apache.uima.jcas.JCas#setSofaDataURI(java.lang.String, java.lang.String)
   */
  public void setSofaDataURI(String uri, String mime) throws CASRuntimeException {
    casImpl.setSofaDataURI(uri, mime);
  }

  /*
   * (non-Javadoc)
   * 
   * @see org.apache.uima.jcas.JCas#getDocumentLanguage()
   */
  public String getDocumentLanguage() {
    return casImpl.getDocumentLanguage();
  }

  /*
   * (non-Javadoc)
   * 
   * @see org.apache.uima.jcas.JCas#setDocumentLanguage(java.lang.String)
   */
  public void setDocumentLanguage(String language) throws CASRuntimeException {
    casImpl.setDocumentLanguage(language);
  }

  /*
   * (non-Javadoc)
   * 
   * @see org.apache.uima.jcas.JCas#getSofaDataStream()
   */
  public InputStream getSofaDataStream() {
    return casImpl.getSofaDataStream();
  }

  /*
   * (non-Javadoc)
   * 
   * @see org.apache.uima.jcas.JCas#getConstraintFactory()
   */
  public ConstraintFactory getConstraintFactory() {
    return casImpl.getConstraintFactory();
  }

  /*
   * (non-Javadoc)
   * 
   * @see org.apache.uima.jcas.JCas#createFeaturePath()
   */
  public FeaturePath createFeaturePath() {
    return casImpl.createFeaturePath();
  }

  /*
   * (non-Javadoc)
   * 
   * @see org.apache.uima.jcas.JCas#createFilteredIterator(org.apache.uima.cas.FSIterator,
   *      org.apache.uima.cas.FSMatchConstraint)
   */
  public <T extends FeatureStructure> FSIterator<T> createFilteredIterator(FSIterator<T> it, FSMatchConstraint constraint) {
    return casImpl.createFilteredIterator(it, constraint);
  }

  /*
   * (non-Javadoc)
   * 
   * @see org.apache.uima.jcas.JCas#getStringArray0L()
   * @deprecated use emptyXXXArray() instead
   */
  @Deprecated
  public StringArray getStringArray0L() {
    return this.getCas().emptyStringArray();
  }

  /*
   * (non-Javadoc)
   * 
   * @see org.apache.uima.jcas.JCas#getIntegerArray0L()
   * @deprecated use emptyXXXArray() instead
   */
  @Deprecated
  public IntegerArray getIntegerArray0L() {
    return this.getCas().emptyIntegerArray();
  }

  /*
   * (non-Javadoc)
   * 
   * @see org.apache.uima.jcas.JCas#getFloatArray0L()
   * @deprecated use emptyXXXArray() instead
   */
  @Deprecated
  public FloatArray getFloatArray0L() {
    return this.getCas().emptyFloatArray();
  }
  
  /*
   * (non-Javadoc)
   * 
   * @see org.apache.uima.jcas.JCas#getFSArray0L()
   * @deprecated use emptyXXXArray() instead
   */
  @Deprecated
  public FSArray getFSArray0L() {
    return this.getCas().emptyFSArray();
  }

  /*
   * (non-Javadoc)
   * 
   * @see org.apache.uima.jcas.JCas#processInit()
   */
  public void processInit() {
    // unused
  }

  /*
   * (non-Javadoc)
   * 
   * @see org.apache.uima.cas.AbstractCas_ImplBase#setOwn
   */
  /*
   * (non-Javadoc)
   * 
   * @see org.apache.uima.jcas.JCas#setOwner(org.apache.uima.cas.CasOwner)
   */
  public void setOwner(CasOwner aCasOwner) {
    casImpl.setOwner(aCasOwner);
  }

  /*
   * (non-Javadoc)
   * 
   * @see org.apache.uima.jcas.JCas#release()
   */
  public void release() {
    casImpl.release();
  }

  /*
   * (non-Javadoc)
   * 
   * @see org.apache.uima.jcas.JCas#getView(java.lang.String)
   */
  public JCas getView(String localViewName) throws CASException {
//    try {   // defer for release 3.0.2 because this change breaks test cases that test for specific exceptions being thrown; revisit when 2nd digit bumps
      return casImpl.getView(localViewName).getJCas();
//    } catch (CASRuntimeException e) {
//      throw new CASException(e); // https://issues.apache.org/jira/browse/UIMA-5869
//    }
  }

  /*
   * (non-Javadoc)
   * 
   * @see org.apache.uima.jcas.JCas#getView(org.apache.uima.cas.SofaFS)
   */
  public JCas getView(SofaFS aSofa) throws CASException {
    return casImpl.getView(aSofa).getJCas();
  }

  /*
   * (non-Javadoc)
   * 
   * @see org.apache.uima.jcas.JCas#addFsToIndexes(org.apache.uima.cas.FeatureStructure)
   */
  public void addFsToIndexes(FeatureStructure instance) {
    casImpl.addFsToIndexes(instance);
  }

  /*
   * (non-Javadoc)
   * 
   * @see org.apache.uima.jcas.JCas#removeFsFromIndexes(org.apache.uima.cas.FeatureStructure)
   */
  public void removeFsFromIndexes(FeatureStructure instance) {
    casImpl.removeFsFromIndexes(instance);
  }

  
  /* (non-Javadoc)
   * @see org.apache.uima.jcas.JCas#removeAllIncludingSubtypes(int)
   */
  public void removeAllIncludingSubtypes(int i) {
    getFSIndexRepository().removeAllIncludingSubtypes(getCasType(i));    
  }

  /* (non-Javadoc)
   * @see org.apache.uima.jcas.JCas#removeAllExcludingSubtypes(int)
   */
  public void removeAllExcludingSubtypes(int i) {
    getFSIndexRepository().removeAllExcludingSubtypes(getCasType(i));    
  }

  /**
   * @see org.apache.uima.cas.CAS#fs2listIterator(FSIterator)
   */
  public <T extends FeatureStructure> ListIterator<T> fs2listIterator(FSIterator<T> it) {
    return casImpl.fs2listIterator(it);
  }

  /*
   * (non-Javadoc)
   * 
   * @see org.apache.uima.cas.BaseCas#createFeatureValuePath(java.lang.String)
   */
  public FeatureValuePath createFeatureValuePath(String featureValuePath)
      throws CASRuntimeException {
    return casImpl.createFeatureValuePath(featureValuePath);
  }

  /*
   * (non-Javadoc)
   * 
   * @see org.apache.uima.cas.BaseCas#createSofa(org.apache.uima.cas.SofaID, java.lang.String)
   * @deprecated
   */
  public SofaFS createSofa(SofaID sofaID, String mimeType) {
    // extract absolute SofaName string from the ID
    return casImpl.createSofa(sofaID, mimeType);
  }

  /*
   * (non-Javadoc)
   * 
   * @see org.apache.uima.cas.BaseCas#getIndexRepository()
   */
  public FSIndexRepository getIndexRepository() {
    return casImpl.getIndexRepository();
  }

  /*
   * (non-Javadoc)
   * 
   * @see org.apache.uima.cas.BaseCas#getViewName()
   */
  public String getViewName() {
    return casImpl.getViewName();
  }

  /*
   * (non-Javadoc)
   * 
   * @see org.apache.uima.cas.BaseCas#size()
   */
  public int size() {
    // TODO improve this to account for JCas
    // structure sizes
    return casImpl.size();
  }

  /*
   * (non-Javadoc)
   * 
   * @see org.apache.uima.jcas.JCas#getAnnotationIndex()
   */
  public AnnotationIndex<Annotation> getAnnotationIndex() {
    return casImpl.<Annotation>getAnnotationIndex();
  }

  /*
   * (non-Javadoc)
   * 
   * @see org.apache.uima.jcas.JCas#getAnnotationIndex(org.apache.uima.cas.Type)
   */
  @Override
  public <T extends Annotation> AnnotationIndex<T> getAnnotationIndex(Type type) throws CASRuntimeException {
    return (AnnotationIndex<T>) casImpl.<T>getAnnotationIndex(type);
  }

  /*
   * (non-Javadoc)
   * 
   * @see org.apache.uima.jcas.JCas#getAnnotationIndex(int)
   */
  public <T extends Annotation> AnnotationIndex<T> getAnnotationIndex(int type) throws CASRuntimeException {
    return (AnnotationIndex<T>) casImpl.<T>getAnnotationIndex(this.getCasType(type));
  }
  
  public <T extends Annotation> AnnotationIndex<T> getAnnotationIndex(Class<T> clazz) {
    return getAnnotationIndex(getCasType(clazz));
  }


  /*
   * (non-Javadoc)
   * 
   * @see org.apache.uima.jcas.JCas#getViewIterator()
   */
  public Iterator<JCas> getViewIterator() throws CASException {
    List<JCas> viewList = new ArrayList<>();
    Iterator<CAS> casViewIter = casImpl.getViewIterator();
    while (casViewIter.hasNext()) {
      viewList.add((casViewIter.next()).getJCas());
    }
    return viewList.iterator();
  }

  /*
   * (non-Javadoc)
   * 
   * @see org.apache.uima.jcas.JCas#getViewIterator(java.lang.String)
   */
  public Iterator<JCas> getViewIterator(String localViewNamePrefix) throws CASException {
    List<JCas> viewList = new ArrayList<>();
    Iterator<CAS> casViewIter = casImpl.getViewIterator(localViewNamePrefix);
    while (casViewIter.hasNext()) {
      viewList.add((casViewIter.next()).getJCas());
    }
    return viewList.iterator();
  }

  /* (non-Javadoc)
   * @see org.apache.uima.jcas.JCas#protectIndexes()
   */
  @Override
  public AutoCloseable protectIndexes() {
    return casImpl.protectIndexes();
  }

  /* (non-Javadoc)
   * @see org.apache.uima.jcas.JCas#protectIndexes(java.lang.Runnable)
   */
  @Override
  public void protectIndexes(Runnable runnable) {
    casImpl.protectIndexes(runnable);  
  }
  
  /**
   * Static method to get the corresponding Type for a JCas class object 
   */
  private static int getTypeRegistryIndex(Class<? extends FeatureStructure> clazz) {
    try {
      return clazz.getField("type").getInt(clazz);
    } catch (IllegalArgumentException | IllegalAccessException | NoSuchFieldException | SecurityException e) {
      throw new RuntimeException(e);  // should never happen
    }
  }
  
  /**
   * Return the UIMA Type object corresponding to this JCas's JCas cover class
   *   (Note: different JCas's, with different type systems, may share the same cover class impl)
   * @param clazz a JCas cover class
   * @return the corresponding UIMA Type object
   */
  public Type getCasType(Class<? extends FeatureStructure> clazz) {
    return getCasType(getTypeRegistryIndex(clazz));
  }

  @Override
  public <T extends TOP> FSIterator<T> getAllIndexedFS(Class<T> clazz) {
    return getFSIndexRepository().getAllIndexedFS(getCasType(clazz));
  }

  @Override
  public <T extends TOP> FSIndex<T> getIndex(String label, Class<T> clazz) {
    return getFSIndexRepository().getIndex(label, getCasType(clazz));
  }
}<|MERGE_RESOLUTION|>--- conflicted
+++ resolved
@@ -335,32 +335,6 @@
   // (lazily) instantiate the xxx_Type object if needed (due to switching class loaders:
   // see comment under getType(int))
 
-<<<<<<< HEAD
-  static private class JCasFsGenerator<T extends TOP> implements FSGenerator<T> {
-    // multiple reader threads in same CAS
-    static final ThreadLocal<Object[]> initArgsThreadLocal = new ThreadLocal<Object[]>() {
-      protected Object[] initialValue() { return new Object[2]; } };
-
-    private final int type;
-
-    private final Constructor<T> c;
-
-    private final boolean isSubtypeOfAnnotationBase;
-
-    private final int sofaNbrFeatCode;
-
-    private final int annotSofaFeatCode;
-    
-    JCasFsGenerator(int type, Constructor<T> c, boolean isSubtypeOfAnnotationBase,
-        int sofaNbrFeatCode, int annotSofaFeatCode) {
-      this.type = type;
-      this.c = c;
-      this.isSubtypeOfAnnotationBase = isSubtypeOfAnnotationBase;
-      this.sofaNbrFeatCode = sofaNbrFeatCode;
-      this.annotSofaFeatCode = annotSofaFeatCode;
-    }
-
-=======
 //  static private class JCasFsGenerator<T extends TOP> implements FSGenerator<T> {
 //    // multiple reader threads in same CAS
 //    static final ThreadLocal<Object[]> initArgsThreadLocal = new ThreadLocal<Object[]>() {
@@ -386,7 +360,6 @@
 //      this.annotSofaFeatCode = annotSofaFeatCode;
 //    }
    
->>>>>>> f7fca8e2
     /*
      * Called from the CAS's this.svd.localFsGenerators 
      * 
@@ -450,126 +423,6 @@
 //      }
 //    }
 
-<<<<<<< HEAD
-    private int getSofaNbr(final int addr, final CASImpl casView) {      
-      final int sofa = casView.ll_getIntValue(addr, annotSofaFeatCode, false);
-      return (sofa == 0) ? 0 : casView.ll_getIntValue(sofa, sofaNbrFeatCode);
-    }
-    
-    public int getTypeIndex() {
-      return type;
-    }
-  }
-
-  // per JCas instance - so don't need to synch.
-  private final Object[] constructorArgsFor_Type = new Object[2];
-
-  /**
-   * Make the instance of the JCas xxx_Type class for this CAS. Note: not all types will have
-   * xxx_Type. Instance creation does the typeSystemInit kind of function, as well.
-   * 
-   * @param jcasTypeInfo -
-   * @param alreadyLoaded -
-   * @param fsGenerators updated by side effect with new instances of the _Type class
-   * @return true if a new instance of a _Type class was created
-   */
-  private <T extends TOP> boolean makeInstanceOf_Type(LoadedJCasType<T> jcasTypeInfo, boolean alreadyLoaded,
-      FSGenerator<?>[] fsGenerators) {
-    
-    // return without doing anything if the _Type instance is already existing
-    //   this happens when a JCas has some _Type instances made (e.g, the
-    //     built-in ones) but the class loader was switched.  Some of the
-    //     _Type instances for the new class loader can share previously 
-    //     instantiated _Type instances, but others may be different
-    //     (due to different impls of the _Type class loaded by the different
-    //     class loader).
-    //   This can also happen in the case where JCasImpl.getType is called for a non-existing class.
-    //     What happens in this case is that the getType code has to assume that
-    //     perhaps none of the _Type instances were made for this JCas (yet), because
-    //     these are created lazily - so it calls instantiateJCas_Types to make them.
-    //     If they were already made, this next test short circuits this.
-    int typeIndex = jcasTypeInfo.index;
-    TypeImpl casType = (TypeImpl) casImpl.getTypeSystem().getType(jcasTypeInfo.typeName);
-    FSGenerator<?> generator = (fsGenerators == null) ? null : fsGenerators[casType.getCode()];
-    if (typeArray[typeIndex] != null &&
-        // https://issues.apache.org/jira/browse/UIMA-6243
-        // Catch the case where
-        //   a previously loaded JCas class for this type happened, but
-        //   the type in the fsGenerators is not for this JCas class
-        //     For example, this happens in the test case
-        //       JCasClassLoaderTest.thatTypeSystemCanComeFromItsOwnClassLoader
-        //       where the AddATokenAnnotator instantiates the _Type in the typeArray,
-        //         only within that annotator's process scope,
-        //         and outside of its scope, it is not instantiated
-        //       In that case, the JCas class is copied-down from some supertype
-        (alreadyLoaded ||
-          // ! already loaded here
-          (! (generator instanceof JCasFsGenerator) ||
-            // generator is an instanceof JCasFsGenerator here
-            // if the next is false, this falls thru and we instantiate 
-            // a loaded version of the JCas type into the generators
-           ((JCasFsGenerator<?>)generator).getTypeIndex() == typeIndex) )       
-       ) {
-      return false;
-    }
-    
-    Constructor<?> c_Type = jcasTypeInfo.constructorFor_Type;
-    Constructor<T> cType = jcasTypeInfo.constructorForType;
-    
-
-    try {
-      constructorArgsFor_Type[0] = this;
-      constructorArgsFor_Type[1] = casType;
-      if (typeArray[typeIndex] == null) {
-        TOP_Type x_Type_instance = (TOP_Type) c_Type.newInstance(constructorArgsFor_Type);
-        typeArray[typeIndex] = x_Type_instance;
-      }
-      // install the standard generator
-      // this is sharable by all views, since the CAS is passed to the generator
-      // Also sharable by all in a CasPool, except for "swapping" due to PEARs/Classloaders.
-      if (!alreadyLoaded) {
-//        final TypeSystemImpl ts = casImpl.getTypeSystemImpl();
-        fsGenerators[casType.getCode()] = new JCasFsGenerator<T>(typeIndex, cType,
-            jcasTypeInfo.isSubtypeOfAnnotationBase, TypeSystemImpl.sofaNumFeatCode, TypeSystemImpl.annotSofaFeatCode);
-        // this.casImpl.getFSClassRegistry().loadJCasGeneratorForType(typeIndex, cType, casType,
-        // jcasTypeInfo.isSubtypeOfAnnotationBase);
-      }
-    } catch (SecurityException e) {
-      logAndThrow(e);
-    } catch (InstantiationException e) {
-      logAndThrow(e);
-    } catch (IllegalAccessException e) {
-      logAndThrow(e);
-    } catch (InvocationTargetException e) {
-      logAndThrow(e);
-    } catch (ArrayIndexOutOfBoundsException e) {
-      logAndThrow(e);
-    }
-    return true;
-  }
-
-  /**
-   * Make the instance of the JCas xxx_Type class for this CAS. Note: not all types will have
-   * xxx_Type. Instance creation does the typeSystemInit kind of function, as well.
-   */
-  /*
-   * private void makeInstanceOf_Type(Type casType, Class clas, CASImpl cas) { Constructor c; Field
-   * typeIndexField = null; int typeIndex; try { c = clas.getDeclaredConstructor(jcasBaseAndType);
-   * try {
-   * 
-   * typeIndexField = clas.getDeclaredField("typeIndexID"); } catch (NoSuchFieldException e) { try { //
-   * old version has the index in the base type String name = clas.getName(); Class clas2 =
-   * Class.forName(name.substring(0, name.length() - 5), true, cas .getJCasClassLoader()); // drop
-   * _Type typeIndexField = clas2.getDeclaredField("typeIndexID"); } catch (NoSuchFieldException e2) {
-   * logAndThrow(e2); } catch (ClassNotFoundException e3) { logAndThrow(e3); } } typeIndex =
-   * typeIndexField.getInt(null); // null - static instance var TOP_Type x_Type_instance =
-   * (TOP_Type) c.newInstance(new Object[] { this, casType }); typeArray[typeIndex] =
-   * x_Type_instance; } catch (SecurityException e) { logAndThrow(e); } catch (NoSuchMethodException
-   * e) { logAndThrow(e); } catch (InstantiationException e) { logAndThrow(e); } catch
-   * (IllegalAccessException e) { logAndThrow(e); } catch (InvocationTargetException e) {
-   * logAndThrow(e); } catch (ArrayIndexOutOfBoundsException e) { logAndThrow(e); } }
-   */
-=======
 //    private void logAndThrow(Exception e, JCasImpl jcasView) {
 //      CASRuntimeException casEx = new CASRuntimeException(
 //          CASRuntimeException.JCAS_CAS_MISMATCH,
@@ -673,7 +526,6 @@
 //   * (IllegalAccessException e) { logAndThrow(e); } catch (InvocationTargetException e) {
 //   * logAndThrow(e); } catch (ArrayIndexOutOfBoundsException e) { logAndThrow(e); } }
 //   */
->>>>>>> f7fca8e2
 
   /*
    * (non-Javadoc)
