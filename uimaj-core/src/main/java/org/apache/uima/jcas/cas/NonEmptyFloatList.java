--- conflicted
+++ resolved
@@ -22,13 +22,10 @@
 import java.util.Iterator;
 import java.util.NoSuchElementException;
 
-<<<<<<< HEAD
-=======
 import org.apache.uima.cas.CASRuntimeException;
 import org.apache.uima.cas.impl.CASImpl;
 import org.apache.uima.cas.impl.TypeImpl;
 import org.apache.uima.cas.impl.TypeSystemImpl;
->>>>>>> 08f3c890
 import org.apache.uima.jcas.JCas;
 import org.apache.uima.jcas.JCasRegistry;
 
@@ -61,18 +58,6 @@
   }
 
   /**
-<<<<<<< HEAD
-   * @param jcas the JCas create the new Feature Structure in
-   * @param item the head item
-   * @param tail the tail item
-   */
-  public NonEmptyFloatList(JCas jcas, float item, FloatList tail) {
-    this(jcas);
-    setHead(item);
-    setTail(tail); 
-  }
-
-=======
    * used by generator
    * Make a new AnnotationBase
    * @param c -
@@ -104,7 +89,6 @@
     this(jcas, v, jcas.getCasImpl().getEmptyFloatList());
   }
   
->>>>>>> 08f3c890
   // *------------------*
   // * Feature: head
   /* getter for head * */
@@ -148,11 +132,7 @@
   public void set_headFromString(String v) {
     setHead(Float.parseFloat(v));
   }
-<<<<<<< HEAD
-
-=======
   
->>>>>>> 08f3c890
   @Override
   public Iterator<Float> iterator() {
     return new Iterator<Float>() {
@@ -169,22 +149,6 @@
         if (!hasNext()) {
           throw new NoSuchElementException();
         }
-<<<<<<< HEAD
-        NonEmptyFloatList nn = (NonEmptyFloatList) node;
-        Float r = nn.getHead();
-        node = nn.getTail();
-        return r;
-      }
-
-      @Override
-      public void remove() {
-        throw new UnsupportedOperationException();
-      }
-    };
-      
-  }
-  
-=======
         NonEmptyFloatList nn = (NonEmptyFloatList)node; 
         Float element = nn.getHead();
         node = nn.getTail();
@@ -194,5 +158,4 @@
     };
   }
 
->>>>>>> 08f3c890
 }