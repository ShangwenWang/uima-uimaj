--- conflicted
+++ resolved
@@ -21,13 +21,10 @@
 
 import java.util.Collections;
 import java.util.Iterator;
-<<<<<<< HEAD
-=======
 import java.util.Spliterator;
 import java.util.Spliterators;
 import java.util.stream.Stream;
 import java.util.stream.StreamSupport;
->>>>>>> 08f3c890
 
 import org.apache.uima.cas.CASRuntimeException;
 import org.apache.uima.cas.FeatureStructure;
@@ -37,20 +34,6 @@
 import org.apache.uima.cas.impl.SelectFSs_impl;
 import org.apache.uima.cas.impl.TypeImpl;
 import org.apache.uima.jcas.JCas;
-<<<<<<< HEAD
-import org.apache.uima.jcas.JCasRegistry;
-
-public class FSList extends org.apache.uima.jcas.cas.TOP implements Iterable<TOP>{
-
-	public final static int typeIndexID = JCasRegistry.register(FSList.class);
-
-	public final static int type = typeIndexID;
-
-	public int getTypeIndexID() {
-		return typeIndexID;
-	}
-=======
->>>>>>> 08f3c890
 
 public abstract class FSList extends TOP implements CommonList, Iterable<TOP> {
  
@@ -62,39 +45,6 @@
 		super(jcas);
 	}
 
-<<<<<<< HEAD
-	public TOP getNthElement(int i) {
-		if (this instanceof EmptyFSList) {
-			CASRuntimeException casEx = new CASRuntimeException(
-					CASRuntimeException.JCAS_GET_NTH_ON_EMPTY_LIST, new String[] { "EmptyFSList" });
-			throw casEx;
-		}
-		if (i < 0) {
-			CASRuntimeException casEx = new CASRuntimeException(
-					CASRuntimeException.JCAS_GET_NTH_NEGATIVE_INDEX, new String[] { Integer.toString(i) });
-			throw casEx;
-		}
-		int originali = i;
-		FSList cg = this;
-		for (;; i--) {
-			if (cg instanceof EmptyFSList) {
-				CASRuntimeException casEx = new CASRuntimeException(
-						CASRuntimeException.JCAS_GET_NTH_PAST_END, new String[] { Integer.toString(originali) });
-				throw casEx;
-			}
-			NonEmptyFSList c = (NonEmptyFSList) cg;
-			if (i == 0)
-				return c.getHead();
-			cg = c.getTail();
-		}
-	}
-
-  @Override
-  public Iterator<TOP> iterator() {
-    return Collections.emptyIterator(); // NonEmptyFSList overrides
-  }
-  
-=======
   /**
   * used by generator
   * Make a new AnnotationBase
@@ -195,16 +145,12 @@
     return Collections.emptyIterator();  // overridden by NonEmptyFSList
   }
     
->>>>>>> 08f3c890
   /**
    * pushes item onto front of this list
    * @param item the item to push onto the list
    * @return the new list, with this item as the head value of the first element
    */
   public NonEmptyFSList push(TOP item) {
-<<<<<<< HEAD
-    return new NonEmptyFSList(this.jcasType.jcas, item, this);
-=======
     return new NonEmptyFSList(_casView.getJCasImpl(), item, this);
   }
 
@@ -219,6 +165,5 @@
   @Override
   public EmptyFSList getEmptyList() {
     return this._casView.getEmptyFSList();
->>>>>>> 08f3c890
   }
 }