--- conflicted
+++ resolved
@@ -31,15 +31,11 @@
 import org.apache.uima.jcas.JCasRegistry;
 
 /** JCas class model for BooleanArray */
-<<<<<<< HEAD
-public final class BooleanArray extends TOP implements BooleanArrayFS, Iterable<Boolean> {
-=======
 public final class BooleanArray extends TOP implements CommonPrimitiveArray, BooleanArrayFSImpl, Iterable<Boolean> {
 
   /* public static string for use where constants are needed, e.g. in some Java Annotations */
   public final static String _TypeName = "org.apache.uima.cas.jcas.BooleanArray";
 
->>>>>>> 08f3c890
   /**
    * Each cover class when loaded sets an index. Used in the JCas typeArray to go from the cover
    * class or class instance to the corresponding instance of the _Type class
@@ -218,30 +214,4 @@
     booleanArray.copyFromArray(a, 0, 0, a.length);
     return booleanArray;
   }
-
-  @Override
-  public Iterator<Boolean> iterator() {
-    return new Iterator<Boolean>() {
-      int i = 0;
-      
-      @Override
-      public boolean hasNext() {
-        return i < size();
-      }
-
-      @Override
-      public Boolean next() {
-        if (!hasNext())
-          throw new NoSuchElementException();
-        return get(i++);
-      }
-
-      @Override
-      public void remove() {
-        throw new UnsupportedOperationException();
-      }
-      
-    };
-  }  
-  
 }