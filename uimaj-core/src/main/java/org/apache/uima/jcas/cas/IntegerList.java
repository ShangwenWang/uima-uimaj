/*
 * Licensed to the Apache Software Foundation (ASF) under one
 * or more contributor license agreements.  See the NOTICE file
 * distributed with this work for additional information
 * regarding copyright ownership.  The ASF licenses this file
 * to you under the Apache License, Version 2.0 (the
 * "License"); you may not use this file except in compliance
 * with the License.  You may obtain a copy of the License at
 * 
 *   http://www.apache.org/licenses/LICENSE-2.0
 * 
 * Unless required by applicable law or agreed to in writing,
 * software distributed under the License is distributed on an
 * "AS IS" BASIS, WITHOUT WARRANTIES OR CONDITIONS OF ANY
 * KIND, either express or implied.  See the License for the
 * specific language governing permissions and limitations
 * under the License.
 */

package org.apache.uima.jcas.cas;

<<<<<<< HEAD
import java.util.Collections;
import java.util.Iterator;

import org.apache.uima.cas.CASRuntimeException;
import org.apache.uima.jcas.JCas;
import org.apache.uima.jcas.JCasRegistry;

public class IntegerList extends org.apache.uima.jcas.cas.TOP implements Iterable<Integer> {
=======
import java.util.NoSuchElementException;
import java.util.PrimitiveIterator.OfInt;
import java.util.Spliterator;
import java.util.Spliterators;
import java.util.stream.Stream;
import java.util.stream.StreamSupport;

import org.apache.uima.cas.impl.CASImpl;
import org.apache.uima.cas.impl.TypeImpl;
import org.apache.uima.jcas.JCas;
>>>>>>> 488947ef

public abstract class IntegerList extends TOP implements CommonList, Iterable<Integer> {
  
  public static OfInt EMPTY_INT_ITERATOR = new OfInt() {

    @Override
    public boolean hasNext() {
      return false;
    }

    @Override
    public int nextInt() {
      throw new NoSuchElementException();
    }
  };

	// Never called.
	protected IntegerList() { // Disable default constructor
	}

	public IntegerList(JCas jcas) {
		super(jcas);
	}

	 /**
   * used by generator
   * Make a new AnnotationBase
   * @param c -
   * @param t -
   */

  public IntegerList(TypeImpl t, CASImpl c) {
    super(t, c);
  }

	public int getNthElement(int i) {
		return ((NonEmptyIntegerList) getNonEmptyNthNode(i)).getHead();
	}
	
<<<<<<< HEAD
	/**
   * pushes item onto front of this list
   * @param item the item to push onto the list
   * @return the new list, with this item as the head value of the first element
	 */
	public NonEmptyIntegerList push(int item) {
	  return new NonEmptyIntegerList(this.jcasType.jcas, item, this);
	}
	
  @Override
  public Iterator<Integer> iterator() {
    return Collections.emptyIterator(); // NonEmptyList overrides
=======
  public NonEmptyIntegerList createNonEmptyNode() {
    NonEmptyIntegerList node = new NonEmptyIntegerList(this._casView.getTypeSystemImpl().intNeListType, this._casView);
    return node;
  }
  
  public NonEmptyIntegerList pushNode() {
    NonEmptyIntegerList n = createNonEmptyNode();
    n.setTail(this);
    return n;
  }
    

  
  /* (non-Javadoc)
   * @see java.lang.Iterable#iterator()
   * overridden by NonEmptyIntegerList
   */
  @Override
  public OfInt iterator() {
    return EMPTY_INT_ITERATOR;
  }

  /**
   * pushes item onto front of this list
   * @param item the item to push onto the list
   * @return the new list, with this item as the head value of the first element
   */
  public NonEmptyIntegerList push(int item) {
    return new NonEmptyIntegerList(_casView.getJCasImpl(), item, this);
  }
   
  @Override
  public EmptyIntegerList emptyList() {
    return this._casView.emptyIntegerList();
  }

  /**
   * Create an IntegerList from an existing array of ints
   * @param jcas the JCas to use
   * @param a the array of ints to populate the list with
   * @return an IntegerList, with the elements from the array
   */
  public static IntegerList create(JCas jcas, int[] a) {
    IntegerList integerList = jcas.getCasImpl().emptyIntegerList();   
    for (int i = a.length - 1; i >= 0; i--) {
      integerList = integerList.push(a[i]);
    }   
    return integerList;
  }
    
  public Stream<Integer> stream() {
    return StreamSupport.stream(spliterator(), false);
  }
  
  @Override
  public Spliterator.OfInt spliterator() {
    return Spliterators.spliterator(iterator(), Long.MAX_VALUE, 0);
  } 
  
  public boolean contains(int v) {
    IntegerList node = this;
    while (node instanceof NonEmptyIntegerList) {
      NonEmptyIntegerList n = (NonEmptyIntegerList) node;
      if (n.getHead() == v) {
        return true;
      }
      node = n.getTail();
    }
    return false;
>>>>>>> 488947ef
  }
}<|MERGE_RESOLUTION|>--- conflicted
+++ resolved
@@ -19,16 +19,6 @@
 
 package org.apache.uima.jcas.cas;
 
-<<<<<<< HEAD
-import java.util.Collections;
-import java.util.Iterator;
-
-import org.apache.uima.cas.CASRuntimeException;
-import org.apache.uima.jcas.JCas;
-import org.apache.uima.jcas.JCasRegistry;
-
-public class IntegerList extends org.apache.uima.jcas.cas.TOP implements Iterable<Integer> {
-=======
 import java.util.NoSuchElementException;
 import java.util.PrimitiveIterator.OfInt;
 import java.util.Spliterator;
@@ -39,7 +29,6 @@
 import org.apache.uima.cas.impl.CASImpl;
 import org.apache.uima.cas.impl.TypeImpl;
 import org.apache.uima.jcas.JCas;
->>>>>>> 488947ef
 
 public abstract class IntegerList extends TOP implements CommonList, Iterable<Integer> {
   
@@ -79,20 +68,6 @@
 		return ((NonEmptyIntegerList) getNonEmptyNthNode(i)).getHead();
 	}
 	
-<<<<<<< HEAD
-	/**
-   * pushes item onto front of this list
-   * @param item the item to push onto the list
-   * @return the new list, with this item as the head value of the first element
-	 */
-	public NonEmptyIntegerList push(int item) {
-	  return new NonEmptyIntegerList(this.jcasType.jcas, item, this);
-	}
-	
-  @Override
-  public Iterator<Integer> iterator() {
-    return Collections.emptyIterator(); // NonEmptyList overrides
-=======
   public NonEmptyIntegerList createNonEmptyNode() {
     NonEmptyIntegerList node = new NonEmptyIntegerList(this._casView.getTypeSystemImpl().intNeListType, this._casView);
     return node;
@@ -162,6 +137,5 @@
       node = n.getTail();
     }
     return false;
->>>>>>> 488947ef
   }
 }