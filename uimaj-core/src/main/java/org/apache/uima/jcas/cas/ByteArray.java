/*
 * Licensed to the Apache Software Foundation (ASF) under one
 * or more contributor license agreements.  See the NOTICE file
 * distributed with this work for additional information
 * regarding copyright ownership.  The ASF licenses this file
 * to you under the Apache License, Version 2.0 (the
 * "License"); you may not use this file except in compliance
 * with the License.  You may obtain a copy of the License at
 * 
 *   http://www.apache.org/licenses/LICENSE-2.0
 * 
 * Unless required by applicable law or agreed to in writing,
 * software distributed under the License is distributed on an
 * "AS IS" BASIS, WITHOUT WARRANTIES OR CONDITIONS OF ANY
 * KIND, either express or implied.  See the License for the
 * specific language governing permissions and limitations
 * under the License.
 */

package org.apache.uima.jcas.cas;

import java.util.Iterator;
import java.util.NoSuchElementException;

import org.apache.uima.cas.ByteArrayFS;
import org.apache.uima.cas.CommonArrayFS;
import org.apache.uima.cas.impl.ByteArrayFSImpl;
import org.apache.uima.cas.impl.CASImpl;
import org.apache.uima.cas.impl.TypeImpl;
import org.apache.uima.jcas.JCas;
import org.apache.uima.jcas.JCasRegistry;

/** JCas class model for ByteArray */
<<<<<<< HEAD
public final class ByteArray extends TOP implements ByteArrayFS, Iterable<Byte> {
=======
public final class ByteArray extends TOP implements CommonPrimitiveArray, ByteArrayFSImpl, Iterable<Byte> {

  /* public static string for use where constants are needed, e.g. in some Java Annotations */
  public final static String _TypeName = "org.apache.uima.cas.jcas.ByteArray";

>>>>>>> 08f3c890
  /**
   * Each cover class when loaded sets an index. Used in the JCas typeArray to go from the cover
   * class or class instance to the corresponding instance of the _Type class
   */
  public final static int typeIndexID = JCasRegistry.register(ByteArray.class);

  public final static int type = typeIndexID;

  /**
   * used to obtain reference to the _Type instance
   * 
   * @return the type array index
   */
  // can't be factored - refs locally defined field
  public int getTypeIndexID() {
    return typeIndexID;
  }

  private final byte[] theArray;
  // never called. Here to disable default constructor
  @SuppressWarnings("unused")
  private ByteArray() {
    theArray = null;
  }

  /**
   * Make a new ByteArray of given size
   * @param jcas the JCas
   * @param length the length of the array in bytes
   */
  public ByteArray(JCas jcas, int length) {
    super(jcas);  
    theArray = new byte[length];
    if (CASImpl.traceFSs) { // tracing done after array setting, skipped in super class
      _casView.traceFSCreate(this);
    }
    if (CASImpl.IS_USE_V2_IDS) {
      _casView.adjustLastFsV2size(2); // space for length and ref
    }     
  }

  /**
   * used by generator
   * Make a new ByteArray of given size
   * @param c -
   * @param t -
   * @param length the length of the array in bytes
   */
  public ByteArray(TypeImpl t, CASImpl c, int length) {
    super(t, c);  
    theArray = new byte[length];
    if (CASImpl.traceFSs) { // tracing done after array setting, skipped in super class
      _casView.traceFSCreate(this);
    }
    if (CASImpl.IS_USE_V2_IDS) {
      _casView.adjustLastFsV2size(2); // space for length and ref
    }     
  }

  /**
   * @see org.apache.uima.cas.ByteArrayFS#get(int)
   */
  public byte get(int i) {
    return theArray[i];
  }

  /**
   * @see org.apache.uima.cas.ByteArrayFS#set(int , byte)
   */
  public void set(int i, byte v) {
    theArray[i] = v;
    _casView.maybeLogArrayUpdate(this, null, i); 
  }

  /**
   * @see org.apache.uima.cas.ByteArrayFS#copyFromArray(byte[], int, int, int)
   */
  public void copyFromArray(byte[] src, int srcPos, int destPos, int length) {
    System.arraycopy(src, srcPos, theArray, destPos, length);
    _casView.maybeLogArrayUpdates(this, destPos, length);
  }

  /**
   * @see org.apache.uima.cas.ByteArrayFS#copyToArray(int, byte[], int, int)
   */
  public void copyToArray(int srcPos, byte[] dest, int destPos, int length) {
    System.arraycopy(theArray, srcPos, dest, destPos, length);
   }

  /**
   * @see org.apache.uima.cas.ByteArrayFS#toArray()
   */
  public byte[] toArray() {
    return theArray.clone();
  }

  /** return the size of the array */
  public int size() {
    return theArray.length;
  }

  /**
   * @see org.apache.uima.cas.ByteArrayFS#copyToArray(int, String[], int, int)
   */
  public void copyToArray(int srcPos, String[] dest, int destPos, int length) {
    _casView.checkArrayBounds(theArray.length, srcPos, length);
    for (int i = 0; i < length; i++) {
      dest[i + destPos] = Byte.toString(theArray[i + srcPos]);
    }
  }

  /**
   * @see org.apache.uima.cas.ByteArrayFS#copyFromArray(String[], int, int, int)
   */
  public void copyFromArray(String[] src, int srcPos, int destPos, int length) {
    _casView.checkArrayBounds(theArray.length, destPos, length);
    for (int i = 0; i < length; i++) {
      theArray[i + destPos] = Byte.parseByte(src[i + srcPos]);
    }
    _casView.maybeLogArrayUpdates(this, destPos, length);
  }

  // internal use
  public byte[] _getTheArray() {
    return theArray;
  }
  
  /* (non-Javadoc)
   * @see org.apache.uima.jcas.cas.CommonArray#copyValuesFrom(org.apache.uima.jcas.cas.CommonArray)
   */
  @Override
  public void copyValuesFrom(CommonArrayFS v) {
    ByteArray bv = (ByteArray) v;
    System.arraycopy(bv.theArray,  0,  theArray, 0, theArray.length);
    _casView.maybeLogArrayUpdates(this, 0, size());
  }

  /* (non-Javadoc)
   * @see org.apache.uima.jcas.cas.CommonPrimitiveArray#setArrayValueFromString(int, java.lang.String)
   */
  @Override
  public void setArrayValueFromString(int i, String v) {
    set(i, Byte.parseByte(v));    
  }
<<<<<<< HEAD
  
=======

>>>>>>> 08f3c890
  @Override
  public Iterator<Byte> iterator() {
    return new Iterator<Byte>() {
      int i = 0;
      
      @Override
      public boolean hasNext() {
        return i < size();
      }

      @Override
      public Byte next() {
        if (!hasNext())
          throw new NoSuchElementException();
        return get(i++);
      }
<<<<<<< HEAD

      @Override
      public void remove() {
        throw new UnsupportedOperationException();
      }
      
    };
  }
=======
    };
  }

  /**
   * @param jcas Which CAS to create the array in
   * @param a the source for the array's initial values
   * @return a newly created and populated array
   */
  public static ByteArray createFromArray(JCas jcas, byte[] a) {
    ByteArray byteArray = new ByteArray(jcas, a.length);
    byteArray.copyFromArray(a, 0, 0, a.length);
    return byteArray;
  }

>>>>>>> 08f3c890
}<|MERGE_RESOLUTION|>--- conflicted
+++ resolved
@@ -31,15 +31,11 @@
 import org.apache.uima.jcas.JCasRegistry;
 
 /** JCas class model for ByteArray */
-<<<<<<< HEAD
-public final class ByteArray extends TOP implements ByteArrayFS, Iterable<Byte> {
-=======
 public final class ByteArray extends TOP implements CommonPrimitiveArray, ByteArrayFSImpl, Iterable<Byte> {
 
   /* public static string for use where constants are needed, e.g. in some Java Annotations */
   public final static String _TypeName = "org.apache.uima.cas.jcas.ByteArray";
 
->>>>>>> 08f3c890
   /**
    * Each cover class when loaded sets an index. Used in the JCas typeArray to go from the cover
    * class or class instance to the corresponding instance of the _Type class
@@ -184,11 +180,7 @@
   public void setArrayValueFromString(int i, String v) {
     set(i, Byte.parseByte(v));    
   }
-<<<<<<< HEAD
-  
-=======
-
->>>>>>> 08f3c890
+
   @Override
   public Iterator<Byte> iterator() {
     return new Iterator<Byte>() {
@@ -205,16 +197,6 @@
           throw new NoSuchElementException();
         return get(i++);
       }
-<<<<<<< HEAD
-
-      @Override
-      public void remove() {
-        throw new UnsupportedOperationException();
-      }
-      
-    };
-  }
-=======
     };
   }
 
@@ -229,5 +211,4 @@
     return byteArray;
   }
 
->>>>>>> 08f3c890
 }