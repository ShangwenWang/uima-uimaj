/*
 * Licensed to the Apache Software Foundation (ASF) under one
 * or more contributor license agreements.  See the NOTICE file
 * distributed with this work for additional information
 * regarding copyright ownership.  The ASF licenses this file
 * to you under the Apache License, Version 2.0 (the
 * "License"); you may not use this file except in compliance
 * with the License.  You may obtain a copy of the License at
 * 
 *   http://www.apache.org/licenses/LICENSE-2.0
 * 
 * Unless required by applicable law or agreed to in writing,
 * software distributed under the License is distributed on an
 * "AS IS" BASIS, WITHOUT WARRANTIES OR CONDITIONS OF ANY
 * KIND, either express or implied.  See the License for the
 * specific language governing permissions and limitations
 * under the License.
 */

package org.apache.uima;

import java.util.Locale;

import org.apache.uima.internal.util.I18nx_impl;

/**
 * The <code>InternationalizedException</code> class adds internationalization support to 
 * the standard functionality provided by <code>java.lang.Exception</code>.
 * <p>
 * To support internationalization, the thrower of an exception must not specify a hardcoded message 
 * string. Instead, the thrower specifies a key that identifies the message. That key is then looked 
 * up in a locale-specific {@link java.util.ResourceBundle ResourceBundle} to find the actual 
 * message associated with this exception.
 * <p>
 * This class also supports arguments to messages. The full message will be constructed using the 
 * {@link java.text.MessageFormat MessageFormat} class. For more information on 
 * internationalization, see the <a href="http://java.sun.com/j2se/1.4/docs/guide/intl/index.html">
 * Java Internationalization Guide</a>.
 * <p>
 * This version of this class works with JDK versions prior to 1.4, since it does not assume support 
 * for exception chaining. The file <code>InternationalizedException.java_1_4</code> is a version 
 * that uses the exception chaining support built-in to JDK1.4.
 * 
 * 
 */
public class InternationalizedException extends Exception {
  
   private static final long serialVersionUID = 2306587442280738385L;

   private final I18nx_impl c;  // common code 
<<<<<<< HEAD
   
=======

>>>>>>> 488947ef
   /**
    * Creates a new <code>InternationalizedException</code> with a null
    * message.
    */
   public InternationalizedException() {
      this(null, null, null, null);
   }

   /**
    * Creates a new <code>InternationalizedException</code> with the specified cause and a 
    * null message.
    * 
    * @param aCause
    *           the original exception that caused this exception to be thrown, if any
    */
   public InternationalizedException(Throwable aCause) {
      this(null, null, null, aCause);
   }

   /**
    * Creates a new <code>InternationalizedException</code> with the specified message.
    * 
    * @param aResourceBundleName
    *           the base name of the resource bundle in which the message for this exception is 
    *           located.
    * @param aMessageKey
    *           an identifier that maps to the message for this exception. The message may contain 
    *           placeholders for arguments as defined by the 
    *           {@link java.text.MessageFormat MessageFormat} class.
    * @param aArguments
    *           The arguments to the message. <code>null</code> may be used if the message has no 
    *           arguments.
    */
   public InternationalizedException(String aResourceBundleName,
         String aMessageKey, Object[] aArguments) {
      this(aResourceBundleName, aMessageKey, aArguments, null);
   }

   /**
    * Creates a new <code>InternationalizedException</code> with the specified message and 
    * cause.
    * 
    * @param aResourceBundleName
    *           the base name of the resource bundle in which the message for this exception is 
    *           located.
    * @param aMessageKey
    *           an identifier that maps to the message for this exception. The message may contain 
    *           placeholders for arguments as defined by the
    *           {@link java.text.MessageFormat MessageFormat} class.
    * @param aArguments
    *           The arguments to the message. <code>null</code> may be used if the message has no 
    *           arguments.
    * @param aCause
    *           the original exception that caused this exception to be thrown, if any
    */
   public InternationalizedException(String aResourceBundleName, String aMessageKey, 
           Object[] aArguments, Throwable aCause) {
      super();
      c = new I18nx_impl(aResourceBundleName, aMessageKey, aArguments, aCause);
   }

   /**
    * Gets the base name of the resource bundle in which the message for this exception is located.
    * 
    * @return the resource bundle base name. May return <code>null</code> if this exception has no 
    * message.
    */
   public String getResourceBundleName() {
<<<<<<< HEAD
      return c.getResourceBundleName();
=======
     return c.getResourceBundleName();
>>>>>>> 488947ef
   }

   /**
    * Gets the identifier for this exception's message. This identifier can be looked up in this 
    * exception's {@link java.util.ResourceBundle ResourceBundle} to get the locale-specific message 
    * for this exception.
    * 
    * @return the resource identifier for this exception's message. May return <code>null</code> if 
    *         this exception has no message.
    */
   public String getMessageKey() {
<<<<<<< HEAD
      return c.getMessageKey();
=======
     return c.getMessageKey();
>>>>>>> 488947ef
   }

   /**
    * Gets the arguments to this exception's message. Arguments allow a
    * <code>InternationalizedException</code> to have a compound message, made up of 
    * multiple parts that are concatenated in a language-neutral way.
    * 
    * @return the arguments to this exception's message.
    */
   public Object[] getArguments() {
     return c.getArguments();
   }

   /**
    * Gets the <i>English</i> detail message for this exception. For the localized message use 
    * {@link #getLocalizedMessage()}.
    * 
    * @return the English detail message for this exception.
    */
   public String getMessage() {
<<<<<<< HEAD
      return c.getMessage();
=======
     return c.getMessage();
>>>>>>> 488947ef
   }

   /**
    * Gets the localized detail message for this exception. This uses the default Locale for this 
    * JVM. A Locale may be specified using {@link #getLocalizedMessage(Locale)}.
    * 
    * @return this exception's detail message, localized for the default Locale.
    */
   public String getLocalizedMessage() {
<<<<<<< HEAD
      return c.getLocalizedMessage();
=======
     return c.getLocalizedMessage();
>>>>>>> 488947ef
   }

   /**
    * Gets the localized detail message for this exception using the specified <code>Locale</code>.
    * 
    * @param aLocale
    *           the locale to use for localizing the message
    * 
    * @return this exception's detail message, localized for the specified <code>Locale</code>.
    */
   public String getLocalizedMessage(Locale aLocale) {
     return c.getLocalizedMessage(aLocale);
   }
   
   /**
    * Gets the cause of this Exception.
    * 
    * @return the Throwable that caused this Exception to occur, if any. Returns <code>null</code> 
    *         if there is no such cause.
    */
   public Throwable getCause() {
<<<<<<< HEAD
      return c.getCause();
=======
     return c.getCause();
>>>>>>> 488947ef
   }

   /**
    * Checks if this exception, or any of its root causes, has a particular UIMA
    * message key. This allows checking for particular error condition
    * 
    * @param messageKey
    *           to search for in the exception chain
    * @return true if this exception or any of its root causes has a particular UIMA message key.
    */
   public boolean hasMessageKey(String messageKey) {
     return c.hasMessageKey(messageKey);
   }

   public synchronized Throwable initCause(Throwable cause) {
<<<<<<< HEAD
      c.setCause(cause);
=======
     c.setCause(cause);
>>>>>>> 488947ef
      return this;
   }

   /**
    * For the case where the default locale is not being used for getting messages,
    * and the lookup path in the classpath for the resource bundle needs to be set 
    * at a specific point, call this method to set the resource bundle at that point in the call stack.
    * 
    * Example: If in a Pear, and you are throwing an exception, which is defined in a bundle
    * in the Pear context, but the catcher of the throw is up the stack above where the pear context
    * exists (and therefore, is no longer present at "catch" time), and
    * you don't want to use the default-locale for getting the message out of the message bundle,
    * 
    * then do something like this
    *   Exception e = new AnalysisEngineProcessException(MESSAGE_BUNDLE, "TEST_KEY", objects);
    *   e.setResourceBundle(my_locale);  // call this method, pass in the needed locale object
    *   throw e;  // or whatever should be done with it
    * @param aLocale the locale to use when getting the message from the message bundle at a later time
    */
   public void setResourceBundle(Locale aLocale) {
     c.setResourceBundle(aLocale);
   }
<<<<<<< HEAD
=======

>>>>>>> 488947ef
}<|MERGE_RESOLUTION|>--- conflicted
+++ resolved
@@ -48,11 +48,7 @@
    private static final long serialVersionUID = 2306587442280738385L;
 
    private final I18nx_impl c;  // common code 
-<<<<<<< HEAD
-   
-=======
-
->>>>>>> 488947ef
+
    /**
     * Creates a new <code>InternationalizedException</code> with a null
     * message.
@@ -121,11 +117,7 @@
     * message.
     */
    public String getResourceBundleName() {
-<<<<<<< HEAD
-      return c.getResourceBundleName();
-=======
      return c.getResourceBundleName();
->>>>>>> 488947ef
    }
 
    /**
@@ -137,11 +129,7 @@
     *         this exception has no message.
     */
    public String getMessageKey() {
-<<<<<<< HEAD
-      return c.getMessageKey();
-=======
      return c.getMessageKey();
->>>>>>> 488947ef
    }
 
    /**
@@ -162,11 +150,7 @@
     * @return the English detail message for this exception.
     */
    public String getMessage() {
-<<<<<<< HEAD
-      return c.getMessage();
-=======
      return c.getMessage();
->>>>>>> 488947ef
    }
 
    /**
@@ -176,11 +160,7 @@
     * @return this exception's detail message, localized for the default Locale.
     */
    public String getLocalizedMessage() {
-<<<<<<< HEAD
-      return c.getLocalizedMessage();
-=======
      return c.getLocalizedMessage();
->>>>>>> 488947ef
    }
 
    /**
@@ -194,7 +174,7 @@
    public String getLocalizedMessage(Locale aLocale) {
      return c.getLocalizedMessage(aLocale);
    }
-   
+
    /**
     * Gets the cause of this Exception.
     * 
@@ -202,11 +182,7 @@
     *         if there is no such cause.
     */
    public Throwable getCause() {
-<<<<<<< HEAD
-      return c.getCause();
-=======
      return c.getCause();
->>>>>>> 488947ef
    }
 
    /**
@@ -222,11 +198,7 @@
    }
 
    public synchronized Throwable initCause(Throwable cause) {
-<<<<<<< HEAD
-      c.setCause(cause);
-=======
      c.setCause(cause);
->>>>>>> 488947ef
       return this;
    }
 
@@ -249,8 +221,5 @@
    public void setResourceBundle(Locale aLocale) {
      c.setResourceBundle(aLocale);
    }
-<<<<<<< HEAD
-=======
-
->>>>>>> 488947ef
+
 }