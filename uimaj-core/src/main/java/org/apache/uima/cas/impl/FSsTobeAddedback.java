<<<<<<< HEAD
/*
 * Licensed to the Apache Software Foundation (ASF) under one
 * or more contributor license agreements.  See the NOTICE file
 * distributed with this work for additional information
 * regarding copyright ownership.  The ASF licenses this file
 * to you under the Apache License, Version 2.0 (the
 * "License"); you may not use this file except in compliance
 * with the License.  You may obtain a copy of the License at
 * 
 *   http://www.apache.org/licenses/LICENSE-2.0
 * 
 * Unless required by applicable law or agreed to in writing,
 * software distributed under the License is distributed on an
 * "AS IS" BASIS, WITHOUT WARRANTIES OR CONDITIONS OF ANY
 * KIND, either express or implied.  See the License for the
 * specific language governing permissions and limitations
 * under the License.
 */
package org.apache.uima.cas.impl;

import java.util.ArrayList;
import java.util.HashMap;
import java.util.List;
import java.util.Map;
import java.util.Map.Entry;
import java.util.concurrent.atomic.AtomicInteger;

import org.apache.uima.cas.FSIndexRepository;
import org.apache.uima.internal.util.IntVector;


/**
 * Record information on what was removed, from which view, and (optionally) how many times.
 * 
 * 4 varieties:
 *   1) for a single FS
 *      a) without count
 *      b) with count
 *   2) for multiple FSs
 *      a) without count
 *      b) with count   
 */
abstract class FSsTobeAddedback implements AutoCloseable {
  
  final static boolean SHOW = false;
  final static AtomicInteger removes = new AtomicInteger(0);
  
  /**
   * does an add back if needed 
   */
  public void close() { 
  	addback();
  	((FSsTobeAddedbackMultiple) this).cas.dropProtectIndexesLevel();
  }

  protected void logPart(FSIndexRepository view) {
    System.out.format("%,d tobeReindexed: view: %s", removes.incrementAndGet(), view);
  }
  
  protected void log(FSIndexRepositoryImpl view, int count) {
    if (SHOW) {
      logPart(view);
      System.out.format(",  count = %d%n", count);
    }
  }
  
  private void logPart(int fsAddr, FSIndexRepositoryImpl view) {
    log(view);
    System.out.format(",  fsAddr = %,d", fsAddr);
  }
  
  protected void log(int fsAddr, FSIndexRepositoryImpl view, int count) {
    if (SHOW) {
      log(fsAddr, view);
      System.out.format(",  count = %d%n", count);
    }
  }

  protected void log(FSIndexRepositoryImpl view) {
    if (SHOW) {
      logPart(view);
      System.out.println();
    }
  }
  
  protected void log(int fsAddr, FSIndexRepositoryImpl view) {
    if (SHOW) {
      logPart(fsAddr, view);
      System.out.println();
    }
  }
  
  void recordRemove(FSIndexRepositoryImpl view)                        {throw new UnsupportedOperationException();}
  void recordRemove(FSIndexRepositoryImpl view, int count)             {
    if (count == 1) {
      recordRemove(view);
    } else {
      throw new UnsupportedOperationException();
    }
  }
  void recordRemove(int fsAddr, FSIndexRepositoryImpl view)            {throw new UnsupportedOperationException();}
  void recordRemove(int fsAddr, FSIndexRepositoryImpl view, int count) {
    if (count == 1) {
      recordRemove(fsAddr, view);
    } else { 
      throw new UnsupportedOperationException();
    }
  }
  
  void addback()                                                       {throw new UnsupportedOperationException();}
  void addback(int fsAddr)                                             {throw new UnsupportedOperationException();}
  abstract void clear();

  static class FSsTobeAddedbackSingle extends FSsTobeAddedback {
    final List<FSIndexRepositoryImpl> views = new ArrayList<FSIndexRepositoryImpl>();
    
    @Override
    void recordRemove(FSIndexRepositoryImpl view) {
      log(view);
      views.add(view);
    }
    
    @Override
    void recordRemove(int fsAddr, FSIndexRepositoryImpl view) {
      recordRemove(view);
    }
    
    @Override
    void recordRemove(int fsAddr, FSIndexRepositoryImpl view, int count) {
      if (count != 1) {
        throw new RuntimeException("internal error");
      }
      recordRemove(view);
    }
          
    @Override
    void addback(int fsAddr) {
      for (FSIndexRepositoryImpl ir : views) {
        ir.ll_addback(fsAddr, 1);
      }
      clear();
    }
    
    @Override
    void clear() {
      views.clear();     
//      if (SHOW) removes.set(0);
    }
  }
  
  static class FSsTobeAddedbackSingleCounts extends FSsTobeAddedbackSingle {
    final IntVector counts = new IntVector(4);
    
    @Override
    void recordRemove(FSIndexRepositoryImpl view, int count) {
      log(view, count);
      views.add(view);
      counts.add(count);
    }
          
    @Override
    void addback(int fsAddr) {
      int i = 0;
      for (FSIndexRepositoryImpl ir : views) {
        ir.ll_addback(fsAddr, counts.get(i++));
      }
      clear();
    }
    
    @Override
    void clear() {
      views.clear();
      counts.removeAllElementsAdjustSizeDown();
//      if (SHOW) removes.set(0);
    }

  }

  static class FSsTobeAddedbackMultiple extends FSsTobeAddedback {
  
    // impl note: for support of allow_multiple_add_to_indexes, each entry is two List elements:
    //   the count
    //   the ref to the view
    final Map<Integer, List<?>> fss2views = new HashMap<Integer, List<?>>();
    
    final CASImpl cas;
    
    FSsTobeAddedbackMultiple(CASImpl cas) {
      this.cas = cas;
    }
    
    @Override
    void recordRemove(int fsAddr, FSIndexRepositoryImpl view) {
      log(fsAddr, view);
      @SuppressWarnings("unchecked")
      List<FSIndexRepositoryImpl> irList = (List<FSIndexRepositoryImpl>) fss2views.get(fsAddr);
      if (null == irList) {
        fss2views.put(fsAddr,  irList = new ArrayList<FSIndexRepositoryImpl>());
      }
      irList.add(view);
    }
          
    @Override
    void addback() {
      for (Entry<Integer, List<?>> e : fss2views.entrySet()) {
        final int fsAddr = e.getKey();
        @SuppressWarnings("unchecked")
        final List<FSIndexRepositoryImpl> views = (List<FSIndexRepositoryImpl>) e.getValue();
        for (FSIndexRepositoryImpl ir : views) {
          ir.ll_addback(fsAddr, 1);
        }
      }
      clear();
//      cas.dropProtectIndexesLevel();  // all callers of addback do what's needed, don't do it here 6/2020 MIS
    }
    
    @Override
    void clear() {
      fss2views.clear();
//      if (SHOW) removes.set(0);
    }
  }
  
  static class FSsTobeAddedbackMultipleCounts extends FSsTobeAddedbackMultiple {
     
    public FSsTobeAddedbackMultipleCounts(CASImpl cas) {
      super(cas);
    }
    
    @Override
    void recordRemove(int fsAddr, FSIndexRepositoryImpl view, int count) {
      log(fsAddr, view, count);
      @SuppressWarnings("unchecked")
      List<Object> countsAndViews = (List<Object>) fss2views.get(fsAddr);
      if (null == countsAndViews) {
        fss2views.put(fsAddr,  countsAndViews = new ArrayList<Object>());
      }
      countsAndViews.add(count);
      countsAndViews.add(view);
    }
    
    @Override
    void addback() {
      for (Entry<Integer, List<?>> e : fss2views.entrySet()) {
        final int fsAddr = e.getKey();
        final List<?> countsAndViews = e.getValue();
      
        for (int i = 0; i < countsAndViews.size(); ) {
          final int count = (Integer) countsAndViews.get(i++);
          final FSIndexRepositoryImpl view = (FSIndexRepositoryImpl) countsAndViews.get(i++);
          view.ll_addback(fsAddr, count);
        }  
      }
      clear();
    }
    
    @Override
    void clear() {
      fss2views.clear();
//      if (SHOW) removes.set(0);
    }
  }
  
  /**
   * @return an impl of this class
   */
  public static FSsTobeAddedback createSingle() {
    return (FSIndexRepositoryImpl.IS_ALLOW_DUP_ADD_2_INDEXES) ?
        new FSsTobeAddedbackSingleCounts() :
        new FSsTobeAddedbackSingle();
  }
  
  public static FSsTobeAddedback createMultiple(CASImpl cas) {
    return (FSIndexRepositoryImpl.IS_ALLOW_DUP_ADD_2_INDEXES) ?
       new FSsTobeAddedbackMultipleCounts(cas) :
       new FSsTobeAddedbackMultiple(cas);
  }
}
=======
/*
 * Licensed to the Apache Software Foundation (ASF) under one
 * or more contributor license agreements.  See the NOTICE file
 * distributed with this work for additional information
 * regarding copyright ownership.  The ASF licenses this file
 * to you under the Apache License, Version 2.0 (the
 * "License"); you may not use this file except in compliance
 * with the License.  You may obtain a copy of the License at
 * 
 *   http://www.apache.org/licenses/LICENSE-2.0
 * 
 * Unless required by applicable law or agreed to in writing,
 * software distributed under the License is distributed on an
 * "AS IS" BASIS, WITHOUT WARRANTIES OR CONDITIONS OF ANY
 * KIND, either express or implied.  See the License for the
 * specific language governing permissions and limitations
 * under the License.
 */
package org.apache.uima.cas.impl;

import java.util.ArrayList;
import java.util.HashMap;
import java.util.List;
import java.util.Map;
import java.util.Map.Entry;
import java.util.concurrent.atomic.AtomicInteger;

import org.apache.uima.cas.FSIndexRepository;
import org.apache.uima.jcas.cas.TOP;
import org.apache.uima.util.AutoCloseableNoException;


/**
 * Record information on what was removed, from which view, and (optionally) how many times.
 * 
 * 4 varieties:
 *   1) for a single FS
 *      a) without count
 *      b) with count
 *   2) for multiple FSs
 *      a) without count
 *      b) with count   
 */
abstract class FSsTobeAddedback implements AutoCloseableNoException {
  
  final static boolean SHOW = false;
  final static AtomicInteger removes = new AtomicInteger(0);
  
  /**
   * does an add back if needed 
   */
  @Override
  public void close() { addback();}

  protected void logPart(FSIndexRepository view) {
    System.out.format("%,d tobeReindexed: view: %s", removes.incrementAndGet(), view);
  }
  
  protected void log(FSIndexRepositoryImpl view, int count) {
    if (SHOW) {
      logPart(view);
      System.out.format(",  count = %d%n", count);
    }
  }
  
  private void logPart(FeatureStructureImplC fs, FSIndexRepositoryImpl view) {
    log(view);
    System.out.format(",  fs_id = %,d", fs._id);
  }
  
  protected void log(FeatureStructureImplC fs, FSIndexRepositoryImpl view, int count) {
    if (SHOW) {
      log(fs, view);
      System.out.format(",  count = %d%n", count);
    }
  }

  protected void log(FSIndexRepositoryImpl view) {
    if (SHOW) {
      logPart(view);
      System.out.println();
    }
  }
  
  protected void log(FeatureStructureImplC fs, FSIndexRepositoryImpl view) {
    if (SHOW) {
      logPart(fs, view);
      System.out.println();
    }
  }
  
  void recordRemove(FSIndexRepositoryImpl view) {throw new UnsupportedOperationException();}
  void recordRemove(FSIndexRepositoryImpl view, int count)             {
    if (count == 1) {
      recordRemove(view);
    } else {
      throw new UnsupportedOperationException();
    }
  }
  void recordRemove(TOP fs, FSIndexRepositoryImpl view) {throw new UnsupportedOperationException();}
  void recordRemove(TOP fs, FSIndexRepositoryImpl view, int count) {
    if (count == 1) {
      recordRemove(fs, view);
    } else { 
      throw new UnsupportedOperationException();
    }
  }
  
  /**
   * add back all the FSs that were removed in a protect block
   *   -- for "Multiple" subclass
   */
  void addback()       {throw new UnsupportedOperationException();}  // is overridden in one subclass, throws in other
  
  /**
   * add back the single FS that was removed due to 
   *   -  automatic protection or 
   *   -  delta deserialization or 
   *   -  updating document annotation
   *   -- for "Single" subclass
   */
  void addback(TOP fs) {throw new UnsupportedOperationException();}  // is overridden in one subclass, throws in other
  abstract void clear();

  /**
   * Version of this class for recording 1 FS
   *
   */
  static class FSsTobeAddedbackSingle extends FSsTobeAddedback {
    /**
     * list of views where the FS was removed; used when adding the fs back
     */
    final List<FSIndexRepositoryImpl> views = new ArrayList<>();
    
    @Override
    void recordRemove(FSIndexRepositoryImpl view) {
      log(view);
      views.add(view);
    }
    
    /**
     * in single, the fs is ignored
     */
    @Override
    void recordRemove(TOP fs, FSIndexRepositoryImpl view) {
      recordRemove(view);
    }
    
    @Override
    void recordRemove(TOP fs, FSIndexRepositoryImpl view, int count) {
      if (count != 1) {
        throw new RuntimeException("internal error");
      }
      recordRemove(view);
    }
          
    
    @Override
    void addback(TOP fs) {
      /**
       * add this back only to those views where it was removed
       */
      for (FSIndexRepositoryImpl ir : views) {
        ir.addback(fs);
      }
      clear();  // clear the viewlist
    }
    
    @Override
    void clear() {
      views.clear();     
//      if (SHOW) removes.set(0);
    }
  }
  
  /**
   * Version of this class used for protect blocks - where multiple FSs may be removed.
   *   - records the fs along with the list of views where it was removed.
   *
   */
  static class FSsTobeAddedbackMultiple extends FSsTobeAddedback {
  
    /**
     * For each FS, the list of views where it was removed. 
     */
    final Map<TOP, List<?>> fss2views = new HashMap<>();
    
    /**
     * An arbitrary cas view or base cas
     */
    final CASImpl cas;
    
    FSsTobeAddedbackMultiple(CASImpl cas) {
      this.cas = cas;
    }
    
    @Override
    void recordRemove(TOP fs, FSIndexRepositoryImpl view) {
      log(fs, view);
      @SuppressWarnings("unchecked")
      List<FSIndexRepositoryImpl> irList = (List<FSIndexRepositoryImpl>) fss2views.get(fs);
      if (null == irList) {
        fss2views.put(fs,  irList = new ArrayList<>());
      }
      irList.add(view);
    }
          
    @Override
    void addback() {
      for (Entry<TOP, List<?>> e : fss2views.entrySet()) {
        final TOP fs = e.getKey();
        @SuppressWarnings("unchecked")
        final List<FSIndexRepositoryImpl> views = (List<FSIndexRepositoryImpl>) e.getValue();
        for (FSIndexRepositoryImpl ir : views) {
          ir.addback(fs);
        }
      }
      clear();
//      cas.dropProtectIndexesLevel(this); // callers who use the stack do this
    }
    
    @Override
    void clear() {
      fss2views.clear(); // clears all the list of views for all feature structures
//      if (SHOW) removes.set(0);
    }
  }
    
  /**
   * @return an impl of this class
   */
  public static FSsTobeAddedback createSingle() {
    return new FSsTobeAddedbackSingle();
  }
  
  /**
   * 
   * @param cas the view where the protect block was set up
   * @return an instance for recording removes of multiple FSs
   */
  public static FSsTobeAddedback createMultiple(CASImpl cas) {
    return new FSsTobeAddedbackMultiple(cas);
  }
}

>>>>>>> 46edd923
<|MERGE_RESOLUTION|>--- conflicted
+++ resolved
@@ -1,4 +1,3 @@
-<<<<<<< HEAD
 /*
  * Licensed to the Apache Software Foundation (ASF) under one
  * or more contributor license agreements.  See the NOTICE file
@@ -27,285 +26,6 @@
 import java.util.concurrent.atomic.AtomicInteger;
 
 import org.apache.uima.cas.FSIndexRepository;
-import org.apache.uima.internal.util.IntVector;
-
-
-/**
- * Record information on what was removed, from which view, and (optionally) how many times.
- * 
- * 4 varieties:
- *   1) for a single FS
- *      a) without count
- *      b) with count
- *   2) for multiple FSs
- *      a) without count
- *      b) with count   
- */
-abstract class FSsTobeAddedback implements AutoCloseable {
-  
-  final static boolean SHOW = false;
-  final static AtomicInteger removes = new AtomicInteger(0);
-  
-  /**
-   * does an add back if needed 
-   */
-  public void close() { 
-  	addback();
-  	((FSsTobeAddedbackMultiple) this).cas.dropProtectIndexesLevel();
-  }
-
-  protected void logPart(FSIndexRepository view) {
-    System.out.format("%,d tobeReindexed: view: %s", removes.incrementAndGet(), view);
-  }
-  
-  protected void log(FSIndexRepositoryImpl view, int count) {
-    if (SHOW) {
-      logPart(view);
-      System.out.format(",  count = %d%n", count);
-    }
-  }
-  
-  private void logPart(int fsAddr, FSIndexRepositoryImpl view) {
-    log(view);
-    System.out.format(",  fsAddr = %,d", fsAddr);
-  }
-  
-  protected void log(int fsAddr, FSIndexRepositoryImpl view, int count) {
-    if (SHOW) {
-      log(fsAddr, view);
-      System.out.format(",  count = %d%n", count);
-    }
-  }
-
-  protected void log(FSIndexRepositoryImpl view) {
-    if (SHOW) {
-      logPart(view);
-      System.out.println();
-    }
-  }
-  
-  protected void log(int fsAddr, FSIndexRepositoryImpl view) {
-    if (SHOW) {
-      logPart(fsAddr, view);
-      System.out.println();
-    }
-  }
-  
-  void recordRemove(FSIndexRepositoryImpl view)                        {throw new UnsupportedOperationException();}
-  void recordRemove(FSIndexRepositoryImpl view, int count)             {
-    if (count == 1) {
-      recordRemove(view);
-    } else {
-      throw new UnsupportedOperationException();
-    }
-  }
-  void recordRemove(int fsAddr, FSIndexRepositoryImpl view)            {throw new UnsupportedOperationException();}
-  void recordRemove(int fsAddr, FSIndexRepositoryImpl view, int count) {
-    if (count == 1) {
-      recordRemove(fsAddr, view);
-    } else { 
-      throw new UnsupportedOperationException();
-    }
-  }
-  
-  void addback()                                                       {throw new UnsupportedOperationException();}
-  void addback(int fsAddr)                                             {throw new UnsupportedOperationException();}
-  abstract void clear();
-
-  static class FSsTobeAddedbackSingle extends FSsTobeAddedback {
-    final List<FSIndexRepositoryImpl> views = new ArrayList<FSIndexRepositoryImpl>();
-    
-    @Override
-    void recordRemove(FSIndexRepositoryImpl view) {
-      log(view);
-      views.add(view);
-    }
-    
-    @Override
-    void recordRemove(int fsAddr, FSIndexRepositoryImpl view) {
-      recordRemove(view);
-    }
-    
-    @Override
-    void recordRemove(int fsAddr, FSIndexRepositoryImpl view, int count) {
-      if (count != 1) {
-        throw new RuntimeException("internal error");
-      }
-      recordRemove(view);
-    }
-          
-    @Override
-    void addback(int fsAddr) {
-      for (FSIndexRepositoryImpl ir : views) {
-        ir.ll_addback(fsAddr, 1);
-      }
-      clear();
-    }
-    
-    @Override
-    void clear() {
-      views.clear();     
-//      if (SHOW) removes.set(0);
-    }
-  }
-  
-  static class FSsTobeAddedbackSingleCounts extends FSsTobeAddedbackSingle {
-    final IntVector counts = new IntVector(4);
-    
-    @Override
-    void recordRemove(FSIndexRepositoryImpl view, int count) {
-      log(view, count);
-      views.add(view);
-      counts.add(count);
-    }
-          
-    @Override
-    void addback(int fsAddr) {
-      int i = 0;
-      for (FSIndexRepositoryImpl ir : views) {
-        ir.ll_addback(fsAddr, counts.get(i++));
-      }
-      clear();
-    }
-    
-    @Override
-    void clear() {
-      views.clear();
-      counts.removeAllElementsAdjustSizeDown();
-//      if (SHOW) removes.set(0);
-    }
-
-  }
-
-  static class FSsTobeAddedbackMultiple extends FSsTobeAddedback {
-  
-    // impl note: for support of allow_multiple_add_to_indexes, each entry is two List elements:
-    //   the count
-    //   the ref to the view
-    final Map<Integer, List<?>> fss2views = new HashMap<Integer, List<?>>();
-    
-    final CASImpl cas;
-    
-    FSsTobeAddedbackMultiple(CASImpl cas) {
-      this.cas = cas;
-    }
-    
-    @Override
-    void recordRemove(int fsAddr, FSIndexRepositoryImpl view) {
-      log(fsAddr, view);
-      @SuppressWarnings("unchecked")
-      List<FSIndexRepositoryImpl> irList = (List<FSIndexRepositoryImpl>) fss2views.get(fsAddr);
-      if (null == irList) {
-        fss2views.put(fsAddr,  irList = new ArrayList<FSIndexRepositoryImpl>());
-      }
-      irList.add(view);
-    }
-          
-    @Override
-    void addback() {
-      for (Entry<Integer, List<?>> e : fss2views.entrySet()) {
-        final int fsAddr = e.getKey();
-        @SuppressWarnings("unchecked")
-        final List<FSIndexRepositoryImpl> views = (List<FSIndexRepositoryImpl>) e.getValue();
-        for (FSIndexRepositoryImpl ir : views) {
-          ir.ll_addback(fsAddr, 1);
-        }
-      }
-      clear();
-//      cas.dropProtectIndexesLevel();  // all callers of addback do what's needed, don't do it here 6/2020 MIS
-    }
-    
-    @Override
-    void clear() {
-      fss2views.clear();
-//      if (SHOW) removes.set(0);
-    }
-  }
-  
-  static class FSsTobeAddedbackMultipleCounts extends FSsTobeAddedbackMultiple {
-     
-    public FSsTobeAddedbackMultipleCounts(CASImpl cas) {
-      super(cas);
-    }
-    
-    @Override
-    void recordRemove(int fsAddr, FSIndexRepositoryImpl view, int count) {
-      log(fsAddr, view, count);
-      @SuppressWarnings("unchecked")
-      List<Object> countsAndViews = (List<Object>) fss2views.get(fsAddr);
-      if (null == countsAndViews) {
-        fss2views.put(fsAddr,  countsAndViews = new ArrayList<Object>());
-      }
-      countsAndViews.add(count);
-      countsAndViews.add(view);
-    }
-    
-    @Override
-    void addback() {
-      for (Entry<Integer, List<?>> e : fss2views.entrySet()) {
-        final int fsAddr = e.getKey();
-        final List<?> countsAndViews = e.getValue();
-      
-        for (int i = 0; i < countsAndViews.size(); ) {
-          final int count = (Integer) countsAndViews.get(i++);
-          final FSIndexRepositoryImpl view = (FSIndexRepositoryImpl) countsAndViews.get(i++);
-          view.ll_addback(fsAddr, count);
-        }  
-      }
-      clear();
-    }
-    
-    @Override
-    void clear() {
-      fss2views.clear();
-//      if (SHOW) removes.set(0);
-    }
-  }
-  
-  /**
-   * @return an impl of this class
-   */
-  public static FSsTobeAddedback createSingle() {
-    return (FSIndexRepositoryImpl.IS_ALLOW_DUP_ADD_2_INDEXES) ?
-        new FSsTobeAddedbackSingleCounts() :
-        new FSsTobeAddedbackSingle();
-  }
-  
-  public static FSsTobeAddedback createMultiple(CASImpl cas) {
-    return (FSIndexRepositoryImpl.IS_ALLOW_DUP_ADD_2_INDEXES) ?
-       new FSsTobeAddedbackMultipleCounts(cas) :
-       new FSsTobeAddedbackMultiple(cas);
-  }
-}
-=======
-/*
- * Licensed to the Apache Software Foundation (ASF) under one
- * or more contributor license agreements.  See the NOTICE file
- * distributed with this work for additional information
- * regarding copyright ownership.  The ASF licenses this file
- * to you under the Apache License, Version 2.0 (the
- * "License"); you may not use this file except in compliance
- * with the License.  You may obtain a copy of the License at
- * 
- *   http://www.apache.org/licenses/LICENSE-2.0
- * 
- * Unless required by applicable law or agreed to in writing,
- * software distributed under the License is distributed on an
- * "AS IS" BASIS, WITHOUT WARRANTIES OR CONDITIONS OF ANY
- * KIND, either express or implied.  See the License for the
- * specific language governing permissions and limitations
- * under the License.
- */
-package org.apache.uima.cas.impl;
-
-import java.util.ArrayList;
-import java.util.HashMap;
-import java.util.List;
-import java.util.Map;
-import java.util.Map.Entry;
-import java.util.concurrent.atomic.AtomicInteger;
-
-import org.apache.uima.cas.FSIndexRepository;
 import org.apache.uima.jcas.cas.TOP;
 import org.apache.uima.util.AutoCloseableNoException;
 
@@ -330,7 +50,10 @@
    * does an add back if needed 
    */
   @Override
-  public void close() { addback();}
+  public void close() { 
+  	addback();
+  	((FSsTobeAddedbackMultiple) this).cas.dropProtectIndexesLevel();
+  }
 
   protected void logPart(FSIndexRepository view) {
     System.out.format("%,d tobeReindexed: view: %s", removes.incrementAndGet(), view);
@@ -496,7 +219,7 @@
         }
       }
       clear();
-//      cas.dropProtectIndexesLevel(this); // callers who use the stack do this
+//      cas.dropProtectIndexesLevel();  // all callers of addback do what's needed, don't do it here 6/2020 MIS
     }
     
     @Override
@@ -522,5 +245,3 @@
     return new FSsTobeAddedbackMultiple(cas);
   }
 }
-
->>>>>>> 46edd923
