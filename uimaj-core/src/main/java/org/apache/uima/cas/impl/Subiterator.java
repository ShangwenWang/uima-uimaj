--- conflicted
+++ resolved
@@ -126,17 +126,11 @@
    * list form is recalculated at moveToFirst/last/fs, same as isEmpty
    */
   private boolean isListForm = false;
-<<<<<<< HEAD
-  private final boolean isBeginEndCompare;
-  
-  private final int startId;
-=======
   
   /**
    * startId is recalculated at moveToFirst/last/fs, same as isEmpty
    */
   private int startId;
->>>>>>> 08f3c890
 
   private final int boundBegin;
   private final int boundEnd;
@@ -156,17 +150,12 @@
    * @param boundingAnnot null or the bounding annotation
    * @param ambiguous false means to skip annotations whose begin lies between previously returned begin (inclusive) and end (exclusive)
    * @param strict true means to skip annotations whose end is greater than the bounding end position (ignoring type priorities)
-<<<<<<< HEAD
-   * @param isBounded false means it's an unambiguous iterator with no bounds narrowing; ambiguous taken to be false
-   * @param fsIndexRepo the index repository for this iterator
-=======
    * @param isBounded false means it's an unambiguous iterator with no bounds narrowing
    * @param isTypePriority false to ignore type priorities, and just use begin/end and maybe type
    * @param isPositionUsesType only used if isTypePriority is false, and says to still compare types for eq
    * @param isSkipEquals used only for bounded case, 
    *                     false means to only skip returning an FS if it has the same id() as the bounding fs
    * @param annotationComparator indexRepository.getAnnotationComparator() value
->>>>>>> 08f3c890
    */
   Subiterator(
       FSIterator<T> it, 
@@ -225,12 +214,8 @@
   
   private void moveToStartSetEmptyAndId() {
     moveToStart();
-<<<<<<< HEAD
-    startId = (isValid()) ? ((FeatureStructureImpl)get()).getAddress() : 0;
-=======
     isEmpty = !isValid();
     startId = isValid() ? get()._id() : 0;    
->>>>>>> 08f3c890
   }
    
   /** 
@@ -291,11 +276,7 @@
    */
   private void convertToListForm() {
     moveToStart();  // moves to the start annotation, including moving past equals for annot style, and accommodating strict
-<<<<<<< HEAD
-    this.list = new ArrayList<T>();
-=======
     this.list = new ArrayList<Annotation>();
->>>>>>> 08f3c890
     while (isValid()) {
       list.add((Annotation) it.getNvc());
       moveToNext();
@@ -625,17 +606,6 @@
       movePastPrevAnnotation();
     }
 
-<<<<<<< HEAD
-    adjustForStrictForward();
-    
-    // stop in bounded case if out of bounds going forwards UIMA-5063
-    if (isBounded && it.isValid() && (it.get().getBegin() > boundingEnd)) {
-      it.moveToLast();
-      it.moveToNext();  // mark invalid
-    } else {
-      setPrevEnd();
-    }
-=======
     adjustForStrictOrCoveringAndBoundSkip(true);
     
     // stop logic going forwards for various bounding cases
@@ -656,7 +626,6 @@
       }
     } 
     maybeSetPrevEnd();
->>>>>>> 08f3c890
   }
   
   private void maybeMakeItInvalidSameBeginEnd() {
@@ -674,7 +643,6 @@
    * 
    * @see org.apache.uima.cas.FSIterator#moveToPrevious()
    */
-  @Override
   public void moveToPrevious() {
     if (!isValid()) {
       return;
@@ -701,17 +669,6 @@
       --this.pos;
       return;
     }
-<<<<<<< HEAD
-    
-    // stop in bounded case if out of bounds going backwards UIMA-5063
-    if (isBounded && isValid() && ((FeatureStructureImpl)it.get()).getAddress() == startId) {
-      it.moveToFirst();
-      it.moveToPrevious();  // make it invalid
-    } else {
-      it.moveToPrevious();
-      adjustForStrictBackward();
-    }
-=======
 
     if (it.isValid()) {
       maybeMoveToPrevBounded();
@@ -735,7 +692,6 @@
 //        break;
 //      }
 //    } 
->>>>>>> 08f3c890
   }
   
 
@@ -930,46 +886,6 @@
         //set the position to the next (greater) element in the list or to an invalid position 
         //   if no element is greater
         pos = (-pos) - 1;
-<<<<<<< HEAD
-        if (isBeginEndCompare) {
-          pos-- ;  // check to see if previous element, unequal with annotation compare, might be equal with begin-end compare
-          adjustAfterMoveToForBeginEndComparator(fsa);
-        }
-      }
-    } else {
-      // is ambiguous, may be strict, always bounded (either by annotation or begin / end
-      it.moveTo(fs);  // moves to left-most
-      if (isBeginEndCompare) {
-        adjustAfterMoveToForBeginEndComparator(fsa);
-      }
-      adjustForStrictForward();
-    
-      if (it.isValid()) {
-        // mark invalid if end up outside of bounds after adjustments
-        if (it.getBegin() > boundingEnd) {
-          it.moveToLast();
-          it.moveToNext();  // make invalid
-        } else if (fsIndexRepo.getAnnotationFsComparator().compare(it.get(), boundingAnnotation) < 0) {
-          it.moveToFirst();
-          it.moveToPrevious(); // make invalid
-        } 
-      }
-    }
-  }
-  
-  /* 
-   * @see org.apache.uima.cas.impl.FSIteratorImplBase#moveTo(java.util.Comparator)
-   */
-  @Override
-  void moveTo(final int begin, final int end) {
-    if (!ambiguous && !isListForm) {  // unambiguous must be in list form
-      convertToListForm();
-    }
-    if (isListForm) {
-      pos = Collections.binarySearch(this.list, null, getAnnotationBeginEndComparator(begin, end));
-      if (pos >= 0) {
-=======
->>>>>>> 08f3c890
         if (!isValid()) {
           moveToLast();
           if (!isValid()) {
@@ -1030,21 +946,6 @@
           Misc.internalError();
         }
       }
-<<<<<<< HEAD
-      adjustForStrictForward();
-      
-      if (it.isValid()) {
-        // mark invalid if end up outside of bounds after adjustments
-        if (it.getBegin() > boundingEnd) {
-          it.moveToLast();
-          it.moveToNext();  // make invalid
-        } else if (fsIndexRepo.getAnnotationFsComparator().compare(it.get(), boundingAnnotation) < 0) {
-          it.moveToFirst();
-          it.moveToPrevious(); // make invalid
-        } 
-      }
-=======
->>>>>>> 08f3c890
     }
   }
   
