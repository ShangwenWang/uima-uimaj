--- conflicted
+++ resolved
@@ -28,13 +28,8 @@
   </head>
 
   <body>
-<<<<<<< HEAD
-<p>Implementation and Low-Level API for the CAS Interfaces.</p>
-<p>Internal APIs. Use these APIs at your own risk. APIs in this package are subject to change without notice, even in minor releases. Use of this package is not supported. If you think you have found a bug in this package, please try to reproduce it with the officially supported APIs before reporting it.</p>
-=======
 <h1>Implementation and Low-Level API for the CAS Interfaces.</h1>
 <p>These are Internal APIs. Use these APIs at your own risk. APIs in this package are subject to change without notice, even in minor releases. Use of this package is not supported. If you think you have found a bug in this package, please try to reproduce it with the officially supported APIs before reporting it.</p>
->>>>>>> 488947ef
 <hr>
 <h1>Internals documentation</h1>
 <p>NOTE: This documentation is plain HTML, generated from a WYSIWIG editor "tinymce".&nbsp;&nbsp; The way to work on this:&nbsp; after setting up a small web page with the tinymce (running from a local file), use the Tools - source code to cut/paste between this file's source and that editor.</p>
@@ -106,64 +101,8 @@
 <h3>Iterators over UIMA indexes</h3>
 <p>There are two main kinds of iterators over UIMA indexes:</p>
 <ul>
-<<<<<<< HEAD
-<li>those returning int values representing the location of the FS in the heap.</li>
-<li>those returning Java cover objects representing the FS.&nbsp; This is typically implemented as a wrapper around the one returning the int value.&nbsp; (It can't be a subclass, overriding the get() method, because you can't change the return type when overriding).</li>
-</ul>
-<p>The basic int iterators are implemented with instances of the classes:</p>
-<ul>
-<li><strong><code>FSIntIteratorImplBase&lt;T extends FeatureStructure&gt;</code></strong> - the common superclass
-<ul>
-<li><strong><code>IntIterator4bag&lt;T extends FeatureStructure&gt;</code></strong></li>
-<li><strong><code>IntIterator4set&lt;T extends FeatureStructure&gt;</code></strong></li>
-<li><strong><code>IntIterator4sorted&lt;T extends FeatureStructure&gt;</code></strong></li>
-</ul>
-</li>
-</ul>
-<p>All of these implement an iterator over the corresponding <strong>FSLeafIndexImpl</strong> for one type.</p>
-<p>The class <strong>PointerIterator</strong> in FSIndexRepositoryImpl is an int iterator that combines iterators for type and their subtypes, into one aggregated iterator, taking into account the comparator sorting order among the various iterators. So, for instance, if you do a moveTo operation, it does a move to on all the individual iterators, and then figures out which of those is the left-most one in the comparator ordering.</p>
-<p><strong>PointerIteratorUnordered</strong> is a variant that also combines iterators for a type and its subtypes, but doesn't try to keep these in order.&nbsp; It is designed to be used when iterating through all instances of a type and its subtypes, in an arbitrary order, such as what the method <strong><code>getAllIndexedFS(type)</code></strong> does.</p>
-<p><strong>SnapshotPointerIterator</strong> is a variant which creates a snapshot when the iterator is created, and then (ignoring any subsequent index updates) iterates over that.&nbsp; This iterator won't throw <strong><code>ConcurrentModificationException</code></strong>.</p>
-<p>The basic impls of IntIterator4bag/set/sorted are created by calls to pointerIterator; this method is implemented in each of the IntIterator4bag/set/sorted classes.</p>
-<p>The 2nd argument passed is a ref to this FSIndexRepositoryImpl's int[] used to detect concurrent modification exception.&nbsp; If null is passed, then no testing for this is done.&nbsp; This kind of call happens with the use of the <strong>refIterator()</strong> methods, which are used internally when it is known that the iteration will not be modifying the indexes in any way.</p>
-<hr>
-<p>Iterators which return Java cover object:</p>
-<p>&nbsp;</p>
-<ul>
-<li><strong>FSIteratorImplBase&lt;T&gt;</strong> abstract class implements FSIterator
-<ul>
-<li><strong>FSIteratorWrapper&lt;T&gt;</strong> - this is the standard wrapper around the above int iterators.</li>
-<li><strong>FSIteratorAggregate&lt;T&gt; - </strong>created with a list of iterators, operates like PointerIteratorUnordered, except the underlying iterators are ones returning Java cover objects</li>
-<li><strong>FSIteratorFlat&lt;T&gt; </strong>- iterates over a corresponding "flattened" iterator of a type and its subtypes (an optimization).</li>
-<li><strong>FSIteratorWrapperDoublecheck&lt;T&gt; - </strong>only used for debugging</li>
-<li><strong>FilteredIterator&lt;T&gt; </strong>- wraps an FSIterator, and applies a FSMatchConstraint</li>
-<li><strong>Subiterator&lt;T&gt; - </strong>created from an AnnotationIndex; wraps a plain FSIterator</li>
-<li><strong>UnambiguousIteratorImpl&lt;T&gt; - </strong>created from an AnnotationIndex; wraps a plain FSIterator</li>
-</ul>
-</li>
-</ul>
-<p>Plain FSIterators are created from index instances via the <code>iterator()</code> method; corresponding int iterators are created from low-level indexes via <code>ll_iterator()</code>. This method picks the appropriate underlying iterator based on</p>
-<ul>
-<li>the index kind (BAG/SET/SORTED)</li>
-<li>whether or not the index has subtypes</li>
-<li>index extended function flags (snapshot)</li>
-<li>whether or not the index has a currently valid "flat" version (for SORTED indexes)</li>
-</ul>
-<h4>Iterator Interfaces</h4>
-<p>There are several overlapping interfaces (probably due to historical reasons) for these iterators.</p>
-<p>First, interfaces for iterators returning ints:</p>
-<ul>
-<li><strong>IntPointerIterator</strong> - returns an int, implements isValid, inc/dec, moveToFirst, moveToLast, get, copy</li>
-<li><strong>ComparableIntPointerIterator&lt;T&gt;</strong> - combines IntPointerIterater and the standard Java Comparable. This is the main interface for a full-function instance iterators over a FSLeafIndexImpl.
-<ul>
-<li>The comparable is to allow the iterators to be compared (which means to compare the values of the FSs the iterators are positioned at), which is only used when ordering multiple iterators in use when iterating over a type and its subtypes (one iterator for each).</li>
-</ul>
-</li>
-<li><strong>LowLevelIterator</strong> - like IntPointerIterator, has moveToFirst/Last, and isValid; difference: has: ll_get, moveToNext/Previous, and moveTo(fs), also ll_indexSize and ll_getIndex.</li>
-=======
 <li>those returning Java cover objects representing the FS.</li>
 <li>those returning int values representing the location of the FS in the heap. &nbsp;These are the so-called low level iterators; they are less efficient in V3.&nbsp;&nbsp;</li>
->>>>>>> 488947ef
 </ul>
 <p>The basic iterator over a single type is implemented by <strong>FsIterator_singletype</strong>. &nbsp;This has subtypes&nbsp;<strong>FsIterator_bag&nbsp;</strong>and&nbsp;<strong>FsIterator_set_sorted</strong>.</p>
 <p>&nbsp;</p>
