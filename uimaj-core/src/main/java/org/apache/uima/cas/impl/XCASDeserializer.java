--- conflicted
+++ resolved
@@ -841,9 +841,6 @@
       }
 
       for (CAS view : views) {
-<<<<<<< HEAD
-        ((CASImpl)view).updateDocumentAnnotation();
-=======
         AutoCloseable ac = view.protectIndexes();
         try {
           ((CASImpl)view).updateDocumentAnnotation();
@@ -854,7 +851,6 @@
             Misc.internalError();
           }
         }
->>>>>>> 08f3c890
       }
 //      for (int i = 0; i < views.size(); i++) {       
 //        ((CASImpl) views.get(i)).updateDocumentAnnotation();
