--- conflicted
+++ resolved
@@ -58,8 +58,6 @@
 import org.apache.uima.internal.util.Misc;
 import org.apache.uima.internal.util.Obj2IntIdentityHashMap;
 import org.apache.uima.jcas.JCas;
-<<<<<<< HEAD
-=======
 import org.apache.uima.jcas.cas.BooleanArray;
 import org.apache.uima.jcas.cas.ByteArray;
 import org.apache.uima.jcas.cas.DoubleArray;
@@ -72,7 +70,6 @@
 import org.apache.uima.jcas.cas.StringArray;
 import org.apache.uima.jcas.cas.TOP;
 import org.apache.uima.resource.ResourceInitializationException;
->>>>>>> 08f3c890
 import org.apache.uima.util.CasIOUtils;
 import org.apache.uima.util.impl.DataIO;
 import org.apache.uima.util.impl.OptimizeStrings;
@@ -134,14 +131,8 @@
   private static final boolean TRACE_SER = false;
   private static final boolean TRACE_DES = false;
   
-<<<<<<< HEAD
-  private static final boolean TRACE_SER = false;
-  private static final boolean TRACE_DES = false;
-  
-=======
   private static final boolean TRACE_DOUBLE = false;
 //  private static final boolean TRACE_INT = false;
->>>>>>> 08f3c890
   public static final int TYPECODE_COMPR = 8;
 //  public static final boolean CHANGE_FS_REFS_TO_SEQUENTIAL = true; // currently unreferenced 
   // may add more later - to specify differing trade-offs between speed and compression
@@ -479,9 +470,6 @@
                        CompressLevel compressLevel,
                        CompressStrat compressStrategy,
                        boolean isTsi) {
-<<<<<<< HEAD
-      this.cas = cas;
-=======
       this.baseCas = cas.getBaseCAS();
       this.bcsd = cas.getBinaryCasSerDes();
       this.isDelta = (mark != null);
@@ -489,18 +477,12 @@
 //      this.ccs = new CommonCompressedSerialization(
 //          new CommonSerDesTypeMap(cas.getTypeSystemImpl(),  cas.getTypeSystemImpl()), // no type mapping
 //          mark);
->>>>>>> 08f3c890
       this.serializedOut = serializedOut;
       this.mark = mark;
       this.sm = sm;
       this.compressLevel = compressLevel;
       this.compressStrategy = compressStrategy;
       this.isTsi = isTsi;
-<<<<<<< HEAD
-      isDelta = (mark != null);
-      doMeasurement = (sm != null);
-=======
->>>>>>> 08f3c890
       
       doMeasurement = (sm != null);
       
@@ -555,17 +537,6 @@
      */
     private void serialize() throws IOException {   
 
-<<<<<<< HEAD
-      if (doMeasurement) {
-        System.out.println(printCasInfo(cas));
-        sm.origAuxBytes = cas.getByteHeap().getSize();
-        sm.origAuxShorts = cas.getShortHeap().getSize() * 2;
-        sm.origAuxLongs = cas.getLongHeap().getSize() * 8;
-        sm.totalTime = System.currentTimeMillis();
-      }
-      
-      CommonSerDes.createHeader()
-=======
  //      if (doMeasurement) {
 //        System.out.println(printCasInfo(baseCas));
 //        sm.origAuxBytes = baseCas.getByteHeap().getSize();
@@ -581,22 +552,10 @@
       CommonSerDes.createHeader()
         .v3()
         .seqVer(2)    // 0 - original, 1 - UIMA-4743, 2 - v3 
->>>>>>> 08f3c890
         .form4()
         .delta(isDelta)
         .typeSystemIndexDefIncluded(isTsi)
         .write(serializedOut);
-<<<<<<< HEAD
-
-      if (isTsi) {
-        CasIOUtils.writeTypeSystem(cas, serializedOut, true);    
-      }
-      
-      if (TRACE_SER) System.out.println("Form4Ser start, delta: " + (isDelta ? "true" : "false"));
-
-      if (doMeasurement) {
-        sm.header = 12;
-=======
      
       if (isTsi) {
         CasIOUtils.writeTypeSystem(baseCas, serializedOut, true);    
@@ -628,7 +587,6 @@
         if (fs instanceof UimaSerializable) {
           ((UimaSerializable)fs)._save_to_cas_data();
         }
->>>>>>> 08f3c890
       }
       
       List<TOP> newSortedFSs = CASImpl.filterAboveMark(csds.getSortedFSs(), mark);  // returns all if mark not set            
@@ -661,31 +619,6 @@
       /***************************
        * Prepare to walk main heap
        ***************************/
-<<<<<<< HEAD
-      writeVnumber(control_dos, heapEnd - heapStart);  
-      if (TRACE_SER) System.out.println("Form4Ser heapstart: " + heapStart + "  heapEnd: " + heapEnd);
-      
-      if (doMeasurement) {
-        sm.statDetails[Slot_MainHeap.i].original = (1 + heapEnd - heapStart) * 4;      
-      }
-      
-      // debug - for delta
-//      if (isDelta) {
-//        int[] heap = cas.getHeap().heap;
-//        for (int iHeap =1; iHeap < heapEnd; iHeap += incrToNextFs(heap, iHeap, typeInfo)) {
-//          int tCode = heap[iHeap];  // get type code      
-//          typeInfo = getTypeInfo(tCode);
-//          System.out.format("debug heapAddr: %,d type: %s%n", iHeap, typeInfo.type.getShortName());
-//          if (iHeap == 439) {
-//            System.out.println("debug");
-//          }
-//        }
-//        System.out.format("debug heapStart: %,d heapEnd: %,d", heapStart, heapEnd);
-//      }
-      
-      
-      resetIprevious();
-=======
       heapEnd = csds.getHeapEnd();
       
       heapStart = isDelta ? origHeapEnd : 0;
@@ -719,7 +652,6 @@
 //      if (heapStart == 0) {
 //        heapStart = 1;  // slot 0 not serialized, it's null / 0
 //      }
->>>>>>> 08f3c890
 
 
         // scan thru all fs and save their offsets in the heap
@@ -735,45 +667,12 @@
         writeFs(fs);
       }
 
-<<<<<<< HEAD
-      for (int iHeap = heapStart; iHeap < heapEnd; iHeap += incrToNextFs(heap, iHeap, typeInfo)) {
-        int tCode = heap[iHeap];  // get type code      
-        typeInfo = getTypeInfo(tCode);
-        iPrevHeap = typeInfo.iPrevHeap;
-        
-        writeVnumber(typeCode_dos, tCode);
-
-        if (typeInfo.isHeapStoredArray) {
-          serializeHeapStoredArray(iHeap);
-        } else if (typeInfo.isArray) {
-          serializeNonHeapStoredArray(iHeap);
-        } else {
-          for (int i = 1; i < typeInfo.slotKinds.length + 1; i++) {
-            serializeByKind(iHeap, i);
-          }
-        }
-      
-        typeInfo.iPrevHeap = iHeap;  // make this one the "prev" one for subsequent testing
-        if (doMeasurement) {
-          sm.statDetails[typeCode_i].incr(DataIO.lengthVnumber(tCode));
-          sm.mainHeapFSs ++;
-        }
-      }  // end of heap walk
-      
-      if (TRACE_SER) System.out.println("Form4Ser writing index info");
-      serializeIndexedFeatureStructures();
-
-      if (isDelta) {
-        if (TRACE_SER) System.out.println("Form4Ser writing modified FSs");
-        (new SerializeModifiedFSs()).serializeModifiedFSs();
-=======
       if (TRACE_SER) System.out.println("Form4Ser writing index info");
       serializeIndexedFeatureStructures(csds);
 
       if (isDelta) {
         if (TRACE_SER) System.out.println("Form4Ser writing modified FSs");
         (new SerializeModifiedFSs(csds)).serializeModifiedFSs();
->>>>>>> 08f3c890
       }
 
       collectAndZip();
@@ -1814,17 +1713,11 @@
       strSeg_dis = dataInputs[strSeg_i];
     }
     
-<<<<<<< HEAD
-    private void deserialize() throws IOException {
-      if (TRACE_DES) System.out.println("Form4Deser starting");
-     
-=======
     private void deserialize(CommonSerDes.Header h) throws IOException {
       if (TRACE_DES) System.out.println("Form4Deser starting");
           
 //      fs2seq.clear();
       seq2fs.clear();
->>>>>>> 08f3c890
       /************************************************
        * Setup all the input streams with inflaters
        ************************************************/
@@ -1875,30 +1768,6 @@
         heapStart = 1;  // slot 0 not serialized, it's null / 0
       }
 
-<<<<<<< HEAD
-      if (CHANGE_FS_REFS_TO_SEQUENTIAL && (heapStart > 1)) {
-        initFsStartIndexes(fsStartIndexes, heap, 1, heapStart, null);
-      }
-      fixupsNeeded = new IntVector(Math.max(16, heap.length / 10));
-
-      /***************************
-       * walk main heap
-       ***************************/
-
-      if (TRACE_DES) System.out.println("Form4Deser heapStart: " + heapStart + "  heapEnd: " + heapEnd);
-      for (int iHeap = heapStart; iHeap < heapEnd; iHeap += incrToNextFs(heap, iHeap, typeInfo)) {
-        if (CHANGE_FS_REFS_TO_SEQUENTIAL) {
-          fsStartIndexes.addItemAddr(iHeap);
-        }        
-        int tCode = heap[iHeap] = readVnumber(typeCode_dis); // get type code      
-        typeInfo = getTypeInfo(tCode);
-        iPrevHeap = typeInfo.iPrevHeap;
-
-        if (typeInfo.isHeapStoredArray) {
-          readHeapStoredArray(iHeap);
-        } else if (typeInfo.isArray) {
-          readNonHeapStoredArray(iHeap);
-=======
       
       
 //      if (CHANGE_FS_REFS_TO_SEQUENTIAL && (heapStart > 1)) {
@@ -1927,7 +1796,6 @@
         if (type.isArray()) {
           currentFs = readArray(iHeap, type);
           arraySize = ((CommonArrayFS)currentFs).size();
->>>>>>> 08f3c890
         } else {
           if (!ts.annotBaseType.subsumes(type) &&  // defer subtypes of AnnotationBase
               !(ts.sofaType == type)) {            // defer sofa types
@@ -2036,21 +1904,6 @@
       
       SlotKind refKind = type.getComponentSlotKind();
       switch (refKind) {
-<<<<<<< HEAD
-      case Slot_BooleanRef: case Slot_ByteRef:
-        heap[iHeap + 2] = readIntoByteArray(length);
-        break; 
-      case Slot_ShortRef:
-        heap[iHeap + 2] = readIntoShortArray(length);
-        break; 
-      case Slot_LongRef: 
-      case Slot_DoubleRef:
-        heap[iHeap + 2] = readIntoLongArray(refKind, length);
-        break;
-        
-      default:
-        throw new RuntimeException();
-=======
       
       case Slot_BooleanRef: {
         boolean [] ba = ((BooleanArray)fs)._getTheArray();
@@ -2058,7 +1911,6 @@
           ba[i] = byte_dis.readByte() == 1;
         }
         break;
->>>>>>> 08f3c890
       }
         
       case Slot_ByteRef:
@@ -2863,243 +2715,6 @@
      * @return true if they compare equal
      */
     public boolean compareCASes(CASImpl c1, CASImpl c2) {
-<<<<<<< HEAD
-      this.c1 = c1;
-      this.c2 = c2;
-      c1HO = c1.getHeap();
-      c2HO = c2.getHeap();
-      final int endi = c1HO.getCellsUsed();
-      final int end2 = c2HO.getCellsUsed();
-      if (endi != end2) {
-        System.err.format("CASes have different heap cells used: %,d %,d%n", endi, end2);
-      }
-      c1heap = c1HO.heap;
-      c2heap = c2HO.heap;
-      
-      final ComprItemRefs fsStartIndexes = new ComprItemRefs();
-      initFsStartIndexes(fsStartIndexes, c1heap, 1, endi, null);
-      
-      final int endsi = fsStartIndexes.getNbrOfItems();
-      for (int i = 1; i < endsi; i++) {
-        iHeap = fsStartIndexes.getItemAddr(i);
-//        System.out.println("");
-        if (!compareFss()) {
-          return false;
-        }
-      }
-      
-      int[] ifs1 = c1.getIndexedFSs();
-      int[] ifs2 = c2.getIndexedFSs();
-      
-      return Arrays.equals(ifs1, ifs2);
-    }
-
-    private boolean compareFss() {
-      int tCode = c1heap[iHeap];
-      typeInfo = getTypeInfo(tCode);
-      if (tCode != c2heap[iHeap]) {
-        return mismatchFs();
-      }
-      if (typeInfo.isArray) {
-        return compareFssArray();
-      } else {
-        for (int i = 1; i < typeInfo.slotKinds.length + 1; i++) {
-          if (!compareSlot(i)) {
-            return mismatchFs();
-          }
-        }
-        return true;
-      }
-    }
-      
-    private boolean compareFssArray() {
-      int len1 = c1heap[iHeap + 1];
-      int len2 = c2heap[iHeap + 1];
-      if (len1 != len2) {
-        return false;
-      }
-      for (int i = 0; i < len1; i++) {
-        SlotKind kind = typeInfo.getSlotKind(2);
-        if (typeInfo.isHeapStoredArray) {
-          if (kind == Slot_StrRef) {
-            if (! compareStrings(c1.getStringForCode(c1heap[iHeap + 2 + i]),
-                                 c2.getStringForCode(c2heap[iHeap + 2 + i]))) {
-              return mismatchFs();
-            }
-          } else if (c1heap[iHeap + 2 + i] != c2heap[iHeap + 2 + i]) {
-            return mismatchFs();
-          }
-        } else {  // not heap stored array
-          switch (kind) {
-          case Slot_BooleanRef: case Slot_ByteRef:
-            if (c1.getByteHeap().getHeapValue(c1heap[iHeap + 2] + i) !=
-                c2.getByteHeap().getHeapValue(c2heap[iHeap + 2] + i)) {
-              return mismatchFs(); 
-            }
-            break;
-          case Slot_ShortRef:
-            if (c1.getShortHeap().getHeapValue(c1heap[iHeap + 2] + i) !=
-                c2.getShortHeap().getHeapValue(c2heap[iHeap + 2] + i)) {
-              return mismatchFs();
-            }
-            break;
-          case Slot_LongRef: case Slot_DoubleRef: {
-            if (c1.getLongHeap().getHeapValue(c1heap[iHeap + 2] + i)  !=
-                c2.getLongHeap().getHeapValue(c2heap[iHeap + 2] + i)) {
-              return mismatchFs();
-            }
-            break;
-          }
-          default: throw new RuntimeException("internal error");
-          }
-        }
-      } // end of for
-      return true;
-    }
-    
-    private boolean compareSlot(int offset) {
-      SlotKind kind = typeInfo.getSlotKind(offset);
-      switch (kind) {
-      case Slot_Int: case Slot_Short: case Slot_Boolean: case Slot_Byte: 
-      case Slot_Float: case Slot_HeapRef:
-        return c1heap[iHeap + offset] == c2heap[iHeap + offset];
-      case Slot_StrRef:
-        return compareStrings(c1.getStringForCode(c1heap[iHeap + offset]),
-                              c2.getStringForCode(c2heap[iHeap + offset]));
-      case Slot_LongRef: case Slot_DoubleRef:
-        return c1.getLongHeap().getHeapValue(c1heap[iHeap + offset]) ==
-               c2.getLongHeap().getHeapValue(c2heap[iHeap + offset]);
-      default: throw new RuntimeException("internal error");      
-      }
-    }
-    
-    private boolean compareStrings(String s1, String s2) {
-      if (null == s1) {
-        return null == s2;
-      }
-      return s1.equals(s2);
-    }
-     
-    private boolean mismatchFs() {
-      System.err.format("Mismatched Feature Structures:%n %s%n %s%n", 
-          dumpHeapFs(c1), dumpHeapFs(c2));
-      return false;
-    }
-    
-    private StringBuilder dumpHeapFs(CASImpl cas) {
-      StringBuilder sb = new StringBuilder();
-      typeInfo = getTypeInfo(cas.getHeap().heap[iHeap]);
-      sb.append(typeInfo);
-  
-      if (typeInfo.isHeapStoredArray) {
-        sb.append(dumpHeapStoredArray(cas));
-      } else if (typeInfo.isArray) {
-        sb.append(dumpNonHeapStoredArray(cas));
-      } else {
-        sb.append("   Slots:\n");
-        for (int i = 1; i < typeInfo.slotKinds.length + 1; i++) {
-          sb.append("  ").append(typeInfo.getSlotKind(i)).append(": ")
-              .append(dumpByKind(cas, i)).append('\n');
-        }
-      }
-      return sb;
-    }
-    
-    private StringBuilder dumpHeapStoredArray(CASImpl cas) {
-      StringBuilder sb = new StringBuilder();
-      int[] heap = cas.getHeap().heap;
-      final int length = heap[iHeap + 1];
-      sb.append("Array Length: ").append(length).append('[');
-      SlotKind arrayElementKind = typeInfo.slotKinds[1];
-      switch (arrayElementKind) {
-      case Slot_HeapRef: case Slot_Int: case Slot_Short: case Slot_Byte: 
-      case Slot_Boolean: case Slot_Float:
-        for (int i = iHeap + 2; i < iHeap + length + 2; i++) {
-          if (i > iHeap + 2) {
-            sb.append(", ");
-          }
-          sb.append(heap[i]);
-        }
-        break;   
-      case Slot_StrRef:
-        StringHeap sh = cas.getStringHeap();
-        for (int i = iHeap + 2; i < iHeap + length + 2; i++) {
-          if (i > iHeap + 2) {
-            sb.append(", ");
-          }
-          sb.append(sh.getStringForCode(heap[i]));        
-        }
-        break;
-      default: throw new RuntimeException("internal error");
-      }
-      sb.append("] ");
-      return sb;
-    }
-  
-    private StringBuilder dumpNonHeapStoredArray(CASImpl cas) {
-      StringBuilder sb = new StringBuilder();
-      int[] heap = cas.getHeap().heap;
-      final int length = heap[iHeap + 1];
-      sb.append("Array Length: ").append(length).append('[');
-      SlotKind arrayElementKind = typeInfo.slotKinds[1];
-      
-      for (int i = 0; i < length; i++) {
-        if (i > 0) {
-          sb.append(", ");
-        }
-        switch (arrayElementKind) {
-        case Slot_BooleanRef: case Slot_ByteRef:
-          sb.append(cas.getByteHeap().getHeapValue(heap[iHeap + 2 + i]));
-          break;
-        case Slot_ShortRef:
-          sb.append(cas.getShortHeap().getHeapValue(heap[iHeap + 2 + i]));
-          break;
-        case Slot_LongRef: case Slot_DoubleRef: {
-          long v = cas.getLongHeap().getHeapValue(heap[iHeap + 2 + i]);
-          if (arrayElementKind == Slot_DoubleRef) {
-            sb.append(Double.longBitsToDouble(v));
-          } else {
-            sb.append(String.format("%,d", v));
-          }
-          break;
-        }
-        default: throw new RuntimeException("internal error");
-        }
-      }
-      sb.append("] ");
-      return sb;      
-    }
-  
-    private StringBuilder dumpByKind(CASImpl cas, int offset) {
-      StringBuilder sb = new StringBuilder();
-      int[] heap = cas.getHeap().heap;
-      SlotKind kind = typeInfo.getSlotKind(offset);
-      switch (kind) {
-      case Slot_Int:
-        return sb.append(heap[iHeap + offset]);
-      case Slot_Short: 
-        return sb.append((short)heap[iHeap + offset]);
-      case Slot_Byte: 
-        return sb.append((byte)heap[iHeap + offset]);
-      case Slot_Boolean:  
-        return sb.append(((heap[iHeap + offset]) == 0) ? false : true);
-      case Slot_Float: {
-        int v = heap[iHeap + offset];
-        return sb.append(Float.intBitsToFloat(v)).append(' ').append(Integer.toHexString(v));
-      }
-      case Slot_HeapRef:
-        return sb.append("HeapRef[").append(heap[iHeap + offset]).append(']');
-      case Slot_StrRef:
-        return sb.append(cas.getStringForCode(heap[iHeap + offset]));
-      case Slot_LongRef:
-        return sb.append(String.format("%,d", cas.getLongHeap().getHeapValue(heap[iHeap + offset])));
-      case Slot_DoubleRef: {
-        long v = cas.getLongHeap().getHeapValue(heap[iHeap + offset]);
-        return sb.append(Double.longBitsToDouble(v)).append(' ').append(Long.toHexString(v));
-      }
-      default: throw new RuntimeException("internal error");      
-      }
-=======
       BinaryCasSerDes6 bcsd6;
       try {
         bcsd6 = new BinaryCasSerDes6(c1);
@@ -3343,7 +2958,6 @@
 //      }
 //      default: throw new RuntimeException("internal error");      
 //      }
->>>>>>> 08f3c890
     }
   }
   
