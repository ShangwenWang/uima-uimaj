/*
 * Licensed to the Apache Software Foundation (ASF) under one
 * or more contributor license agreements.  See the NOTICE file
 * distributed with this work for additional information
 * regarding copyright ownership.  The ASF licenses this file
 * to you under the Apache License, Version 2.0 (the
 * "License"); you may not use this file except in compliance
 * with the License.  You may obtain a copy of the License at
 * 
 *   http://www.apache.org/licenses/LICENSE-2.0
 * 
 * Unless required by applicable law or agreed to in writing,
 * software distributed under the License is distributed on an
 * "AS IS" BASIS, WITHOUT WARRANTIES OR CONDITIONS OF ANY
 * KIND, either express or implied.  See the License for the
 * specific language governing permissions and limitations
 * under the License.
 */

package org.apache.uima.cas.impl;

import static org.apache.uima.cas.impl.SlotKinds.SlotKind.Slot_Int;

import java.io.BufferedInputStream;
import java.io.BufferedOutputStream;
import java.io.ByteArrayInputStream;
import java.io.ByteArrayOutputStream;
import java.io.DataInput;
import java.io.DataInputStream;
import java.io.DataOutputStream;
import java.io.File;
import java.io.FileNotFoundException;
import java.io.FileOutputStream;
import java.io.IOException;
import java.io.InputStream;
import java.io.OutputStream;
import java.util.ArrayList;
import java.util.Arrays;
import java.util.BitSet;
import java.util.List;
import java.util.function.Consumer;
import java.util.zip.Deflater;
import java.util.zip.DeflaterOutputStream;
import java.util.zip.Inflater;
import java.util.zip.InflaterInputStream;

import org.apache.uima.UimaSerializable;
import org.apache.uima.cas.AbstractCas;
import org.apache.uima.cas.CASRuntimeException;
import org.apache.uima.cas.CommonArrayFS;
import org.apache.uima.cas.Marker;
import org.apache.uima.cas.impl.CASImpl.FsChange;
import org.apache.uima.cas.impl.FSsTobeAddedback.FSsTobeAddedbackSingle;
import org.apache.uima.cas.impl.SlotKinds.SlotKind;
import org.apache.uima.internal.util.Int2ObjHashMap;
import org.apache.uima.internal.util.IntListIterator;
import org.apache.uima.internal.util.IntVector;
import org.apache.uima.internal.util.Misc;
import org.apache.uima.internal.util.Obj2IntIdentityHashMap;
import org.apache.uima.jcas.JCas;
<<<<<<< HEAD
=======
import org.apache.uima.jcas.cas.BooleanArray;
import org.apache.uima.jcas.cas.ByteArray;
import org.apache.uima.jcas.cas.DoubleArray;
import org.apache.uima.jcas.cas.FSArray;
import org.apache.uima.jcas.cas.FloatArray;
import org.apache.uima.jcas.cas.IntegerArray;
import org.apache.uima.jcas.cas.LongArray;
import org.apache.uima.jcas.cas.ShortArray;
import org.apache.uima.jcas.cas.Sofa;
import org.apache.uima.jcas.cas.StringArray;
import org.apache.uima.jcas.cas.TOP;
>>>>>>> 488947ef
import org.apache.uima.util.CasIOUtils;
import org.apache.uima.util.impl.DataIO;
import org.apache.uima.util.impl.OptimizeStrings;
import org.apache.uima.util.impl.SerializationMeasures;

/**
 * User callable serialization and deserialization of the CAS in a compressed Binary Format
 * 
 * This serializes/deserializes the state of the CAS, assuming that the type
 * information remains constant.
 * 
 * Header specifies to reader the format, and the compression level.
 * 
 * How to Serialize:  
 * 
 * 1) create an instance of this class, specifying some options that don't change very much
 * 2) call serialize(CAS) to serialize the cas * 
 * 
 * You can reuse the instance for a different CAS (as long as the type system is the same);
 * this will save setup time.
 * 
 * This class lazily constructs customized TypeInfo instances for each type encountered in serializing.
 * These are preserved across multiple serialization calls, so their setup / initialization is only
 * needed the first time.
 * 
 * The form of the binary CAS is inserted at the beginning so that receivers can do the
 * proper deserialization.  
 *     
 * Binary format requires that the exact same type system be used when deserializing 
 * 
 * How to Deserialize:
 * 
 * 1) get an appropriate CAS to deserialize into.  For delta CAS, it does not have to be empty.
 * 2) call CASImpl: cas.reinit(inputStream)  This is the existing method
 *    for binary deserialization, and it now handles this compressed version, too.
 *    Delta cas is also supported.
 * 
 * Compression/Decompression
 * Works in two stages:
 *   application of Zip/Unzip to particular sub-collections of CAS data, 
 *     grouped according to similar data distribution
 *   collection of like kinds of data (to make the zipping more effective)
 *   There can be up to ~20 of these collections, such as
 *      control info, float-exponents, string chars
 * Deserialization:
 *   Read all bytes, 
 *   create separate ByteArrayInputStreams for each segment, sharing byte bfr
 *   create appropriate unzip data input streams for these
 *   
 * Properties of Form 4:
 *   1) (Change from V2) Indexes are used to determine what gets serialized, because there's no "heap" to walk,
 *      unless the v2-id-mode is in effect.
 *      
 *   2) The number used for references to FSs is a sequentially incrementing one, starting at 1
 *       This allows better compression.
 *   
 *   
 */
public class BinaryCasSerDes4 implements SlotKindsConstants {
  private static final boolean TRACE_SER = false;
  private static final boolean TRACE_DES = false;
  
<<<<<<< HEAD
  private static final boolean TRACE_SER = false;
  private static final boolean TRACE_DES = false;
  
=======
  private static final boolean TRACE_DOUBLE = false;
//  private static final boolean TRACE_INT = false;
>>>>>>> 488947ef
  public static final int TYPECODE_COMPR = 8;
//  public static final boolean CHANGE_FS_REFS_TO_SEQUENTIAL = true; // currently unreferenced 
  // may add more later - to specify differing trade-offs between speed and compression
  public enum Compression {None, Compress};  
  public static final boolean IS_DIFF_ENCODE = true;
  public static final boolean CAN_BE_NEGATIVE = true;
  public static final boolean IGNORED = true;
  public static final boolean IN_MAIN_HEAP = true;
  

  /**
   * The kinds of slots that can exist 
   *   an index for getting type-code specific values, 
   *   flag - whether or not they should be diff encoded
   *   flag - if they can be negative (and need their sign moved)
   *   
   * Some are real slots in the heap; others are descriptions of
   *   parts of values, eg. float exponent
   *   
   * Difference encoding costs 1 bit.  
   *   Measurements show it can lessen zip's effectiveness 
   *     (especially for single byte values (?)),
   *     probably because it causes more dispersion in 
   *     the value kinds.  
   *   Because of this 2-fold cost (1 bit and less zip),
   *     differencing being tried only for multi-byte 
   *     values (short, int, long), and heap refs
   *     - for array values, diff is with prev array value
   *       (for 1st value in array, diff is with prev FeatureStructure
   *       of the same type in the heap's 1st value if it exists
   *     - for non-array values or 1st array value, diff is with
   *       prev heap value for same type in heap  
   * 
   *   Not done for float parts - exponent too short, and
   *     mantissa too random.
   * 
   * CanBeNegative
   *   Many values are only positive e.g., array lengths
   *   Some values can be negative
   *     (all difference-encoded things can be negative)
   *   Represent as 1 bit + positive number, sign bit in 
   *     least sig. bit position.  This allows the
   *     bits to cluster closer to 0 on the positive side,
   *     which can make for fewer bytes to represent the number.
   */

  /**
   * Compression alternatives
   */
  
  public enum CompressLevel {
    None(   Deflater.NO_COMPRESSION),
    Fast(   Deflater.BEST_SPEED),
    Default(Deflater.DEFAULT_COMPRESSION),
    Best(   Deflater.BEST_COMPRESSION),
    ;
    final public int lvl;
    CompressLevel(int lvl) {
      this.lvl = lvl;
    }
  }
  
  public enum CompressStrat {
    Default(      Deflater.DEFAULT_STRATEGY),
    Filtered(     Deflater.FILTERED),
    HuffmanOnly(  Deflater.HUFFMAN_ONLY),
    ;
    final public int strat;
    CompressStrat(int strat) {
      this.strat = strat;
    }
  }
    
  /**
   * Things set up for one instance of this class, and
   * reuse-able
   */
  final private TypeSystemImpl ts;  
  final private boolean doMeasurements;
  
  final TypeImpl fsArrayType;
  
  /** 
   * Things shared between serialization and deserialization
   */
      
  /**
   * 
   * @param ts the type system
   * @param doMeasurements - normally set this to false. 
   */
  public BinaryCasSerDes4(TypeSystemImpl ts, boolean doMeasurements) {
    this.ts = ts;
    this.doMeasurements = doMeasurements;
    this.fsArrayType = ts.fsArrayType;
   }

  /**
   * 
   * @param cas CAS to serialize
   * @param out output object
   * @param trackingMark tracking mark (for delta serialization)
   * @param compressLevel -
   * @param compressStrategy - 
   * @return null or serialization measurements (depending on setting of doMeasurements)
   * @throws IOException if the marker is invalid
   */
  public SerializationMeasures serialize(AbstractCas cas, Object out, Marker trackingMark,
      CompressLevel compressLevel, CompressStrat compressStrategy) throws IOException {
    SerializationMeasures sm = (doMeasurements) ? new SerializationMeasures() : null;
    CASImpl casImpl = (CASImpl) ((cas instanceof JCas) ? ((JCas)cas).getCas(): cas);
    if (null != trackingMark && !trackingMark.isValid() ) {
      throw new CASRuntimeException(CASRuntimeException.INVALID_MARKER, "Invalid Marker.");
    }
    
    Serializer serializer = new Serializer(
        casImpl, makeDataOutputStream(out), (MarkerImpl) trackingMark, sm,
        compressLevel, compressStrategy, false);
   
    serializer.serialize();
    return sm;
  }
  
  public void serializeWithTsi(CASImpl casImpl, Object out) throws IOException {
    Serializer serializer = new Serializer(
        casImpl, makeDataOutputStream(out), null, null, CompressLevel.Default, CompressStrat.Default, true);
    serializer.serialize();
  }
  
  public SerializationMeasures serialize(AbstractCas cas, Object out, Marker trackingMark,
      CompressLevel compressLevel) throws IOException {
    return serialize(cas, out,trackingMark, compressLevel, CompressStrat.Default);
  }
  
  public SerializationMeasures serialize(AbstractCas cas, Object out, Marker trackingMark) throws IOException {
    return serialize(cas, out, trackingMark, CompressLevel.Default, CompressStrat.Default);
  }

  public SerializationMeasures serialize(AbstractCas cas, Object out) throws IOException {
    return serialize(cas, out, null);
  }

  public void deserialize(CASImpl cas, InputStream deserIn, boolean isDelta, CommonSerDes.Header h) throws IOException {
    DataInput in = (DataInput) deserIn;
    Deserializer deserializer = new Deserializer(cas, in, isDelta);    
    deserializer.deserialize(h);
  }
  
  /**
   * Class instantiated once per serialization
   * Multiple serializations in parallel supported, with
   * multiple instances of this
   */
  
  private class Serializer {
    final private DataOutputStream serializedOut;  // where to write out the serialized result
    final private CASImpl baseCas;  // cas being serialized
    final private BinaryCasSerDes bcsd;  
    final private MarkerImpl mark;  // the mark to serialize from
    
    final private SerializationMeasures sm;  // null or serialization measurements
    final private ByteArrayOutputStream[] baosZipSources = new ByteArrayOutputStream[NBR_SLOT_KIND_ZIP_STREAMS];  // lazily created, indexed by SlotKind.i
    final private DataOutputStream[] dosZipSources = new DataOutputStream[NBR_SLOT_KIND_ZIP_STREAMS];      // lazily created, indexed by SlotKind.i

//    final private int[] heap;           // main heap
    /** start of heap, in v2 pseudo-addr coordinates */
    private int heapStart;
    /** end of heap, in v2 pseudo-addr coordinates = addr of last + length of last */
    private int heapEnd;
//    final private LongHeap longHeapObj;
//    final private ShortHeap shortHeapObj;
//    final private ByteHeap byteHeapObj;

    final private boolean isDelta;        // if true, there is a marker indicating the start spot(s)
    final private boolean isTsi;          // true to include the type system and indexes definition
    final private boolean doMeasurement;  // if true, doing measurements
//    final private ComprItemRefs fsStartIndexes = (CHANGE_FS_REFS_TO_SEQUENTIAL) ? new ComprItemRefs() : null;
//    final private int[] typeCodeHisto = new int[ts.getTypeArraySize()]; 
//    final private Integer[] serializedTypeCode2Code = new Integer[ts.getTypeArraySize()]; // needs to be Integer to get comparator choice
//    final private int[] estimatedZipSize = new int[NBR_SLOT_KIND_ZIP_STREAMS]; // one entry for each output stream kind
    final private OptimizeStrings os;
    final private CompressLevel compressLevel;
    final private CompressStrat compressStrategy;
    
 //    private int iPrevHeap;        // 0 or heap addr of previous instance of current type
    /**
     * For differencing when reading and writing.
     * Also used for arrays to difference the 0th element.
     */
    final private TOP prevFsByType[];
    private TOP prevFs;

    private boolean only1CommonString;  // true if only one common string
    
//    final private CommonCompressedSerialization ccs; 
    
    // speedups
    
    // any use of these means caller handles measurement
    // some of these are never used, because the current impl
    //   is using the _i form to get measurements done
//    final private DataOutputStream arrayLength_dos;
//    final private DataOutputStream heapRef_dos;
//    final private DataOutputStream int_dos;
    final private DataOutputStream byte_dos;
//    final private DataOutputStream short_dos;
    final private DataOutputStream typeCode_dos;
    final private DataOutputStream strOffset_dos;
    final private DataOutputStream strLength_dos;
//    final private DataOutputStream long_High_dos;
//    final private DataOutputStream long_Low_dos;
    final private DataOutputStream float_Mantissa_Sign_dos;
    final private DataOutputStream float_Exponent_dos;
    final private DataOutputStream double_Mantissa_Sign_dos;
    final private DataOutputStream double_Exponent_dos;
    final private DataOutputStream fsIndexes_dos;
//    final private DataOutputStream strChars_dos;
    final private DataOutputStream control_dos;
    final private DataOutputStream strSeg_dos;
    
    final private CommonSerDesSequential csds;
    /**
     * convert between FSs and "sequential" numbers
     *   This is for compression efficiency and also is needed for backwards compatibility with v2 serialization forms, where
     *     index information was written using "sequential" numbers
     * Note: This may be identity map, but may not in the case for V3 where some FSs are GC'd
     * 
     * Contrast with fs2addr and addr2fs in csds - these use the pseudo v2 addresses as the int
     */    
    private final Obj2IntIdentityHashMap<TOP> fs2seq = new Obj2IntIdentityHashMap<>(TOP.class, TOP._singleton);
//    private final Int2ObjHashMap<TOP, TOP> seq2fs = new Int2ObjHashMap<>(TOP.class);
    /**
     * 
     * @param cas -
     * @param serializedOut -
     * @param mark -
     * @param sm -
     * @param compressLevel -
     * @param compressStrategy -
     */

    private Serializer(CASImpl cas, DataOutputStream serializedOut, MarkerImpl mark,
                       SerializationMeasures sm,
                       CompressLevel compressLevel,
                       CompressStrat compressStrategy,
                       boolean isTsi) {
<<<<<<< HEAD
      this.cas = cas;
=======
      this.baseCas = cas.getBaseCAS();
      this.bcsd = cas.getBinaryCasSerDes();
      this.isDelta = (mark != null);
//      this.csds = getCsds(baseCas, isDelta);
//      this.ccs = new CommonCompressedSerialization(
//          new CommonSerDesTypeMap(cas.getTypeSystemImpl(),  cas.getTypeSystemImpl()), // no type mapping
//          mark);
>>>>>>> 488947ef
      this.serializedOut = serializedOut;
      this.mark = mark;
      this.sm = sm;
      this.compressLevel = compressLevel;
      this.compressStrategy = compressStrategy;
      this.isTsi = isTsi;
<<<<<<< HEAD
      isDelta = (mark != null);
      doMeasurement = (sm != null);
=======
>>>>>>> 488947ef
      
      doMeasurement = (sm != null);
      
//      heap = cas.getHeap().heap;
//      heapEnd = cas.getHeap().getCellsUsed();
     
//      
//      stringHeapObj = cas.getStringHeap();
//      longHeapObj   = cas.getLongHeap();
//      shortHeapObj  = cas.getShortHeap();
//      byteHeapObj   = cas.getByteHeap();
     
      os = new OptimizeStrings(doMeasurement);
      
      BinaryCasSerDes6.setupOutputStreams(baseCas, baosZipSources, dosZipSources);  
      
//      arrayLength_dos = dosZipSources[arrayLength_i];
//      heapRef_dos = dosZipSources[heapRef_i];
//      int_dos = dosZipSources[int_i];
      byte_dos = dosZipSources[byte_i];
//      short_dos = dosZipSources[short_i];
      typeCode_dos = dosZipSources[typeCode_i];
      strOffset_dos = dosZipSources[strOffset_i];
      strLength_dos = dosZipSources[strLength_i];
//      long_High_dos = dosZipSources[long_High_i];
//      long_Low_dos = dosZipSources[long_Low_i];
      float_Mantissa_Sign_dos = dosZipSources[float_Mantissa_Sign_i];
      float_Exponent_dos = dosZipSources[float_Exponent_i];
      double_Mantissa_Sign_dos = dosZipSources[double_Mantissa_Sign_i];
      double_Exponent_dos = dosZipSources[double_Exponent_i];
      fsIndexes_dos = dosZipSources[fsIndexes_i];
//      strChars_dos = dosZipSources[strChars_i];
      control_dos = dosZipSources[control_i];
      strSeg_dos = dosZipSources[strSeg_i];
      
      this.prevFsByType = new TOP[ts.getTypeArraySize()];
      csds = getCsds(baseCas, isDelta);
      assert null != csds;
    }
    
    /**
     * Form 4 serialization is tied to the layout of V2 Feature Structures in heaps.
     * It does not walk the indexes to serialize just those FSs that are reachable.
     * 
     * For V3, it scans the CASImpl.id2fs information and serializes those (except those 
     * which have been GC'd).  The seq numbers of the target incrementing sequentially will
     * be different from the source id's if some FSs were GC'd.
     * 
     * To determine for delta what new strings and new  
     *
     * @throws IOException
     */
    private void serialize() throws IOException {   

<<<<<<< HEAD
      if (doMeasurement) {
        System.out.println(printCasInfo(cas));
        sm.origAuxBytes = cas.getByteHeap().getSize();
        sm.origAuxShorts = cas.getShortHeap().getSize() * 2;
        sm.origAuxLongs = cas.getLongHeap().getSize() * 8;
        sm.totalTime = System.currentTimeMillis();
      }
      
      CommonSerDes.createHeader()
=======
 //      if (doMeasurement) {
//        System.out.println(printCasInfo(baseCas));
//        sm.origAuxBytes = baseCas.getByteHeap().getSize();
//        sm.origAuxShorts = baseCas.getShortHeap().getSize() * 2;
//        sm.origAuxLongs = baseCas.getLongHeap().getSize() * 8;
//        sm.totalTime = System.currentTimeMillis();
//      }
      
      
      /************************
       * Write standard header
       ************************/
      CommonSerDes.createHeader()
        .v3()
        .seqVer(2)    // 0 - original, 1 - UIMA-4743, 2 - v3 
>>>>>>> 488947ef
        .form4()
        .delta(isDelta)
        .typeSystemIndexDefIncluded(isTsi)
        .write(serializedOut);
<<<<<<< HEAD

      if (isTsi) {
        CasIOUtils.writeTypeSystem(cas, serializedOut, true);    
      }
      
      if (TRACE_SER) System.out.println("Form4Ser start, delta: " + (isDelta ? "true" : "false"));

      if (doMeasurement) {
        sm.header = 12;
=======
     
      if (isTsi) {
        CasIOUtils.writeTypeSystem(baseCas, serializedOut, true);    
      }
      
      if (TRACE_SER) System.out.println("Form4Ser start, delta: " + (isDelta ? "true" : "false"));
      /*******************************************************************************
       * Setup tables that map to v2 "addresses" - needed for backwards compatibility
       *   fs2addr - feature structure to address
       *   addr2fs - address to feature structure
       *   sortedFSs - sorted by addr (sorted by id)
       *******************************************************************************/
      final int origHeapEnd = csds.getHeapEnd();  // csds guaranteed non-null by constructor
      if (isDelta) {
        csds.setup(mark, origHeapEnd);  // add additional above the line items to csds
      } // otherwise was initialized when initially set up 
      
      /**
       * prepare fs < -- > seq maps
       * done for entire cas (in the case of a mark)
       */
      fs2seq.clear();
//      seq2fs.clear();
      int seq = 1;  // origin 1
      
      final List<TOP> localSortedFSs = csds.getSortedFSs();
      for (TOP fs : localSortedFSs) {
        fs2seq.put(fs, seq++);
//        seq2fs.put(seq++, fs);
        if (fs instanceof UimaSerializable) {
          ((UimaSerializable)fs)._save_to_cas_data();
        }
>>>>>>> 488947ef
      }
      
      // the sort order is on the id (e.g. creation order)
      List<TOP> newSortedFSs = CASImpl.filterAboveMark(csds.getSortedFSs(), mark);  // returns all if mark not set            
            
      /**************************
       * Strings
       * For delta, to determine "new" strings that should be serialized, 
       *   use the same method as used in Binary (plain) serialization.
       **************************/
      for (TOP fs : newSortedFSs) {
        extractStrings(fs);
      }

      if (isDelta) {
        FsChange[] fssModified = baseCas.getModifiedFSList();
      
        // also add in all modified strings
        for (FsChange fsChange : fssModified) {
          if (fsChange.fs instanceof UimaSerializable) {
            ((UimaSerializable)fsChange.fs)._save_to_cas_data();
          }
          extractStringsFromModifications(fsChange);
        }
      }

      os.optimize();
      
      writeStringInfo();
            
      /***************************
       * Prepare to walk main heap
       ***************************/
<<<<<<< HEAD
      writeVnumber(control_dos, heapEnd - heapStart);  
      if (TRACE_SER) System.out.println("Form4Ser heapstart: " + heapStart + "  heapEnd: " + heapEnd);
      
      if (doMeasurement) {
        sm.statDetails[Slot_MainHeap.i].original = (1 + heapEnd - heapStart) * 4;      
      }
      
      // debug - for delta
//      if (isDelta) {
//        int[] heap = cas.getHeap().heap;
//        for (int iHeap =1; iHeap < heapEnd; iHeap += incrToNextFs(heap, iHeap, typeInfo)) {
//          int tCode = heap[iHeap];  // get type code      
//          typeInfo = getTypeInfo(tCode);
//          System.out.format("debug heapAddr: %,d type: %s%n", iHeap, typeInfo.type.getShortName());
//          if (iHeap == 439) {
//            System.out.println("debug");
//          }
//        }
//        System.out.format("debug heapStart: %,d heapEnd: %,d", heapStart, heapEnd);
//      }
      
      
      resetIprevious();
=======
      heapEnd = csds.getHeapEnd();
      
      heapStart = isDelta ? origHeapEnd : 0;
//      
//      
//      if (isDelta) {
//        // edge case - delta serializing with no new fs
//        heapStart = (null == firstFS) ? heapEnd : csds.fs2addr.get(firstFS);
//      } else {
//        heapStart = 0; // not 1, in order to match v2 semantics
//                       // is switched to 1 later
//      }
      
//      if (isDelta) {
//        // debug
//        for (TOP fs : csds.sortedFSs) {
//          System.out.format("debug heapAddr: %,d type: %s%n", csds.fs2addr.get(fs), fs._getTypeImpl().getShortName());
//          if (csds.fs2addr.get(fs) == 439) {
//            System.out.println("debug");
//          }
//        }
//        System.out.format("debug End of debug scan, heapStart: %,d heapEnd: %,d%n%n", heapStart, heapEnd);
//      }
      
      if (TRACE_SER) System.out.println("Form4Ser heapstart: " + heapStart + "  heapEnd: " + heapEnd);
       
      writeVnumber(control_dos, heapEnd - heapStart);   // used for delta heap size to grow the CAS and ending condition on deser loop
      if (TRACE_SER) System.out.println("Form4Ser heapstart: " + heapStart + "  heapEnd: " + heapEnd);
      Arrays.fill(prevFsByType, null);

//      if (heapStart == 0) {
//        heapStart = 1;  // slot 0 not serialized, it's null / 0
//      }
>>>>>>> 488947ef


        // scan thru all fs and save their offsets in the heap
        // to allow conversion from addr to sequential fs numbers
//        initFsStartIndexes(fsStartIndexes, heap, heapStart, heapEnd, typeCodeHisto);
        
      
      /***************************
       * walk all fs's
       * For delta, just those above the line
       ***************************/
      for (TOP fs : newSortedFSs) {
        writeFs(fs);
      }

<<<<<<< HEAD
      for (int iHeap = heapStart; iHeap < heapEnd; iHeap += incrToNextFs(heap, iHeap, typeInfo)) {
        int tCode = heap[iHeap];  // get type code      
        typeInfo = getTypeInfo(tCode);
        iPrevHeap = typeInfo.iPrevHeap;
        
        writeVnumber(typeCode_dos, tCode);

        if (typeInfo.isHeapStoredArray) {
          serializeHeapStoredArray(iHeap);
        } else if (typeInfo.isArray) {
          serializeNonHeapStoredArray(iHeap);
        } else {
          for (int i = 1; i < typeInfo.slotKinds.length + 1; i++) {
            serializeByKind(iHeap, i);
          }
        }
      
        typeInfo.iPrevHeap = iHeap;  // make this one the "prev" one for subsequent testing
        if (doMeasurement) {
          sm.statDetails[typeCode_i].incr(DataIO.lengthVnumber(tCode));
          sm.mainHeapFSs ++;
        }
      }  // end of heap walk
      
      if (TRACE_SER) System.out.println("Form4Ser writing index info");
      serializeIndexedFeatureStructures();

      if (isDelta) {
        if (TRACE_SER) System.out.println("Form4Ser writing modified FSs");
        (new SerializeModifiedFSs()).serializeModifiedFSs();
=======
      if (TRACE_SER) System.out.println("Form4Ser writing index info");
      serializeIndexedFeatureStructures(csds);

      if (isDelta) {
        if (TRACE_SER) System.out.println("Form4Ser writing modified FSs");
        (new SerializeModifiedFSs(csds)).serializeModifiedFSs();
>>>>>>> 488947ef
      }

      collectAndZip();
      
      if (doMeasurement) {
        sm.totalTime = System.currentTimeMillis() - sm.totalTime;
      }
    }
    
    /** 
     * Write the compressed string table(s)
     * @throws IOException
     */
    private void writeStringInfo() throws IOException {
      String [] commonStrings = os.getCommonStrings();
      writeVnumber(strChars_i, commonStrings.length);
      DataOutputStream out = dosZipSources[strChars_i];
      for (int i = 0; i < commonStrings.length; i++) {
        int startPos = doMeasurements ? out.size() : 0;
        DataIO.writeUTFv(commonStrings[i], out);
        // approximate histogram
        if (doMeasurements) {
          // len is utf-8 encoding
          float len = out.size() - startPos;
          // if len == chars, then all got coded as 1 byte
          // if len > chars, some were utf-8 coded as 2 bytes
          float excess = (len / commonStrings[i].length()) - 1;  // excess over length 1
          int encAs2 = (int)(excess * commonStrings[i].length());
          
          // simulate histo for all the chars, as 1 or 2 byte UTF8 encoding 
          sm.statDetails[strChars_i].countTotal += commonStrings[i].length(); // total chars accum
          sm.statDetails[strChars_i].c[0] = commonStrings[i].length() - encAs2;
          sm.statDetails[strChars_i].c[1] = encAs2;
          sm.statDetails[strChars_i].lengthTotal += len;  // total as UTF-8 encode
        }
      }
      
      only1CommonString = commonStrings.length == 1;

      if (doMeasurements) {
//        long commonStringsLength = 0;
//        sm.stringsNbrCommon = commonStrings.length;
//        int r = 0;
//        for (int i = 0; i < commonStrings.length; i++) {
//          r += DataIO.lengthUTFv(commonStrings[i]);
//          commonStringsLength += commonStrings[i].length();
//        }
//        sm.stringsCommonChars = r;
  //
//        sm.stringsSavedExact = os.getSavedCharsExact() * 2;
//        sm.stringsSavedSubstr = os.getSavedCharsSubstr() * 2;
//        sm.statDetails[strChars_i].original = os.getSavedCharsExact() * 2
//                                 + os.getSavedCharsSubstr() * 2
//                                 + commonStringsLength * 2;
//        final int stringHeapStart = isSerializingDelta ? mark.nextFSId : 1;
//        final int stringHeapEnd = stringHeapObj.getSize();
//        sm.statDetails[strLength_i].original = (stringHeapEnd - stringHeapStart) * 4;
//        sm.statDetails[strOffset_i].original = (stringHeapEnd - stringHeapStart) * 4;
      }

    }  

    private void writeFs(TOP fs) throws IOException {
      TypeImpl type = fs._getTypeImpl();
      int typeCode = type.getCode();
      writeVnumber(typeCode_dos, typeCode);
      
      prevFs = prevFsByType[typeCode];            

      if (type.isArray()) {
        serializeArray(fs);
      } else {
        for (FeatureImpl feat : type.getFeatureImpls()) {
          serializeByKind(fs, feat);
        }
      }
    
      prevFsByType[typeCode] = fs;
//      if (doMeasurement) {
//        sm.statDetails[typeCode_i].incr(DataIO.lengthVnumber(tCode));
//        sm.mainHeapFSs ++;
//      }
    }
    
    private void serializeIndexedFeatureStructures(final CommonSerDesSequential csds) throws IOException {
      // fsIndexes already have the modelled address conversion
      int[] fsIndexes = isDelta ? bcsd.getDeltaIndexedFSs(mark, csds.fs2addr) : bcsd.getIndexedFSs(csds.fs2addr);
      if (doMeasurement) {
        sm.statDetails[fsIndexes_i].original = fsIndexes.length * 4 + 1;      
      }
      int nbrViews = fsIndexes[0];
      int nbrSofas = fsIndexes[1];
      writeVnumber(control_i, nbrViews);
      writeVnumber(control_i, nbrSofas);
      
      if (doMeasurement) {
        sm.statDetails[fsIndexes_i].incr(1); // an approximation - probably correct
        sm.statDetails[fsIndexes_i].incr(1);
      }
      
      int fi = 2;
      final int end1 = nbrSofas + 2;
      for (; fi < end1; fi++) {
        writeVnumber(control_i, fsIndexes[fi]);  // not converted to sequential
        
        if (doMeasurement) {
          sm.statDetails[fsIndexes_i].incr(DataIO.lengthVnumber(fsIndexes[fi]));
        }
      }
       
      for (int vi = 0; vi < nbrViews; vi++) {
<<<<<<< HEAD
        fi = compressFsxPart(fsIndexes, fi);    // added FSs  // compress converts to sequential
=======
        fi = compressFsxPart(fsIndexes, fi, csds);    // added FSs
>>>>>>> 488947ef
        if (isDelta) {
          fi = compressFsxPart(fsIndexes, fi, csds);  // removed FSs
          fi = compressFsxPart(fsIndexes, fi, csds);  // reindexed FSs
        }
      }      
    }

    private int compressFsxPart(int[] fsIndexes, int fsNdxStart, final CommonSerDesSequential csds) throws IOException {
      int ix = fsNdxStart;
      final int nbrEntries = fsIndexes[ix++];
      final int end = ix + nbrEntries;
      writeVnumber(fsIndexes_dos, nbrEntries);  // number of entries
      if (doMeasurement) {
        sm.statDetails[typeCode_i].incr(DataIO.lengthVnumber(nbrEntries));
      }
      
      final int[] ia = new int[nbrEntries];
      for (int i = ix, t = 0; i < end; i++, t++) {
        ia[t] = fs2seq(csds.addr2fs.get(fsIndexes[i]));  // convert "addr" to "seq" offset
      }
//      System.arraycopy(fsIndexes, ix, ia, 0, nbrEntries);
      Arrays.sort(ia);
     
      int prev = 0;           
      for (int i = 0; i < ia.length; i++) {
        int v = ia[i];
        writeVnumber(fsIndexes_dos, v - prev);
        if (doMeasurement) {
          sm.statDetails[fsIndexes_i].incr(DataIO.lengthVnumber(v - prev));
        }
        prev = v;      
      }
      return end;
    } 

    private void serializeArray(TOP fs) throws IOException {
      final int length = serializeArrayLength(fs);
      // special case 0 and 1st value
      if (length == 0) {
        return;
      }
      final TypeImpl type = fs._getTypeImpl();
      
      // output values

      SlotKind arrayElementKind = type.getComponentSlotKind();
      switch (arrayElementKind) {
      case Slot_HeapRef: {
        int prev = getPrevArray0HeapRef();
        for (TOP item : ((FSArray)fs)._getTheArray()) {
          int v = fs2seq(item);
          writeDiff(arrayElementKind.ordinal(), v, prev);
          prev = v;
        }
        break;
      }
      case Slot_Int: {
        int prev = getPrevArray0Int();
        for (int item : ((IntegerArray)fs)._getTheArray()) {
          writeDiff(arrayElementKind.ordinal(), item, prev);
          prev = item;
        }
        break;
      }
      
      case Slot_ShortRef: { 
        int prev = 0;
        for (int item : ((ShortArray)fs)._getTheArray()) {
          writeDiff(short_i, item, prev);
          prev = item;
        }
        break;
      }
      case Slot_Float:  
        for (float item : ((FloatArray)fs)._getTheArray()) {
          writeFloat(CASImpl.float2int(item));
        }
        break;
        
      case Slot_StrRef:
        for (String item : ((StringArray)fs)._getTheArray()) {
          writeString(item);
        }
        break;
      
      case Slot_BooleanRef:
        for (boolean item : ((BooleanArray)fs)._getTheArray()) {
          byte_dos.write(item ? 1 : 0);
        }
        break;
        
      case Slot_ByteRef:
        byte_dos.write(((ByteArray)fs)._getTheArray());
        break;
        
      case Slot_LongRef: {
        long prev = 0;
        for (long item : ((LongArray)fs)._getTheArray()) {
          writeLong(item, prev);
          prev = item;
        }
        break;
      }

      case Slot_DoubleRef: 
        for (double item : ((DoubleArray)fs)._getTheArray()) {
          writeDouble(CASImpl.double2long(item));
        }
        break;
      
       default: Misc.internalError();
      } // end of switch    
    }
    
    private int getPrevArray0HeapRef() {
      if (isNoPrevArrayValue((CommonArrayFS)prevFs)) return 0;      
      return fs2seq((TOP)((FSArray)prevFs).get(0));
    }
    
    private int getPrevArray0Int() {
      if (isNoPrevArrayValue((CommonArrayFS)prevFs)) return 0;      
      return ((IntegerArray)prevFs).get(0);      
    }

    private boolean isNoPrevArrayValue(CommonArrayFS prevCommonArray) {
      return prevCommonArray == null || prevCommonArray.size() == 0;
    }
                
    private void serializeByKind(TOP fs, FeatureImpl feat) throws IOException {
      SlotKind kind = feat.getSlotKind();      
      switch (kind) {
      case Slot_Int: {
        final int prev = (prevFs == null) ? 0 : prevFs._getIntValueNc(feat);
        final int v = fs._getIntValueNc(feat);
//        if (TRACE_INT) System.out.format("writeInt value: %,d prev: %,d%n", v, prev); 
        writeDiff(kind.ordinal(), v, prev);
        break;
      }
      
      case Slot_Short: 
        writeDiff(kind.ordinal(), fs._getShortValueNc(feat), (prevFs == null) ? 0 : prevFs._getShortValueNc(feat));
        break;
        
      case Slot_HeapRef:
        final TOP ref = fs._getFeatureValueNc(feat);
        writeDiff(kind.ordinal(), fs2seq(ref), 
           (prevFs == null) ? 0 : fs2seq(prevFs._getFeatureValueNc(feat)));
        break;
        
      case Slot_Float:
        writeFloat(CASImpl.float2int(fs._getFloatValueNc(feat)));
        break;
        
      case Slot_Boolean:
        byte_dos.write(fs._getBooleanValueNc(feat) ? 1 : 0);
        break;
        
      case Slot_Byte:
        byte_dos.write(fs._getByteValueNc(feat));
        break;
        
      case Slot_StrRef: 
        writeString(fs._getStringValueNc(feat));
        break;
        
      case Slot_LongRef:
        writeLong(fs._getLongValueNc(feat), (prevFs == null) ? 0L : prevFs._getLongValueNc(feat));
        break;

      case Slot_DoubleRef: 
        writeDouble(CASImpl.double2long(fs._getDoubleValueNc(feat)));
        break;
        
      default: Misc.internalError(); 
      } // end of switch
    }
    
    private int serializeArrayLength(TOP fs) throws IOException {
      int length = ((CommonArrayFS)fs).size();
      writeVnumber(arrayLength_i, length);
      return length;
    }
    
//    private void serializeDiffWithPrevTypeSlot(SlotKind kind, TOP fs, FeatureImpl feat) throws IOException {
//      int prev = (prevFs == null) ? 0 : fs.setIntLikeValue(slotKind, fi, v);getheap[iPrevHeap + offset];
//      writeDiff(kind.ordinal(), heap[iHeap + offset], prev);
//    }
    
    /**
     * Method:
     *   write with deflation into a single byte array stream
     *     skip if not worth deflating
     *     skip the Slot_Control stream
     *     record in the Slot_Control stream, for each deflated stream:
     *       the Slot index
     *       the number of compressed bytes
     *       the number of uncompressed bytes
     *   add to header:  
     *     nbr of compressed entries
     *     the Slot_Control stream size
     *     the Slot_Control stream
     *     all the zipped streams
     *
     * @throws IOException passthru
     */
    private void collectAndZip() throws IOException {
      ByteArrayOutputStream baosZipped = new ByteArrayOutputStream(4096);
      Deflater deflater = new Deflater(compressLevel.lvl, true);
      deflater.setStrategy(compressStrategy.strat);
      int nbrEntries = 0;
      
      List<Integer> idxAndLen = new ArrayList<>();

      for (int i = 0; i < baosZipSources.length; i++) {
        ByteArrayOutputStream baos = baosZipSources[i];
        if (baos != null) {
          nbrEntries ++;
          dosZipSources[i].close();
          long startTime = System.currentTimeMillis();
          int zipBufSize = Math.max(1024, baos.size() / 100);
          deflater.reset();
          DeflaterOutputStream cds = new DeflaterOutputStream(baosZipped, deflater, zipBufSize);       
          baos.writeTo(cds);
          cds.close();
          idxAndLen.add(i);
          if (doMeasurement) {
            idxAndLen.add((int) (sm.statDetails[i].afterZip = deflater.getBytesWritten()));
            idxAndLen.add((int) (sm.statDetails[i].beforeZip = deflater.getBytesRead()));
            sm.statDetails[i].zipTime = System.currentTimeMillis() - startTime;
          } else {
            idxAndLen.add((int) deflater.getBytesWritten());
            idxAndLen.add((int) deflater.getBytesRead());
          }
        } 
      }
      serializedOut.writeInt(nbrEntries);                     // write number of entries
      for (int i = 0; i < idxAndLen.size();) {
        serializedOut.write(idxAndLen.get(i++));
        serializedOut.writeInt(idxAndLen.get(i++));
        serializedOut.writeInt(idxAndLen.get(i++));
      }
      baosZipped.writeTo(serializedOut);                      // write Compressed info
    }
    
//    private DataOutputStream getZipStream(SlotKind kind) {
//      DataOutputStream dos = dosZipSources[kind.i];
//      if (null == dos) {
//        dos = setupOutputStream(kind);
//      }
//      return dos;
//    }

    private void writeLong(long v, long prev) throws IOException {
      writeDiff(long_High_i, (int)(v >>> 32), (int)(prev >>> 32));
      writeDiff(long_Low_i,  (int)v, (int)prev);    
    }

    /**
     * String encoding
     *   Length = 0 - used for null, no offset written
     *   Length = 1 - used for "", no offset written 
     *   Length &gt; 0 (subtract 1): used for actual string length
     *   
     *   Length &lt; 0 - use (-length) as slot index  (minimum is 1, slot 0 is NULL)
     *   
     *   For length &gt; 0, write also the offset.
     *   
     * @throws IOException passthru  
     */
    private void writeString(final String s) throws IOException {
      if (null == s) {
        writeVnumber(strLength_dos, 0);
        if (doMeasurement) {
          sm.statDetails[strLength_i].incr(1);
        }
        return;
      } 
      
      int indexOrSeq = os.getIndexOrSeqIndex(s);
      if (indexOrSeq < 0) {
        final int v = encodeIntSign(indexOrSeq);
        writeVnumber(strLength_dos, v);
        if (doMeasurement) {
          sm.statDetails[strLength_i].incr(DataIO.lengthVnumber(v));
        }
        return;
      }
      
      if (s.length() == 0) {
        writeVnumber(strLength_dos, encodeIntSign(1));
        if (doMeasurement) {
          sm.statDetails[strLength_i].incr(1);
        }
        return;
      }
      
      if (s.length() == Integer.MAX_VALUE) {
        throw new RuntimeException("Cannot serialize string of Integer.MAX_VALUE length - too large.");
      }
      
      final int offset = os.getOffset(indexOrSeq);
      final int length = encodeIntSign(s.length() + 1);  // all lengths sign encoded because of above
      writeVnumber(strOffset_dos, offset);
      writeVnumber(strLength_dos, length);
      if (doMeasurement) {
        sm.statDetails[strOffset_i].incr(DataIO.lengthVnumber(offset));
        sm.statDetails[strLength_i].incr(DataIO.lengthVnumber(length));
      }
      if (!only1CommonString) {
        final int csi = os.getCommonStringIndex(indexOrSeq);
        writeVnumber(strSeg_dos, csi);
        if (doMeasurement) {
          sm.statDetails[strSeg_i].incr(DataIO.lengthVnumber(csi));
        }
      }
    }

    /**
     * Need to support NAN sets, 
     * 0x7fc.... for NAN
     * 0xff8.... for NAN, negative infinity
     * 0x7f8     for NAN, positive infinity
     * 
     * Because 0 occurs frequently, we reserve 
     * exp of 0 for the value 0
     *  
     * @param raw the number to write
     */
    
    private void writeFloat(int raw) throws IOException {
      if (raw == 0) {
        writeUnsignedByte(float_Exponent_dos, 0);
        if (doMeasurement) {
          sm.statDetails[float_Exponent_i].incr(1);
        }
        return;
      }
     
      final int exponent = ((raw >>> 23) & 0xff) + 1;   // because we reserve 0, see above
      final int revMants = Integer.reverse((raw & 0x007fffff) << 9);  
      final int mants = (revMants << 1) + ((raw < 0) ? 1 : 0);
      writeVnumber(float_Exponent_dos, exponent); 
      writeVnumber(float_Mantissa_Sign_dos, mants);
      if (doMeasurement) {
        sm.statDetails[float_Exponent_i].incr(DataIO.lengthVnumber(exponent));
        sm.statDetails[float_Mantissa_Sign_i].incr(DataIO.lengthVnumber(mants));
      }
    }

    private void writeVnumber(int kind, int v) throws IOException {
      DataIO.writeVnumber(dosZipSources[kind], v);
      if (doMeasurement) {
        sm.statDetails[kind].incr(DataIO.lengthVnumber(v));
      }
    }
    
    private void writeVnumber(int kind, long v) throws IOException {
      DataIO.writeVnumber(dosZipSources[kind], v);
      if (doMeasurement) {
        sm.statDetails[kind].incr(DataIO.lengthVnumber(v));
      }
    }
    
    // this version doesn't do measurements, caller needs to do it
    private void writeVnumber(DataOutputStream s, int v) throws IOException {
      DataIO.writeVnumber(s, v);
    }
    
    // this version doesn't do measurements, caller needs to do it
    private void writeVnumber(DataOutputStream s, long v) throws IOException {
      DataIO.writeVnumber(s, v);
    }

    // this version doesn't do measurements, caller needs to do it    
    private void writeUnsignedByte(DataOutputStream s, int v) throws IOException {
      s.write(v);
    }

    private void writeDouble(long raw) throws IOException {
      if (raw == 0L) {
        writeVnumber(double_Exponent_dos, 0);
        if (doMeasurement) {
          sm.statDetails[double_Exponent_i].incr(1);
        }
        return;
      }
      int exponent = (int)((raw >>> 52) & 0x7ff);
      exponent = exponent - 1023; // rebase so 1.0 = 0
      if (exponent >= 0) {
        exponent ++; // skip "0", used above for 0 value
      }
      exponent = encodeIntSign(exponent);  
      final long revMants = Long.reverse((raw & 0x000fffffffffffffL) << 12);  
      final long mants = (revMants << 1) + ((raw < 0) ? 1 : 0);
      writeVnumber(double_Exponent_dos, exponent);
      writeVnumber(double_Mantissa_Sign_dos, mants);
      if (TRACE_DOUBLE) {
        System.out.format("write Double: raw = %,d, exponent = %,d, mantissa + lowbit sign: %,d%n", raw, exponent, mants);
      }
      if (doMeasurement) {
        sm.statDetails[double_Exponent_i].incr(DataIO.lengthVnumber(exponent));
        sm.statDetails[double_Mantissa_Sign_i].incr(DataIO.lengthVnumber(mants));
      }
    }
    
    private int encodeIntSign(int v) {
      if (v < 0) {
        return ((-v) << 1) | 1;
      }
      return (v << 1);
    }

    /**
     * Encoding:
     *    bit 6 = sign:   1 = negative
     *    bit 7 = delta:  1 = delta
     * @param kind the kind of slot
     * @param i  runs from iHeap + 3 to end of array
     * @throws IOException passthru
     */
    private void writeDiff(int kind, int v, int prev) throws IOException {
      if (v == 0) {
        writeVnumber(kind, 0);  // a speedup, not a new encoding
        if (doMeasurement) {
          sm.statDetails[kind].diffEncoded ++;
          sm.statDetails[kind].valueLeDiff ++;
        }
        return;
      }
      
      if (v == Integer.MIN_VALUE) { // special handling, because abs fails
        writeVnumber(kind, 2);      // written as -0
        if (doMeasurement) {
          sm.statDetails[kind].diffEncoded ++;
          sm.statDetails[kind].valueLeDiff ++;
        }
        return;
      }
    
      final int absV = Math.abs(v);
      if (((v > 0) && (prev > 0)) ||
          ((v < 0) && (prev < 0))) {
        final int diff = v - prev;  // guaranteed not to overflow
//      Math.abs of Integer.MIN_VALUE + 1 sometimes (after jit?) (on some JVMs) gives wrong annswer
        // failure observed on IBM Java 7 SR1 and SR2  3/28/2013 schor
        // failure only observed when running entire suite of uimaj-core tests via eclipse - mvn test doesn't fail
//        final int absDiff = Math.abs(diff);
        // this seems to work around
        final int absDiff = (diff < 0) ? -diff : diff; 
        writeVnumber(kind, 
            (absV <= absDiff) ? 
                ((long)absV << 2)    + ((v < 0) ? 2L : 0L) :
                ((long)absDiff << 2) + ((diff < 0) ? 3L : 1L));
        if (doMeasurement) {
          sm.statDetails[kind].diffEncoded ++;
          sm.statDetails[kind].valueLeDiff += (absV <= absDiff) ? 1 : 0;
        }
        return;
      }
      // if get here, then the abs v value is always <= the abs diff value.
      writeVnumber(kind, ((long)absV << 2) + ((v < 0) ? 2 : 0));
      if (doMeasurement) {
        sm.statDetails[kind].diffEncoded ++;
        sm.statDetails[kind].valueLeDiff ++;
      }
    }
    
    /**
     * add strings to the optimizestrings object
      * 
     * If delta, only process for fs's that are new; 
     * modified string values picked up when scanning FsChange items
     * @param fs feature structure
     */
    private void extractStrings(TOP fs) {
      if (isDelta && !mark.isNew(fs)) {
        return;
      }
      TypeImpl type = fs._getTypeImpl();
     
      if (type.isArray()) {
        if (type.getComponentSlotKind() == SlotKind.Slot_StrRef) {
          for (String s : ((StringArray)fs)._getTheArray()) {
            os.add(s);
          }
        }
      } else {  // end of is-array        
        for (FeatureImpl feat : type.getFeatureImpls()) {
          if (feat.getSlotKind() == SlotKind.Slot_StrRef) {
            os.add(fs._getStringValueNc(feat));
          }
        } // end of iter over all features
      } // end of if-is-not-array
    }
    
    /**
     * For delta, for each fsChange element, extract any strings
     * @param fsChange
     */
    private void extractStringsFromModifications(FsChange fsChange) {
      final TOP fs = fsChange.fs;
      final TypeImpl type = fs._getTypeImpl();
      if (fsChange.arrayUpdates != null) {
        if (type.getComponentSlotKind() == SlotKind.Slot_StrRef) {
          String[] sa = ((StringArray)fs)._getTheArray();  
          fsChange.arrayUpdates.forAllInts(index -> {
            os.add(sa[index]);
          });
        } // end of is string array
      } else { // end of is array
        BitSet fm = fsChange.featuresModified;
        for (int offset = fm.nextSetBit(0); offset >= 0; offset = fm.nextSetBit(offset + 1)) {
          FeatureImpl feat = type.getFeatureImpls()[offset];
          if (feat.getSlotKind() == SlotKind.Slot_StrRef) {
            os.add(fs._getStringValueNc(feat));
          }
        } // end of iter over features
      } // end of is-not-array
    }
    
    /******************************************************************************
     * Modified Values
     * Output:
     *   For each FS that has 1 or more modified values,
     *     write the heap addr of the FS
     *     
     *     For all modified values within the FS:
     *       if it is an aux array element, write the index in the individual array instance and the new value
     *       otherwise, write the slot offset and the new value
     ******************************************************************************/
    public class SerializeModifiedFSs {

      // previous value - for things diff encoded
      int vPrevModInt = 0;
      int vPrevModHeapRef = 0;
      short vPrevModShort = 0;
      long vPrevModLong = 0;
      
      final CommonSerDesSequential csds;
      
      public SerializeModifiedFSs(CommonSerDesSequential csds) {
        this.csds = csds;
      }
            
      private void serializeModifiedFSs() throws IOException {
        
        int iPrevAddr = 0; 
        
        FsChange[] fsChanges = baseCas.getModifiedFSList();  
        // write out number of modified Feature Structures
        writeVnumber(control_dos, fsChanges.length);
        // iterate over all modified feature structures
        /**
         * Theorems about these data
         *   1) Assumption: if an AuxHeap array is modified, its heap FS is in the list of modFSs
         *   2) FSs with AuxHeap values have increasing ref values into the Aux heap as FS addr increases
         *      (because the ref is not updateable).
         *   3) Assumption: String array element modifications are main heap slot changes
         *      and recorded as such
         */

        for (FsChange fsChange : fsChanges) {
          
          TOP fs = fsChange.fs;
          TypeImpl ti = fs._getTypeImpl();
          final int addr = csds.fs2addr.get(fs);
          if (addr == 0) { // https://issues.apache.org/jira/browse/UIMA-5194
            // need to write a dummy entry because we already outputted the number of changes
            writeVnumber(fsIndexes_dos, 0);
            // don't update iPrevAddr  
            // NOTE: modify corresponding deserialization code to detect this convention
            continue;
          }
          // write out the address of the modified FS
          writeVnumber(fsIndexes_dos, addr - iPrevAddr);
          // delay updating iPrevAddr until end of "for" loop
          
          /**************************************************
           * handle aux byte, short, long array modifications
           **************************************************/
          if (ti.isArray() && !ti.isHeapStoredArray()) {
            writeAuxHeapMods(fsChange);           
          } else { 
            writeMainHeapMods(fsChange); 
          }  // end of processing 1 modified FS
          iPrevAddr = addr;
        }  // end of for loop over all modified FSs
      }  // end of method
           
      private void writeMainHeapMods(FsChange fsChange) throws IOException {
        int nbrOfMods = (fsChange.arrayUpdates == null) 
                          ? fsChange.featuresModified.cardinality() 
                          : fsChange.arrayUpdates.size();
        writeVnumber(fsIndexes_dos, nbrOfMods);
        
        final TOP fs = fsChange.fs;
        
        if (fsChange.arrayUpdates == null) {
          FeatureImpl[] features = fs._getTypeImpl().getFeatureImpls();
          int iPrevOffsetInFs = 0;
          final BitSet bs = fsChange.featuresModified;
          for (int i = bs.nextSetBit(0); i >= 0; i = bs.nextSetBit(i+1)) {
            FeatureImpl feat = features[i];
            // next +1 to conform to v2 encoding of feat offsets
            writeVnumber(fsIndexes_dos, i + 1 - iPrevOffsetInFs);
            iPrevOffsetInFs = i + 1;
            
            final SlotKind kind = feat.getSlotKind();
            final int kindi = kind.ordinal();
            
            switch (kind) {
            case Slot_Boolean:
              byte_dos.write(fs._getBooleanValueNc(feat) ? 1 : 0);
              break;
              
            case Slot_Byte:
              byte_dos.write(fs._getByteValueNc(feat));
              break;
              
            case Slot_Short: {
              final short v = fs._getShortValueNc(feat);            
              writeDiff(kindi, v, vPrevModShort);
              vPrevModShort = v;
              break;
            }
              
            case Slot_Int: {
              final int v = fs._getIntValueNc(feat);
              writeDiff(kindi, v, vPrevModInt);
              vPrevModInt = v;
              break;
            }
  
            case Slot_Float:
              writeFloat(CASImpl.float2int(fs._getFloatValueNc(feat)));
              break;
              
            case Slot_LongRef: {
              long v = fs._getLongValueNc(feat);  
              writeLong(v, vPrevModLong);
              vPrevModLong = v;
              break;
            }
  
            case Slot_DoubleRef:
              writeDouble(CASImpl.double2long(fs._getDoubleValueNc(feat)));
              break;
  
            case Slot_HeapRef: {
              int v = fs2seq(fs._getFeatureValueNc(feat));  // v2 writes it this way
              writeDiff(kindi, v, vPrevModHeapRef);
              vPrevModHeapRef = v;
              break;
            }
  
            case Slot_StrRef: 
              writeString(fs._getStringValueNc(feat));
              break;
              
            default: Misc.internalError();
  
            } // end of switch
          }  // end of looping for all modified slots in this FS
        } else { // end of processing of features
          // heap stored arrays
          TypeImpl type = fs._getTypeImpl();
          SlotKind kind = type.getComponentSlotKind();
          int kindi = kind.ordinal();
          
          IntListIterator it = fsChange.arrayUpdates.iterator();
          while (it.hasNext()) {
            int i = it.nextNvc();
            // write the offset of the of the modified entry
            //   from the beginning of the fs addr
            //   i is already the 0 based offset, make it a 2 based one
            //   to account for the type code and length in v2 layout
            writeVnumber(fsIndexes_dos, i + 2);
            
            switch(kind) {
            case Slot_Int: {
              final int v = ((IntegerArray)fs).get(i);
              writeDiff(kindi, v, vPrevModInt);
              vPrevModInt = v;
              break;
            }
  
            case Slot_Float:
              writeFloat(CASImpl.float2int(((FloatArray)fs).get(i))); 
              break;
              
            case Slot_StrRef:
              writeString(((StringArray)fs).get(i));
              break;
              
            case Slot_HeapRef:
              int v = fs2seq((TOP)((FSArray)fs).get(i));
              writeDiff(kindi, v, vPrevModHeapRef);
              vPrevModHeapRef = v;
              break;
              
            default: Misc.internalError();
            } // end of switch
          } // end of iteration over all changed slots in one array
        } // end of if statement for processing arrays
      } // end of method
      
      private void writeAuxHeapMods(FsChange fsChange) throws IOException {
        final TOP fs = fsChange.fs;
        final TypeImpl type = fs._getTypeImpl();
        
        int iPrevOffset = 0;
        
        final SlotKind kind = type.getComponentSlotKind();
        
        writeVnumber(fsIndexes_dos, fsChange.arrayUpdates.size());
        
        IntListIterator it = fsChange.arrayUpdates.iterator();
        while (it.hasNext()) {
          int i = it.nextNvc();
                    
          writeVnumber(fsIndexes_dos, i - iPrevOffset);
          iPrevOffset = i;
          
          switch(kind) {
          case Slot_BooleanRef: byte_dos.write(((BooleanArray)fs).get(i) ? 1 : 0); break;
          case Slot_ByteRef:    byte_dos.write(((ByteArray   )fs).get(i)        ); break;
          case Slot_ShortRef: {
            short v = ((ShortArray)fs).get(i);
            writeDiff(int_i, v, vPrevModShort);
            vPrevModShort = v;
            break;
          }
          
          case Slot_LongRef: {
            long v = ((LongArray)fs).get(i);
            writeLong(v, vPrevModLong);
            vPrevModLong = v;
            break;
          }
          
          case Slot_DoubleRef: {
            double v = ((DoubleArray)fs).get(i);
            writeDouble(CASImpl.double2long(v));
            break;
          }
          
          default: Misc.internalError();
          } // end of switch
        } // end of iteration over items changed in the array
      } // end of method
    } // end of class definition for SerializeModifiedFSs
    
    private int fs2seq(TOP fs) {
      return (fs == null) ? 0 : fs2seq.get(fs);
    }
    
    

//    private TOP seq2fs(int s) {
//      return (s == 0) ? null : seq2fs.get(s);
//    }
  
//    private int fs2addr(TOP fs) {
//      return (fs == null) ? 0 : csds.fs2addr.get(fs);
//    }
    
  }  // end of class definition for Serializer
  
  /**
   * Class instantiated once per deserialization
   * Multiple deserializations in parallel supported, with
   * multiple instances of this
   */
  private class Deserializer {
    
    final private CASImpl baseCas;  // cas being deserialized into
    final private CASImpl ivCas;    // initial view cas - where by default new fs are created
    final private BinaryCasSerDes bcsd;  
    final private CommonSerDesSequential csds;
    final private DataInput deserIn;

    final private DataInputStream[] dataInputs = new DataInputStream[NBR_SLOT_KIND_ZIP_STREAMS];
    private Inflater[] inflaters = new Inflater[NBR_SLOT_KIND_ZIP_STREAMS];

    /** the FS being deserialized */
    private TOP currentFs;

    /** 
    * Deferred actions to set Feature Slots of feature structures.
    * the deferrals needed when deserializing a subtype of AnnotationBase before the sofa is known
    * Also for Sofa creation where some fields are final
    */
    final private List<Runnable> singleFsDefer = new ArrayList<>(); 
    
    /** used for deferred creation */
    private int sofaNum;
    private String sofaName;
    private Sofa sofaRef;

//    private int[] heap;           // main heap
    private int heapStart;
    private int heapEnd;
    
    /** the "fixups" for relative heap refs
     *  actions set slot values 
     */
    final private List<Runnable> fixupsNeeded = new ArrayList<>();
    final private List<Runnable> uimaSerializableFixups = new ArrayList<>();
    
    final private StringHeap stringHeapObj = new StringHeap();
//    private LongHeap longHeapObj;
//    private ShortHeap shortHeapObj;
//    private ByteHeap byteHeapObj;
//    
//    private int stringTableOffset;
    
    final private boolean isDelta;        // if true, a delta is being deserialized
    private String[] readCommonString;

//    private TypeInfo typeInfo; // type info for the current type being serialized

//    private int iPrevHeap;        // 0 or heap addr of previous instance of current type

    private boolean only1CommonString;

    // speedups
    
    final private DataInputStream arrayLength_dis;
    final private DataInputStream heapRef_dis;
    final private DataInputStream int_dis;
    final private DataInputStream byte_dis;
    final private DataInputStream short_dis;
    final private DataInputStream typeCode_dis;
    final private DataInputStream strOffset_dis;
    final private DataInputStream strLength_dis;
    final private DataInputStream long_High_dis;
    final private DataInputStream long_Low_dis;
    final private DataInputStream float_Mantissa_Sign_dis;
    final private DataInputStream float_Exponent_dis;
    final private DataInputStream double_Mantissa_Sign_dis;
    final private DataInputStream double_Exponent_dis;
    final private DataInputStream fsIndexes_dis;
    final private DataInputStream strChars_dis;
    final private DataInputStream control_dis;
    final private DataInputStream strSeg_dis;

    /**
     * For differencing when reading.
     * Also used for arrays to difference the 0th element.
     * 
     * Can't use real fs for heap refs - may be forward refs not yet fixedup
     * 
     * Hold prev instance of FS which have FSRef slots
     * 
     *   for each target typecode, only set if the type 
     *     - has 1 or more non-array fsref
     *     - is a (subtype of) FSArray
     *   set for both 0 and non-0 values !! Different from form6
     * first index: key is type code
     * 2nd index: key is slot-offset number (0-based)
     * 
     * Also used for array refs, for the 1st entry in the array
     *   - feature slot 0 is used for this when reading (not when writing - could be made more uniform)
     */
    final private int[] [] prevFsRefsByType = new int[ts.getTypeArraySize()][];
    private int[] prevFsRefs;
    
    /**
     * Used for differencing, except for HeapRef values which
     * use above
     */
    final private TOP[] prevFsByType = new TOP[ts.getTypeArraySize()];
    private TOP prevFs;
    
    /**
     * convert between FSs and "sequential" numbers
     * Note: This may be identity map, but may not in the case for V3 where some FSs are GC'd
     */    
//    private final Obj2IntIdentityHashMap<TOP> fs2seq = new Obj2IntIdentityHashMap<TOP>(TOP.class, TOP.singleton);
    private final Int2ObjHashMap<TOP, TOP> seq2fs = new Int2ObjHashMap<>(TOP.class);

    /**
     * Called after header was read and determined that
     * this was a compressed binary 
     * @param cas CAS
     * @param deserIn input data
     * @throws IOException passthru
     */
    Deserializer(CASImpl cas, DataInput deserIn, boolean isDelta) throws IOException {
      this.baseCas = cas.getBaseCAS();
      this.ivCas = baseCas.getInitialView();
      this.bcsd = cas.getBinaryCasSerDes();     
      this.csds = getCsds(baseCas, isDelta);
      this.deserIn = deserIn;
      this.isDelta = isDelta;
      
      final int nbrEntries = deserIn.readInt();  // number of compressed streams
      
      IntVector idxAndLen = new IntVector(nbrEntries * 3);
      
      for (int i = 0; i < nbrEntries; i++) {
        idxAndLen.add(deserIn.readUnsignedByte());  // slot ordinal number
        idxAndLen.add(deserIn.readInt());           // compressed size, bytes
        idxAndLen.add(deserIn.readInt());           // decompressed size, bytes (not currently used)
      }
      
      for (int i = 0; i < idxAndLen.size();) {
        setupReadStream(idxAndLen.get(i++), idxAndLen.get(i++), idxAndLen.get(i++));
      }

      arrayLength_dis = dataInputs[arrayLength_i];
      heapRef_dis = dataInputs[heapRef_i];
      int_dis = dataInputs[int_i];
      byte_dis = dataInputs[byte_i];
      short_dis = dataInputs[short_i];
      typeCode_dis = dataInputs[typeCode_i];
      strOffset_dis = dataInputs[strOffset_i];
      strLength_dis = dataInputs[strLength_i];
      long_High_dis = dataInputs[long_High_i];
      long_Low_dis = dataInputs[long_Low_i];
      float_Mantissa_Sign_dis = dataInputs[float_Mantissa_Sign_i];
      float_Exponent_dis = dataInputs[float_Exponent_i];
      double_Mantissa_Sign_dis = dataInputs[double_Mantissa_Sign_i];
      double_Exponent_dis = dataInputs[double_Exponent_i];
      fsIndexes_dis = dataInputs[fsIndexes_i];
      strChars_dis = dataInputs[strChars_i];
     
      control_dis = dataInputs[control_i];
      strSeg_dis = dataInputs[strSeg_i];
    }
    
<<<<<<< HEAD
    private void deserialize() throws IOException {
      if (TRACE_DES) System.out.println("Form4Deser starting");
     
=======
    private void deserialize(CommonSerDes.Header h) throws IOException {
      if (TRACE_DES) System.out.println("Form4Deser starting");
          
//      fs2seq.clear();
      seq2fs.clear();
>>>>>>> 488947ef
      /************************************************
       * Setup all the input streams with inflaters
       ************************************************/
//      long startTime1 = System.currentTimeMillis();
      stringHeapObj.reset();
      
      /************************************************
       * Read in the common string(s)
       ************************************************/
      int lenCmnStrs = readVnumber(strChars_dis);
      readCommonString = new String[lenCmnStrs];
      for (int i = 0; i < lenCmnStrs; i++) {
        readCommonString[i] = DataIO.readUTFv(strChars_dis);
      }
      only1CommonString = lenCmnStrs == 1;
      /***************************
       * Prepare to walk main heap
       * The csds must be either empty (for receiving non- delta) 
       * or the same as when the CAS was previous sent out (for receiving delta)
       ***************************/
      
      int seq = 1;
      for (TOP fs : csds.getSortedFSs()) {  // only non-empty if delta; and then it's from prev serialization
//        fs2seq.put(fs, seq);
        seq2fs.put(seq++, fs);
      }
      
      int deltaHeapSize = readVnumber(control_dis);         
      
      heapStart = isDelta ? csds.getHeapEnd() : 0;

//      stringTableOffset = isDelta ? (stringHeapObj.getSize() - 1) : 0;
      
//      if (isDelta) {
//        heapObj.grow(deltaHeapSize);
//      } else {
//        heapObj.reinitSizeOnly(deltaHeapSize);
//      } 
      
      heapEnd = heapStart + deltaHeapSize; 
//      heap = heapObj.heap;

      for (int[] ia : prevFsRefsByType) {
        if (ia != null) Arrays.fill(ia,  0);
      }
      
      if (heapStart == 0) {
        heapStart = 1;  // slot 0 not serialized, it's null / 0
      }

      
      
//      if (CHANGE_FS_REFS_TO_SEQUENTIAL && (heapStart > 1)) {
//        initFsStartIndexes(fsStartIndexes, heap, 1, heapStart, null);
//      }
//      fixupsNeeded = new IntVector(Math.max(16, heap.length / 10));

      /*******************************
       * walk main heap - deserialize
       *   FS Creation:
       *     - creatCurrentFs -> createFs
       *     - createSofa
       *     - createArray
       *******************************/
      TypeImpl type;
      int arraySize = 0;
      Arrays.fill(prevFsByType, null);
      
      if (TRACE_DES) System.out.println("Form4Deser heapStart: " + heapStart + "  heapEnd: " + heapEnd);
      for (int iHeap = heapStart; iHeap < heapEnd; iHeap += type.getFsSpaceReq(arraySize)) {
          final int typeCode = readVnumber(typeCode_dis);
  //        final int adjTypeCode = typeCode + ((this.bcsd.isBeforeV3 && typeCode > TypeSystemConstants.lastBuiltinV2TypeCode) 
  //            ? TypeSystemConstants.numberOfNewBuiltInsSinceV2
  //            : 0);
           type = ts.getTypeForCode(typeCode);
          
          prevFs = prevFsByType[typeCode]; // could be null;
          prevFsRefs = getPrevFsRef(type); // null or int[], only for things having fsrefs (array or not)
          
          if (type.isArray()) {
            currentFs = readArray(iHeap, type);
            arraySize = ((CommonArrayFS)currentFs).size();
          } else {
            if (!ts.annotBaseType.subsumes(type) &&  // defer subtypes of AnnotationBase
                !(ts.sofaType == type)) {            // defer sofa types
              createCurrentFs(type, ivCas);              
            } else {
              currentFs = null;
              singleFsDefer.clear();
              sofaRef = null;
              sofaNum = -1;
              sofaName = null;
            }
            for (FeatureImpl feat : type.getFeatureImpls()) {
              readByKind(feat, type);
            }
  //          for (int i = 1; i < typeInfo.slotKinds.length + 1; i++) {
  //            readByKind(iHeap, i);
  //          }
          }
          
          if (currentFs == null) {
            
            /**
             * Create single deferred FS
             *   Either: Sofa (has final fields) or
             *           Subtype of AnnotationBase - needs to be in the right view
             *   
             *   For the latter, handle document annotation specially
             */
  
            if (ts.sofaType == type) {
              if (baseCas.hasView(sofaName)) {
                // sofa was already created, by an annotationBase subtype deserialized prior to this one
                currentFs = (TOP) baseCas.getView(sofaName).getSofa();
              } else {
                currentFs = baseCas.createSofa(sofaNum, sofaName, null);
              }
            } else {
              
              CASImpl view = (null == sofaRef) 
                               ? baseCas.getInitialView() // https://issues.apache.org/jira/browse/UIMA-5588
                               : baseCas.getView(sofaRef);
                               
  //            if (type.getCode() == TypeSystemConstants.docTypeCode) {
  //              currentFs = view.getDocumentAnnotation();  // creates the document annotation if it doesn't exist
  //              // we could remove this from the indexes until deserialization is over, but then, other calls to getDocumentAnnotation
  //              // would end up creating additional instances
  //            } else {
                createCurrentFs(type, view);
  //            }
            }
            if (type.getCode() == TypeSystemConstants.docTypeCode) { 
              boolean wasRemoved = baseCas.checkForInvalidFeatureSetting(currentFs, baseCas.getAddbackSingle());
              for (Runnable r : singleFsDefer) {
                r.run();
              }
              baseCas.addbackSingleIfWasRemoved(wasRemoved, currentFs);
            } else {
              for (Runnable r : singleFsDefer) {
                r.run();
              }
            }
          }
          
          assert(currentFs != null);
  //        System.out.format("Adding %,d to csds%n", iHeap);
  //        if (isDelta) {
  //          System.out.format("debug adding iHeap: %,d afterAdd: %,d%n", iHeap, iHeap + nextHeapAddrAfterMark);
  //        }
          csds.addFS(currentFs, iHeap);
          int s2 = 1 + seq2fs.size();  
  //        fs2seq.put(currentFs, s2);  // 1 origin to match v2
          seq2fs.put(s2, currentFs);
          
          prevFsByType[typeCode] = currentFs;
      }
      csds.setHeapEnd(heapEnd);

<<<<<<< HEAD
      if (TRACE_DES) System.out.println("Form4Deser heapStart: " + heapStart + "  heapEnd: " + heapEnd);
      for (int iHeap = heapStart; iHeap < heapEnd; iHeap += incrToNextFs(heap, iHeap, typeInfo)) {
        if (CHANGE_FS_REFS_TO_SEQUENTIAL) {
          fsStartIndexes.addItemAddr(iHeap);
        }        
        int tCode = heap[iHeap] = readVnumber(typeCode_dis); // get type code      
        typeInfo = getTypeInfo(tCode);
        iPrevHeap = typeInfo.iPrevHeap;

        if (typeInfo.isHeapStoredArray) {
          readHeapStoredArray(iHeap);
        } else if (typeInfo.isArray) {
          readNonHeapStoredArray(iHeap);
        } else {
          for (int i = 1; i < typeInfo.slotKinds.length + 1; i++) {
            readByKind(iHeap, i);
          }
        }
        
        typeInfo.iPrevHeap = iHeap;  // make this one the "prev" one for subsequent testing
=======
//      if (TRACE_DES) System.out.println("Form4Deser running deferred fixups after all FSs deserialized");
      for (Runnable r : fixupsNeeded) {
        r.run();
>>>>>>> 488947ef
      }

      for (Runnable r : uimaSerializableFixups) {
        r.run();
      }
      
      if (TRACE_DES) System.out.println("Form4Deser indexing FSs");
      readIndexedFeatureStructures();

      if (isDelta) {
        if (TRACE_DES) System.out.println("Form4Deser modifying existing FSs");
        (new ReadModifiedFSs()).readModifiedFSs();
      }

      closeDataInputs();
//      System.out.format("Deserialize took %,d ms%n", System.currentTimeMillis() - startTime1);
    }
    
<<<<<<< HEAD
    private void readNonHeapStoredArray(int iHeap) throws IOException {
      final int length = readArrayLength(iHeap);
      if (length == 0) {
        return;
      }
      SlotKind refKind = typeInfo.getSlotKind(2);
      switch (refKind) {
      case Slot_BooleanRef: case Slot_ByteRef:
        heap[iHeap + 2] = readIntoByteArray(length);
        break; 
      case Slot_ShortRef:
        heap[iHeap + 2] = readIntoShortArray(length);
        break; 
      case Slot_LongRef: 
      case Slot_DoubleRef:
        heap[iHeap + 2] = readIntoLongArray(refKind, length);
        break;
        
      default:
        throw new RuntimeException();
=======
    private void createCurrentFs(TypeImpl type, CASImpl view) {
      currentFs = view.createFS(type);
      if (currentFs instanceof UimaSerializable) {
        UimaSerializable ufs = (UimaSerializable) currentFs;
        uimaSerializableFixups.add(() -> ufs._init_from_cas_data());
>>>>>>> 488947ef
      }
    }
    
    private TOP readArray(int iHeap, TypeImpl type) throws IOException { 
      final int length = readArrayLength();
      TOP fs = ivCas.createArray(type, length); // create in default view - initial view (iv)cas
      if (length == 0) {
        return fs;
      }
      
      SlotKind refKind = type.getComponentSlotKind();
      switch (refKind) {
      
      case Slot_BooleanRef: {
        boolean [] ba = ((BooleanArray)fs)._getTheArray();
        for (int i = 0; i < length; i++) {
          ba[i] = byte_dis.readByte() == 1;
        }
        break;
      }
        
      case Slot_ByteRef:
        readIntoByteArray(((ByteArray)fs)._getTheArray()); 
        break;

      case Slot_ShortRef:
        readIntoShortArray(((ShortArray)fs)._getTheArray());
        break; 
      
      case Slot_Int: {
        final int[] ia = ((IntegerArray)fs)._getTheArray();
        int prev = getPrevIntValue(refKind, null);
        for (int i = 0; i < length; i++) {
          int v = readDiff(Slot_Int, prev);
          prev = v;
          if (i == 0) {
            savePrevHeapRef(type.getCode(), 1, 0, v);
          }
          ia[i] = v;
        }
        break;
      }
      
      case Slot_LongRef: 
        readIntoLongArray(((LongArray)fs)._getTheArray()); 
        break;
        
      case Slot_Float: {
        final float[] fa = ((FloatArray)fs)._getTheArray(); 
        for (int i = 0; i < length; i++) {
          final int floatRef = readFloat();
          fa[i] = Float.intBitsToFloat(floatRef);
        }
        break;
      }

      case Slot_DoubleRef:
        readIntoDoubleArray(((DoubleArray)fs)._getTheArray()); ;
        break;
        
      case Slot_HeapRef: {
        final TOP[] a = ((FSArray)fs)._getTheArray();
        int prev = getPrevIntValue(refKind, null);
        for (int i = 0; i < a.length; i++) {
          final int v = readDiff(SlotKind.Slot_HeapRef, prev);
          prev = v;
          if (i == 0) {
            savePrevHeapRef(type.getCode(), 1, 0, v);
          }
          final int local_i = i;  // needed for lambda closure
          maybeStoreOrDefer_slotFixups(v, refd_fs -> a[local_i] = refd_fs);
        }
        break;
      }
      
      case Slot_StrRef: {
        String [] sa = ((StringArray)fs)._getTheArray();
        for (int i = 0; i < length; i++) {
          sa[i] = readString();
        }
      }
      break;

      default: Misc.internalError();
      }
      return fs;
    }
    
    private int readArrayLength() throws IOException {
      return readVnumber(arrayLength_dis);
    }
         
    /**
     * If the fs is null, accumulate fixup operations, otherwise directly set this
     * @param fs - null or the fs whose slots are to be set
     * @param feat
     * @param type
     * @throws IOException
     */
    private void readByKind(FeatureImpl feat, TypeImpl type) throws IOException {
      SlotKind kind = feat.getSlotKind();
      
      switch (kind) {
      case Slot_Int: {
        final int i = readDiffWithPrevTypeSlot(kind, feat);
        if (feat == ts.sofaNum) {
          sofaNum = i;
        } else {
          maybeStoreOrDefer((lfs) -> lfs._setIntValueNcNj(feat, i));
        }
        break;
      }
        
      case Slot_Short: {
        final int i = readDiffWithPrevTypeSlot(kind, feat);
        maybeStoreOrDefer(lfs -> lfs._setIntLikeValueNcNj(kind,  feat, i));
        break;
      }

      case Slot_Float: {
        final int i = readFloat();
        maybeStoreOrDefer(lfs -> lfs._setFloatValueNcNj(feat, CASImpl.int2float(i)));
        break;
      }
      
      case Slot_Boolean: {
        final byte i = byte_dis.readByte();
        maybeStoreOrDefer(lfs -> lfs._setBooleanValueNcNj(feat, i == 1));
        break;
      }
      
      case Slot_Byte: {
        final byte i = byte_dis.readByte();
        maybeStoreOrDefer(lfs -> lfs._setByteValueNcNj(feat, i));
        break;
      } 

      case Slot_HeapRef:
        final int vh = readDiffWithPrevTypeSlot(kind, feat);
        if (ts.annotBaseSofaFeat == feat) {
          sofaRef = (Sofa) seq2fs(vh);  // if sofa hasn't yet been deserialized, will be null
                            // use case: create annot , without sofa - causes create sofa
                            // but binary serialization keeps creation order
        }
        if (ts.annotBaseSofaFeat != feat || sofaRef == null) { https://issues.apache.org/jira/browse/UIMA-5588
          maybeStoreOrDefer(lfs -> {
            // in addition to deferring if currentFs is null, 
            // heap refs may need deferring if forward refs
            // Also, special case the setting of sofaArray data; set FeatureValue doesn't work.
            
            if (feat == ts.sofaArray) {
              maybeStoreOrDefer_slotFixups(vh, ref_fs -> ((Sofa)lfs).setLocalSofaData(ref_fs));
            } else {
              maybeStoreOrDefer_slotFixups(vh, ref_fs -> lfs._setFeatureValueNcNj(feat, ref_fs));
            }
          });
        }
        break;
        
      case Slot_StrRef: { 
        String s = readString();
        if (null == s) break;  // null is default, no need to store it
        if (ts.sofaType.subsumes(type)) {
          if (feat == ts.sofaId) {
            sofaName = s;
            break;
          } 
          if (feat == ts.sofaMime) {
            maybeStoreOrDefer(lfs -> ((Sofa)lfs).setMimeType(s));
            break;
          }
          if (feat == ts.sofaUri) {
            maybeStoreOrDefer(lfs -> ((Sofa)lfs).setRemoteSofaURI(s));
            break;
          }
          if (feat == ts.sofaString) {
            maybeStoreOrDefer(lfs -> ((Sofa)lfs).setLocalSofaDataNoDocAnnotUpdate(s));
            break;
          }
        }
        // other user-defined custom sofa extended string features (if any)
        //   as well as non-sofa FS features, are set by the following code
        maybeStoreOrDefer(lfs -> lfs._setStringValueNcNj(feat, s));
        break;
      }

      case Slot_LongRef: {
        final long prevLong = (prevFs == null) ? 0L : prevFs._getLongValueNc(feat);
        long v = readLongOrDouble(kind, prevLong);
        maybeStoreOrDefer(lfs -> lfs._setLongValueNcNj(feat, v));
        break;
      }
      
      case Slot_DoubleRef: {
        long v = readDouble();
        maybeStoreOrDefer(lfs -> lfs._setDoubleValueNcNj(feat, CASImpl.long2double(v)));
        break;
      }
      
      default: Misc.internalError(); 
      } // end of switch
    }

    private void readIndexedFeatureStructures() throws IOException {
      final int nbrViews = readVnumber(control_dis);
      final int nbrSofas = readVnumber(control_dis);

      // fsIndexes is collection of FSs represented by sequentially incrementing numbers
      IntVector fsIndexes = new IntVector(nbrViews + nbrSofas + 100);
      fsIndexes.add(nbrViews);
      fsIndexes.add(nbrSofas);
      for (int i = 0; i < nbrSofas; i++) {
        fsIndexes.add(readVnumber(control_dis));  // this is the v2 addr style
      }
        
      for (int i = 0; i < nbrViews; i++) {
        readFsxPart(fsIndexes);     // added FSs
        if (isDelta) {
          readFsxPart(fsIndexes);   // removed FSs
          readFsxPart(fsIndexes);   // reindexed FSs
        }
      }
      
      bcsd.reinitIndexedFSs(fsIndexes.getArray(), isDelta,
          i ->  
              seq2fs.get(i),  // written on separate line for Eclipse breakpoint control
          i -> 
              csds.addr2fs.get(i)  // https://issues.apache.org/jira/browse/UIMA-5593
                 ); 
    }

    /** 
     * Maybe defers setting features for a Feature Structure if the FS isn't created yet
     *   (perhaps because it needs a sofa ref, not yet read)
     * @param fs - the Feature Structure or null if not yet created
     * @param storeAction 
     */
    private void maybeStoreOrDefer(Consumer<TOP> storeAction) {
      if (null == currentFs) {
        singleFsDefer.add( () -> storeAction.accept(currentFs));
      } else {
        storeAction.accept(currentFs);
      }
    }
    
    /**
     * FS Ref slots fixups
     */
    /**
     * FS Ref slots fixups
     * @param tgtSeq the int value of the target seq number
     * @param r is sofa-or-lfs.setFeatureValue-or-setLocalSofaData(TOP ref-d-fs)
     */
    private void maybeStoreOrDefer_slotFixups(final int tgtSeq, Consumer<TOP> r) {
      if (tgtSeq == 0) {
        r.accept(null); 
        return;
      }
      TOP src = seq2fs(tgtSeq);
      if (src == null) {
        //  need to do the getRefVal later when it's known
        //    here are the two values of "r"
        // () -> sofa.setLocalSofaData(getRefVal(vh))
        // () -> lfs.setFeatureValue(srcFeat, getRefVal(vh))
        fixupsNeeded.add(() -> r.accept(seq2fs(tgtSeq)));
      } else {
        // sofa.setLocalSofaData(tgt);
        // lfs.setFeatureValue(srcFeat, src)
        r.accept(src);
      }
    }

    /*
     * Each FS index is sorted, and output is by delta 
     */
    private void readFsxPart(IntVector fsIndexes) throws IOException {
      final int nbrEntries = readVnumber(fsIndexes_dis);
      fsIndexes.add(nbrEntries);      
      int prev = 0;
      
      for (int i = 0; i < nbrEntries; i++) {
        int v = readVnumber(fsIndexes_dis) + prev;
        prev = v;
//        v = csds.fs2addr.get(seq2fs(v));  // v is the seq form of a ref (incr by 1)
        // v is a sequentially incrementing ref to a FS
        fsIndexes.add(v);
      }
    } 

    private void setupReadStream(
        int slotIndex, 
        int bytesCompr,
        int bytesOrig) throws IOException {
      byte[] b = new byte[bytesCompr + 1];
      deserIn.readFully(b, 0, bytesCompr);  // this leaves 1 extra 0 byte at the end
      // which may be required by Inflater with nowrap option - see Inflater javadoc
      
      // testing inflate speed
//      long startTime = System.currentTimeMillis();
//      inflater.reset();
//      inflater.setInput(b);
//      byte[] uncompressed = new byte[bytesOrig];
//      int uncompressedLength = 0;
//      try {
//        uncompressedLength = inflater.inflate(uncompressed);
//      } catch (DataFormatException e) {
//        throw new RuntimeException(e);
//      }
//      if (uncompressedLength != bytesOrig) {
//        throw new RuntimeException();
//      }
//      System.out.format("Decompress %s took %,d ms%n", 
//          SlotKind.values()[slotIndex], System.currentTimeMillis() - startTime); 
//      
//      dataInputs[slotIndex] = new DataInputStream(new ByteArrayInputStream(uncompressed));
      Inflater inflater = new Inflater(true);
      inflaters[slotIndex] = inflater;  // save to be able to call end() when done. 
      ByteArrayInputStream baiStream = new ByteArrayInputStream(b);      
      int zipBufSize = Math.max(1024, bytesCompr);
      InflaterInputStream iis = new InflaterInputStream(baiStream, inflater, zipBufSize);
      dataInputs[slotIndex] = new DataInputStream(new BufferedInputStream(iis, zipBufSize));
    }
    
    private void closeDataInputs() {
      for (DataInputStream is : dataInputs) {
        if (null != is){
          try {
            is.close();
          } catch (IOException e) {
          }
        }
      }
      // release any space inflater holding on to
      for (Inflater inflater : inflaters) {
        if (null != inflater) {
          inflater.end();
        }
      }
    }
    
    private DataInput getInputStream(SlotKind kind) {
      return dataInputs[kind.ordinal()];
    }

    private int readVnumber(DataInputStream dis) throws IOException {
      return DataIO.readVnumber(dis);
    }

    private long readVlong(DataInputStream dis) throws IOException {
      return DataIO.readVlong(dis);
    }

    private void readIntoByteArray(byte[] ba) throws IOException {
      byte_dis.readFully(ba);
    }

    private void readIntoShortArray(short[] sa) throws IOException {
      short prev = 0;
      for (int i = 0; i < sa.length; i++) {
        sa[i] = prev = (short)(readDiff(short_dis, prev));
      }
    }
    
    private void readIntoDoubleArray(double[] da) throws IOException {
      for (int i = 0; i < da.length; i++) {
        da[i] = CASImpl.long2double(readDouble());
      }
    }
    
    private void readIntoLongArray(long[] la) throws IOException {
      long prev = 0;
      for (int i = 0; i < la.length; i++) {
        la[i] = prev = readLongOrDouble(SlotKind.Slot_LongRef, prev);
      }
    }

    /**
     * Difference with previously deserialized value of corresponding slot of
     * previous FS for this type.
     *   Special handling: if the slot is a heap ref, we can't use the prevFs
     *   because the value may be a forward reference, not yet deserialized, and
     *   therefore unknown.
     *     For this case, we preserve the actual deserialized value in a lazyly 
     *     constructed prevFsRef and use that.
     *     For arrays, only the prev 0 value is used (if available - otherwise 0 is used)
     * @param kind - the slot kind being deserialized
     * @param feat - the feature (null for arrays)
     * @return - the previous value, for differencing
     * @throws IOException
     */
    private int readDiffWithPrevTypeSlot(SlotKind kind, FeatureImpl feat) throws IOException {
      int prev = getPrevIntValue(kind, feat);
      int v = readDiff(kind, prev);
//      if (feat.getShortName().equals("akofAint")) System.out.format("debug prev: %,d v: %,d%n", prev, v);
//      if (TRACE_INT && kind == SlotKind.Slot_Int) System.out.format("readInt value: %,d prev: %,d%n", v, prev); 

      if (kind == SlotKind.Slot_HeapRef) {
        TypeImpl type = (TypeImpl) feat.getDomain();
        savePrevHeapRef(type.getCode(), type.getNumberOfFeatures(), feat.getOffset(), v);
      }
      // for non heap refs, no need to save the value - the fs itself
      //   saves it.
      return v;
    }

    /**
     * Common code for feature offset and array
     * @param kind
     * @param feat feature or null for array access
     * @return
     */
    private int getPrevIntValue(SlotKind kind, FeatureImpl feat) {
      if (kind == SlotKind.Slot_HeapRef) {
        return (prevFsRefs == null) ? 0 : prevFsRefs[(feat == null) ? 0 : feat.getOffset()]; 
      }
      return (prevFs == null) ? 0 : prevFs._getIntLikeValue(kind,  feat);
    }
    
    private void savePrevHeapRef(int typecode, int nbrOfSlots, int offset, int v) {
      if (prevFsRefs == null) {
        prevFsRefsByType[typecode] = prevFsRefs = new int[nbrOfSlots];
      }
      prevFsRefs[offset] = v;      
    }

    private int readDiff(SlotKind kind, int prev) throws IOException {
      return readDiff(getInputStream(kind), prev);
    }
    
    private int readDiff(DataInput in, int prev) throws IOException {
      final long encoded = readVlong(in);
      final boolean isDelta1 = (0 != (encoded & 1L));
      final boolean isNegative = (0 != (encoded & 2L));
      int v = (int)(encoded >>> 2);
      if (isNegative) {
        if (v == 0) {
          return Integer.MIN_VALUE;
        }
        v = -v;
      }
      if (isDelta1) {
        v = v + prev;
      }
      return v;  
    }
        
    private long readLongOrDouble(SlotKind kind, long prev) throws IOException {
      if (kind == SlotKind.Slot_DoubleRef) {
        return readDouble();
      }
    
      final int vh = readDiff(long_High_dis, (int) (prev >>> 32));
      final int vl = readDiff(long_Low_dis, (int) prev);
      final long v = (((long)vh) << 32) | (0xffffffffL & vl);
      return v;
    }
    
    
    private int readFloat() throws IOException {
      final int exponent = readVnumber(float_Exponent_dis);  
      if (exponent == 0) {
        return 0;
      }
      int mants = readVnumber(float_Mantissa_Sign_dis);
      final boolean isNegative = (mants & 1) == 1;
      mants = mants >>> 1;
      // the next parens needed to get around eclipse / java bug
      mants = (Integer.reverse(mants) >>> 9);
          
      return ((exponent - 1) << 23) |
             mants | 
             ((isNegative) ? 0x80000000 : 0);        
    }
       
    private int decodeIntSign(int v) {
      if (1 == (v & 1)) {
        return - (v >>> 1);
      }
      return v >>> 1;
    }
    
    private long readDouble() throws IOException {
      int exponent = readVnumber(double_Exponent_dis);
      if (exponent == 0) {
        return 0L;
      }
      long mants = readVlong(double_Mantissa_Sign_dis);

      long raw = decodeDouble(mants, exponent);
      if (TRACE_DOUBLE) {
        System.out.format("read Double: raw = %,d, exponent = %,d, mantissa + lowbit sign: %,d%n", raw, exponent, mants);
      }
      return raw;
    }
    
    private long decodeDouble(long mants, int exponent) {
      exponent = decodeIntSign(exponent);
      if (exponent > 0) {
        exponent --;  
      }
      exponent = exponent + 1023; 
      long r = ((long)((exponent) & 0x7ff)) << 52;
      final boolean isNegative = (1 == (mants & 1));
      mants = Long.reverse(mants >>> 1) >>> 12;
      r = r | mants | (isNegative ? 0x8000000000000000L : 0);
      return r;
    }
            
    private long readVlong(DataInput dis) throws IOException {
      return DataIO.readVlong(dis);
    }
      
    private String readString() throws IOException {
      int length = decodeIntSign(readVnumber(strLength_dis));
      if (0 == length) {
        return null;
      }
      if (1 == length) {
        stringHeapObj.addString("");
        return("");
      }
      
      if (length < 0) {  // in this case, -length is the slot index
        return /*stringTableOffset */ stringHeapObj.getStringForCode(- length);
      }
      int offset = readVnumber(strOffset_dis);
      int segmentIndex = (only1CommonString) ? 0 :
        readVnumber(strSeg_dis);
      String s =  readCommonString[segmentIndex].substring(offset, offset + length - 1);
      stringHeapObj.addString(s);
      return s;
    }

    /******************************************************************************
     * Modified Values
     * 
     * Modified heap values need fsStartIndexes conversion
     ******************************************************************************/

    private class ReadModifiedFSs {
      
      // previous value - for things diff encoded
      private int vPrevModInt = 0;
      private int vPrevModHeapRef = 0;
      private short vPrevModShort = 0;
      private long vPrevModLong = 0;
      private int iHeap;
      
      // next for managing index removes / readds
      private boolean wasRemoved;
      private FSsTobeAddedbackSingle addbackSingle;

      private void readModifiedFSs() throws IOException {
        final int modFSsLength = readVnumber(control_dis);
        int iPrevHeap = 0;
                 
        for (int i = 0; i < modFSsLength; i++) {
          iHeap = readVnumber(fsIndexes_dis) + iPrevHeap;
          // convention for a skipped entry: written as 0
          boolean isSkippedEntry = iHeap == iPrevHeap;
          if (isSkippedEntry) {
            continue;
          } else {
            iPrevHeap = iHeap;
          }
          TOP fs = csds.addr2fs.get(iHeap);
          assert(fs != null);
          TypeImpl type = fs._getTypeImpl();
                    
          final int numberOfModsInThisFs = readVnumber(fsIndexes_dis); 
  
          /**************************************************
           * handle aux byte, short, long array modifications
           **************************************************/
          if (type.isArray() && (!type.isHeapStoredArray())) {
            readModifiedAuxHeap(numberOfModsInThisFs, fs, type);
          } else {
            // https://issues.apache.org/jira/browse/UIMA-4100
            // see if any of the mods are keys
//            baseCas.removeFromCorruptableIndexAnyView(iHeap, indexToDos);
            try {
              readModifiedMainHeap(numberOfModsInThisFs, fs, type);
            } finally {
              baseCas.addbackSingle(fs);
            }
          }
        }
      }
      
      private void readModifiedAuxHeap(int numberOfMods, TOP fs, TypeImpl type) throws IOException {
        int prevOffset = 0;
               
        final SlotKind kind = type.getComponentSlotKind();  // get kind of element
        
        for (int i2 = 0; i2 < numberOfMods; i2++) {
          final int offset = readVnumber(fsIndexes_dis) + prevOffset;
          prevOffset = offset;

          switch (kind) {
          
          case Slot_BooleanRef: ((BooleanArray)fs).set(offset,  byte_dis.readByte() == 1); break;
          
          case Slot_ByteRef:    ((ByteArray   )fs).set(offset,  byte_dis.readByte()     ); break;
          
          case Slot_ShortRef: {
            final short v = (short)readDiff(int_dis, vPrevModShort);
            vPrevModShort = v;
            ((ShortArray)fs).set(offset,  v);
            break;
          }
          
          case Slot_LongRef: {
            final long v = readLongOrDouble(kind, vPrevModLong);
            vPrevModLong = v;
            ((LongArray)fs).set(offset,  v);
            break;
          }
          
          case Slot_DoubleRef: ((DoubleArray)fs).set(offset, CASImpl.long2double(readDouble())); break;
            
          default: Misc.internalError();
          } // end of switch          
        } // end of for loop over all items in this array
      } // end of method
      
      private void readModifiedMainHeap(int numberOfMods, TOP fs, TypeImpl type) throws IOException {
        final boolean isArray = type.isArray();
        int iPrevOffsetInFs = 0;
        final FeatureImpl[] features = isArray ? null : type.getFeatureImpls();
               
        wasRemoved = false;  // set to true when removed from index to stop further testing
        addbackSingle = baseCas.getAddbackSingle();

        
        for (int i = 0; i < numberOfMods; i++) {
          final int offsetInFs = readVnumber(fsIndexes_dis) + iPrevOffsetInFs;  // this is encoded in v2 style, -1 for feat offset, -2 for array indexes
          iPrevOffsetInFs = offsetInFs;
          
          FeatureImpl feat = (features == null) ? null : features[offsetInFs - 1]; // -1 because v2 records it this way
          
          final SlotKind kind = isArray ? type.getComponentSlotKind() : feat.getSlotKind();
          
          if (!isArray && kind != SlotKind.Slot_HeapRef && !wasRemoved) {
            wasRemoved = baseCas.checkForInvalidFeatureSetting(fs, feat.getCode(), addbackSingle);
          }
          
          switch (kind) {

          case Slot_Boolean: 
            fs.setBooleanValue(feat, byte_dis.readByte() == 1); 
            break;
          case Slot_Byte:    
            fs.setByteValue   (feat, byte_dis.readByte()     ); 
            break;           

          case Slot_Short: {
              final short v = (short) readDiff(short_dis, vPrevModShort);
              vPrevModShort = v;
              fs.setShortValue(feat, v);
              break;
            }

          // can't be short array because that's on the aux heap

          case Slot_Int: {
            final int v = readDiff(int_dis, vPrevModInt);
            vPrevModInt = v;
            if (isArray) {
              ((IntegerArray)fs).set(offsetInFs - 2, v); // - 2 to conform to v2 numbering for arrays
            } else {
              fs.setIntValue(feat, v);
            }
          }
          break;

          case Slot_LongRef: {
            final long v = readLongOrDouble(kind, vPrevModLong);
            vPrevModLong = v;
            // long arrays were not on main heap
            fs.setLongValue(feat, v);
            break;
          }
        
          case Slot_Float: {  
            float v = Float.intBitsToFloat(readFloat());
            if (isArray) {
              ((FloatArray)fs).set(offsetInFs - 2, v);
            } else {
              fs.setFloatValue(feat, v);
            }
          }
          break;

          case Slot_DoubleRef: {
              final long v = readDouble();
              // double arrays were not on main heap
              fs.setDoubleValue(feat, CASImpl.long2double(v));
              break;
            }
         
          case Slot_StrRef:
            String s = readString();
            if (isArray) {
              ((StringArray)fs).set(offsetInFs - 2, s);
            } else {
              fs.setStringValue (feat, s);
            }
         
            break;
<<<<<<< HEAD
          case Slot_LongRef: case Slot_DoubleRef: {
            if (c1.getLongHeap().getHeapValue(c1heap[iHeap + 2] + i)  !=
                c2.getLongHeap().getHeapValue(c2heap[iHeap + 2] + i)) {
              return mismatchFs();
=======

          case Slot_HeapRef: {
            int v = readDiff(heapRef_dis, vPrevModHeapRef);
            vPrevModHeapRef = v;
            
            final TOP ref_fs = seq2fs(v); // v2 stores these this way 
//            assert(ref_fs != null);  // it could be a modification which set the slot to null
            if (isArray) {
              ((FSArray)fs).set(offsetInFs - 2, ref_fs);
            } else {
              fs.setFeatureValue(feat, ref_fs);
>>>>>>> 488947ef
            }
          }
          break;

          default: Misc.internalError();
          }  // end of switch
        } // end of for loop over all items for this FS   
      } // end of ReadModifiedMainHeap
      
    } // end of ReadModifiedFs class
    
    /**
     * lazy initialization of the prevFsRef info
     *   FSArray - only need slot 0
     *   non-array - need all the slots
     */
    private int [] getPrevFsRef(TypeImpl type) {
      if (fsArrayType.subsumes(type)) {
        int[] cache = prevFsRefsByType[type.getCode()];
        if (null == cache) {
          prevFsRefsByType[type.getCode()] = cache = new int[] {0};
        }
        return cache;
      }
      
      if (type.isArray()) return null;  // all arrays except fsArray (see above) don't have fs refs
     
      int[] cache = prevFsRefsByType[type.getCode()];
      if (null == cache && type.hasRefFeature) {  // skip allocating if no refs
        prevFsRefsByType[type.getCode()] = cache = new int[type.getNumberOfFeatures()];
      }
      return cache; 
    }
    
//    private int fs2seq(TOP fs) {
//      return (fs == null) ? 0 : fs2seq.get(fs);
//    }

    private TOP seq2fs(int s) {
      return (s == 0) ? null : seq2fs.get(s);
    }
    
//    private TOP addr2fs(int s) {
//      return (s == 0) ? null : csds.addr2fs.get(s);
//    }
  }

  /* ******************************************************************
   * methods common to serialization / deserialization etc.
   ********************************************************************/
  
 
  
//  private int incrToNextFs(int[] heap, int iHeap, TypeInfo typeInfo) {
//    if (typeInfo.isHeapStoredArray) {
//      return 2 + heap[iHeap + 1];
//    } else {
//      return 1 + typeInfo.slotKinds.length;
//    }
//  }

  
//  private void initFsStartIndexes (final ComprItemRefs fsStartIndexes, final int[] heap, int heapStart, int heapEnd, int[] histo) {
//    for (int iHeap = 1; iHeap < heapEnd;) {
//      fsStartIndexes.addItemAddr(iHeap);
//      final int tCode = heap[iHeap];
//      if ((null != histo) && (iHeap >= heapStart)) {
//        histo[tCode] ++;
//      }
//      TypeInfo typeInfo = getTypeInfo(tCode);
//      iHeap += incrToNextFs(heap, iHeap, typeInfo);
//    }
//    fsStartIndexes.finishSetup();
//  }  
  
//  public CasCompare getCasCompare() {
//    return new CasCompare();
//  }
//  
//  public class CasCompare {
//
//    /**
//     * Trampolines to CasCompare 
//     * There's no reliable way to get the set of FSs for 2 different form4 CASs, since the 
//     * method used is to take the FSs from the id2fs weakReferences, and therefore some 
//     * unreferenced items may appear in one and not the other.
//     * @param c1 a cas to compare
//     * @param c2 the cas to compare to
//     * @return true if they compare equal
//     */
//    public boolean compareCASes(CASImpl c1, CASImpl c2) {
//      return org.apache.uima.cas.impl.CasCompare.compareCASes(c1, c2);
//    }
//  }
  
  /**
   * 
   * @param f can be a DataOutputStream,
   *                 an OutputStream
   *                 a File
   * @return a data output stream
   * @throws FileNotFoundException passthru
   */
  private static DataOutputStream makeDataOutputStream(Object f) throws FileNotFoundException {
    if (f instanceof DataOutputStream) {
      return (DataOutputStream)f;
    }
    if (f instanceof OutputStream) {
      return new DataOutputStream((OutputStream)f);
    }
    if (f instanceof File) {
      FileOutputStream fos = new FileOutputStream((File)f);
      BufferedOutputStream bos = new BufferedOutputStream(fos);
      return new DataOutputStream(bos); 
    }
    throw new RuntimeException(String.format("Invalid class passed to method, class was %s", f.getClass().getName()));
  }
  
  static CommonSerDesSequential getCsds(CASImpl cas, boolean isDelta) {
    CommonSerDesSequential tmpCsds = cas.getCsds();
    // 3 cases:
      // is delta, have good csds - use it without getting a new one
      // is delta, but existing csds is null or is empty - make a new one and set it up
      // is not delta: make a nw one and set it up
    
    if (!isDelta || 
        (null == tmpCsds || tmpCsds.isEmpty()) ) {
      tmpCsds = cas.newCsds();
      tmpCsds.setup(null, 1);
    } else {
      assert null != tmpCsds;
    }
    
      
    return tmpCsds;
  }
  
//  /**
//   * Create and set up a new Csds for a CAS.
//   *   Called whenever needed, after CAS has been updated 
//   *   with possible new FSs via indexes or references, since previous csds was computed
//   *   
//   * This is not needed, because the existing method above would
//   * compute new ones except for the case of a delta serialization with one computed already from the previous deserialization.
//   *   - any new FSs are above the line and are found
//   *   - the data in the csds are for data below the line, and that data is fixed
//   *     -- because it includes all data below the line (referenced or not).
//   *     -- there is no way to go from non-referenced to referenced via some update.
//   *   
//   * @param cas -
//   * @return a newly computed csds with fs <-> addr tables, heapend number
//   */
//  static CommonSerDesSequential getNewCsds(CASImpl cas) {
//    CommonSerDesSequential tmpCsds = cas.newCsds();
//    tmpCsds.setup(null, 1);
//    return tmpCsds;    
//  }
  

//  public String printCasInfo(CASImpl cas) {
//    int heapsz= cas.getHeap().getNextId() * 4;
//    StringHeapDeserializationHelper shdh = cas.getStringHeap().serialize();
//    
//    int charssz = shdh.charHeap.length  * 2;
//    int strintsz = cas.getStringHeap().getSize() * 8;
//    int strsz = charssz + strintsz;
//    int fsindexessz = cas.getIndexedFSs().length * 4;
//    int bytessz = cas.getByteHeap().getSize();
//    int shortsz = cas.getShortHeap().getSize() * 2;
//    int longsz = cas.getLongHeap().getSize() * 8;
//    int total = heapsz + strsz + fsindexessz + bytessz + shortsz + longsz;
//    return String.format("CAS info before compression: totalSize(bytes): %,d%n" +
//        "  mainHeap: %,d(%d%%)%n" +
//        "  Strings: [%,d(%d%%): %,d chars %,d ints]%n" +
//        "  fsIndexes: %,d(%d%%)%n" +
//        "  byte/short/long Heaps: [%,d %,d %,d]",
//      total, 
//      heapsz, (100L*heapsz)/total, 
//      strsz, (100L*strsz)/ total,
//      charssz, strintsz,
//      fsindexessz, (100L*fsindexessz) / total,
//      bytessz, shortsz, longsz
//        );     
//  }
  
//  public void setDeserCas(CASImpl cas) {
//    deserCas = cas;
//  }
    
//  private TypeInfo getTypeInfo(int typeCode) {
//    if (null == typeInfoArray[typeCode]) {
//      initTypeInfoArray(typeCode);
//    }
//    return typeInfoArray[typeCode];
//  }
  
//  private void initTypeInfoArray(int typeCode) {
//    TypeImpl type = (TypeImpl) ts.ll_getTypeForCode(typeCode);
//    typeInfoArray[typeCode] = new TypeInfo(type, ts);
//  }

  
//  private static class TypeInfo {
// // constant data about a particular type  
//    public final TypeImpl type;   // for debug
//    public final SlotKind[] slotKinds; 
//    public final int[] strRefOffsets;
//    
//    public final boolean isArray;
//    public final boolean isHeapStoredArray;  // true if array elements are stored on the main heap
//    // memory while compressing/decompressing
//    public int iPrevHeap;   // index of where this fs type occurred in the heap previously
//
//    public TypeInfo(TypeImpl type, TypeSystemImpl ts) {
//      
//      this.type = type;
//      List<Feature> features = type.getFeatures();
//
//      isArray = type.isArray();  // feature structure array types named type-of-fs[]
//      isHeapStoredArray = (type == ts.intArrayType) ||
//                          (type == ts.floatArrayType) ||
//                          (type == ts.fsArrayType) ||
//                          (type == ts.stringArrayType) ||
//                          (TypeSystemImpl.isArrayTypeNameButNotBuiltIn(type.getName()));
//
//      final ArrayList<Integer> strRefsTemp = new ArrayList<Integer>();
//      // set up slot kinds
//      if (isArray) {
//        // slotKinds has 2 slots: 1st is for array length, 2nd is the slotkind for the array element
//        SlotKind arrayKind;
//        if (isHeapStoredArray) {
//          if (type == ts.intArrayType) {
//            arrayKind = Slot_Int;
//          } else if (type == ts.floatArrayType) {
//            arrayKind = Slot_Float;
//          } else if (type == ts.stringArrayType) {
//            arrayKind = Slot_StrRef;
//          } else {
//            arrayKind = Slot_HeapRef;
//          }
//        } else { 
//          
//          // array, but not heap-store-array
//          if (type == ts.booleanArrayType ||
//              type == ts.byteArrayType) {
//            arrayKind = Slot_ByteRef;
//          } else if (type == ts.shortArrayType) {
//            arrayKind = Slot_ShortRef;
//          } else if (type == ts.longArrayType) {
//            arrayKind = Slot_LongRef;
//          } else if (type == ts.doubleArrayType) {
//            arrayKind = Slot_DoubleRef;
//          } else {
//            throw new RuntimeException("never get here");
//          }
//        }
//        
//        slotKinds = new SlotKind[] {Slot_ArrayLength, arrayKind};
//        strRefOffsets = null;
//        
//      } else {
//        
//        // set up slot kinds for non-arrays
//        ArrayList<SlotKind> slots = new ArrayList<SlotKind>();
//        int i = -1;
//        for (Feature feat : features) {
//          i++;
//          TypeImpl slotType = (TypeImpl) feat.getRange();
//          
//          if (slotType == ts.stringType || (slotType instanceof TypeImpl_string)) {
//            slots.add(Slot_StrRef);
//            strRefsTemp.add(i); 
//          } else if (slotType == ts.intType) {
//            slots.add(Slot_Int);
//          } else if (slotType == ts.booleanType) {
//            slots.add(Slot_Boolean);
//          } else if (slotType == ts.byteType) {
//            slots.add(Slot_Byte);
//          } else if (slotType == ts.shortType) {
//            slots.add(Slot_Short);
//          } else if (slotType == ts.floatType) {
//            slots.add(Slot_Float);
//          } else if (slotType == ts.longType) {
//            slots.add(Slot_LongRef);
//          } else if (slotType == ts.doubleType) {
//            slots.add(Slot_DoubleRef);
//          } else {
//            slots.add(Slot_HeapRef);
//          } 
//        } // end of for loop 
//        slotKinds = slots.toArray(new SlotKind[slots.size()]);
//        // convert to int []
//        strRefOffsets = new  int[strRefsTemp.size()];
//        for (int i2 = 0; i2 < strRefOffsets.length; i2++) {
//          strRefOffsets[i2] = strRefsTemp.get(i2);
//        }
//      }
//    }
//        
//    public SlotKind getSlotKind(int offset) { 
//      if (0 == offset) {
//        return Slot_TypeCode;
//      }
//      return slotKinds[offset - 1];
//    }
//
//    @Override
//    public String toString() {
//      return type.toString();
//    }
//    
//  }
  
//  /**
//   * An iterator-like object for Feature Structures on the heap
//   * next() returns in order of ascending heap addresses those
//   * that correspond to string references
//   * 
//   * Returns -1 if no more string refs in this fs
//   * 
//   * Not currently used, but save in case String 
//   * update impl changes to no-longer always add
//   * new ref to end of string heap
//   */                  
//  private static class FsStringRefs {
//    
//    final boolean isStrArray;
//    int offset = 0;
//    final int length;
//    final int iHeap;
//    final int[] strRefOffsets;
//    
//    FsStringRefs(TypeInfo typeInfo, int[] heap, int iHeap) {
//      this.iHeap = iHeap;
//      isStrArray = (typeInfo.isHeapStoredArray && 
//                    typeInfo.getSlotKind(2) == Slot_StrRef);
//         
//      if (isStrArray) {
//        length = heap[iHeap + 1];
//        strRefOffsets = null;
//      } else {
//        strRefOffsets = typeInfo.strRefOffsets;
//        length = strRefOffsets.length;
//      }        
//    }
//    
//  
//    int next() {
//      if (offset < length) {
//        return iHeap + ((isStrArray) ? (2 + offset++) : strRefOffsets[offset++]);
//      } else {
//        return -1;
//      }
//    }
//  }
  
  /*
   * debugging and dumping
   */
  
  public static void dumpCas(CASImpl cas) {
    CommonSerDesSequential csds = new CommonSerDesSequential(cas);
    csds.setup(null, 1);
    
    for (TOP fs : csds.getSortedFSs()) {
      System.out.format("debug heapAddr: %,d type: %s%n", csds.fs2addr.get(fs), fs._getTypeImpl().getShortName());
//      if (csds.fs2addr.get(fs) == 439) {
//        System.out.format("debug, fs: %s%n", fs);
//      }
    }
    System.out.format("debug heapend: %,d%n", csds.getHeapEnd());
  }
  
}<|MERGE_RESOLUTION|>--- conflicted
+++ resolved
@@ -58,8 +58,6 @@
 import org.apache.uima.internal.util.Misc;
 import org.apache.uima.internal.util.Obj2IntIdentityHashMap;
 import org.apache.uima.jcas.JCas;
-<<<<<<< HEAD
-=======
 import org.apache.uima.jcas.cas.BooleanArray;
 import org.apache.uima.jcas.cas.ByteArray;
 import org.apache.uima.jcas.cas.DoubleArray;
@@ -71,7 +69,6 @@
 import org.apache.uima.jcas.cas.Sofa;
 import org.apache.uima.jcas.cas.StringArray;
 import org.apache.uima.jcas.cas.TOP;
->>>>>>> 488947ef
 import org.apache.uima.util.CasIOUtils;
 import org.apache.uima.util.impl.DataIO;
 import org.apache.uima.util.impl.OptimizeStrings;
@@ -134,14 +131,8 @@
   private static final boolean TRACE_SER = false;
   private static final boolean TRACE_DES = false;
   
-<<<<<<< HEAD
-  private static final boolean TRACE_SER = false;
-  private static final boolean TRACE_DES = false;
-  
-=======
   private static final boolean TRACE_DOUBLE = false;
 //  private static final boolean TRACE_INT = false;
->>>>>>> 488947ef
   public static final int TYPECODE_COMPR = 8;
 //  public static final boolean CHANGE_FS_REFS_TO_SEQUENTIAL = true; // currently unreferenced 
   // may add more later - to specify differing trade-offs between speed and compression
@@ -388,9 +379,6 @@
                        CompressLevel compressLevel,
                        CompressStrat compressStrategy,
                        boolean isTsi) {
-<<<<<<< HEAD
-      this.cas = cas;
-=======
       this.baseCas = cas.getBaseCAS();
       this.bcsd = cas.getBinaryCasSerDes();
       this.isDelta = (mark != null);
@@ -398,18 +386,12 @@
 //      this.ccs = new CommonCompressedSerialization(
 //          new CommonSerDesTypeMap(cas.getTypeSystemImpl(),  cas.getTypeSystemImpl()), // no type mapping
 //          mark);
->>>>>>> 488947ef
       this.serializedOut = serializedOut;
       this.mark = mark;
       this.sm = sm;
       this.compressLevel = compressLevel;
       this.compressStrategy = compressStrategy;
       this.isTsi = isTsi;
-<<<<<<< HEAD
-      isDelta = (mark != null);
-      doMeasurement = (sm != null);
-=======
->>>>>>> 488947ef
       
       doMeasurement = (sm != null);
       
@@ -464,17 +446,6 @@
      */
     private void serialize() throws IOException {   
 
-<<<<<<< HEAD
-      if (doMeasurement) {
-        System.out.println(printCasInfo(cas));
-        sm.origAuxBytes = cas.getByteHeap().getSize();
-        sm.origAuxShorts = cas.getShortHeap().getSize() * 2;
-        sm.origAuxLongs = cas.getLongHeap().getSize() * 8;
-        sm.totalTime = System.currentTimeMillis();
-      }
-      
-      CommonSerDes.createHeader()
-=======
  //      if (doMeasurement) {
 //        System.out.println(printCasInfo(baseCas));
 //        sm.origAuxBytes = baseCas.getByteHeap().getSize();
@@ -490,22 +461,10 @@
       CommonSerDes.createHeader()
         .v3()
         .seqVer(2)    // 0 - original, 1 - UIMA-4743, 2 - v3 
->>>>>>> 488947ef
         .form4()
         .delta(isDelta)
         .typeSystemIndexDefIncluded(isTsi)
         .write(serializedOut);
-<<<<<<< HEAD
-
-      if (isTsi) {
-        CasIOUtils.writeTypeSystem(cas, serializedOut, true);    
-      }
-      
-      if (TRACE_SER) System.out.println("Form4Ser start, delta: " + (isDelta ? "true" : "false"));
-
-      if (doMeasurement) {
-        sm.header = 12;
-=======
      
       if (isTsi) {
         CasIOUtils.writeTypeSystem(baseCas, serializedOut, true);    
@@ -538,7 +497,6 @@
         if (fs instanceof UimaSerializable) {
           ((UimaSerializable)fs)._save_to_cas_data();
         }
->>>>>>> 488947ef
       }
       
       // the sort order is on the id (e.g. creation order)
@@ -572,31 +530,6 @@
       /***************************
        * Prepare to walk main heap
        ***************************/
-<<<<<<< HEAD
-      writeVnumber(control_dos, heapEnd - heapStart);  
-      if (TRACE_SER) System.out.println("Form4Ser heapstart: " + heapStart + "  heapEnd: " + heapEnd);
-      
-      if (doMeasurement) {
-        sm.statDetails[Slot_MainHeap.i].original = (1 + heapEnd - heapStart) * 4;      
-      }
-      
-      // debug - for delta
-//      if (isDelta) {
-//        int[] heap = cas.getHeap().heap;
-//        for (int iHeap =1; iHeap < heapEnd; iHeap += incrToNextFs(heap, iHeap, typeInfo)) {
-//          int tCode = heap[iHeap];  // get type code      
-//          typeInfo = getTypeInfo(tCode);
-//          System.out.format("debug heapAddr: %,d type: %s%n", iHeap, typeInfo.type.getShortName());
-//          if (iHeap == 439) {
-//            System.out.println("debug");
-//          }
-//        }
-//        System.out.format("debug heapStart: %,d heapEnd: %,d", heapStart, heapEnd);
-//      }
-      
-      
-      resetIprevious();
-=======
       heapEnd = csds.getHeapEnd();
       
       heapStart = isDelta ? origHeapEnd : 0;
@@ -630,7 +563,6 @@
 //      if (heapStart == 0) {
 //        heapStart = 1;  // slot 0 not serialized, it's null / 0
 //      }
->>>>>>> 488947ef
 
 
         // scan thru all fs and save their offsets in the heap
@@ -646,45 +578,12 @@
         writeFs(fs);
       }
 
-<<<<<<< HEAD
-      for (int iHeap = heapStart; iHeap < heapEnd; iHeap += incrToNextFs(heap, iHeap, typeInfo)) {
-        int tCode = heap[iHeap];  // get type code      
-        typeInfo = getTypeInfo(tCode);
-        iPrevHeap = typeInfo.iPrevHeap;
-        
-        writeVnumber(typeCode_dos, tCode);
-
-        if (typeInfo.isHeapStoredArray) {
-          serializeHeapStoredArray(iHeap);
-        } else if (typeInfo.isArray) {
-          serializeNonHeapStoredArray(iHeap);
-        } else {
-          for (int i = 1; i < typeInfo.slotKinds.length + 1; i++) {
-            serializeByKind(iHeap, i);
-          }
-        }
-      
-        typeInfo.iPrevHeap = iHeap;  // make this one the "prev" one for subsequent testing
-        if (doMeasurement) {
-          sm.statDetails[typeCode_i].incr(DataIO.lengthVnumber(tCode));
-          sm.mainHeapFSs ++;
-        }
-      }  // end of heap walk
-      
-      if (TRACE_SER) System.out.println("Form4Ser writing index info");
-      serializeIndexedFeatureStructures();
-
-      if (isDelta) {
-        if (TRACE_SER) System.out.println("Form4Ser writing modified FSs");
-        (new SerializeModifiedFSs()).serializeModifiedFSs();
-=======
       if (TRACE_SER) System.out.println("Form4Ser writing index info");
       serializeIndexedFeatureStructures(csds);
 
       if (isDelta) {
         if (TRACE_SER) System.out.println("Form4Ser writing modified FSs");
         (new SerializeModifiedFSs(csds)).serializeModifiedFSs();
->>>>>>> 488947ef
       }
 
       collectAndZip();
@@ -796,11 +695,7 @@
       }
        
       for (int vi = 0; vi < nbrViews; vi++) {
-<<<<<<< HEAD
-        fi = compressFsxPart(fsIndexes, fi);    // added FSs  // compress converts to sequential
-=======
         fi = compressFsxPart(fsIndexes, fi, csds);    // added FSs
->>>>>>> 488947ef
         if (isDelta) {
           fi = compressFsxPart(fsIndexes, fi, csds);  // removed FSs
           fi = compressFsxPart(fsIndexes, fi, csds);  // reindexed FSs
@@ -1732,17 +1627,11 @@
       strSeg_dis = dataInputs[strSeg_i];
     }
     
-<<<<<<< HEAD
-    private void deserialize() throws IOException {
-      if (TRACE_DES) System.out.println("Form4Deser starting");
-     
-=======
     private void deserialize(CommonSerDes.Header h) throws IOException {
       if (TRACE_DES) System.out.println("Form4Deser starting");
           
 //      fs2seq.clear();
       seq2fs.clear();
->>>>>>> 488947ef
       /************************************************
        * Setup all the input streams with inflaters
        ************************************************/
@@ -1902,32 +1791,9 @@
       }
       csds.setHeapEnd(heapEnd);
 
-<<<<<<< HEAD
-      if (TRACE_DES) System.out.println("Form4Deser heapStart: " + heapStart + "  heapEnd: " + heapEnd);
-      for (int iHeap = heapStart; iHeap < heapEnd; iHeap += incrToNextFs(heap, iHeap, typeInfo)) {
-        if (CHANGE_FS_REFS_TO_SEQUENTIAL) {
-          fsStartIndexes.addItemAddr(iHeap);
-        }        
-        int tCode = heap[iHeap] = readVnumber(typeCode_dis); // get type code      
-        typeInfo = getTypeInfo(tCode);
-        iPrevHeap = typeInfo.iPrevHeap;
-
-        if (typeInfo.isHeapStoredArray) {
-          readHeapStoredArray(iHeap);
-        } else if (typeInfo.isArray) {
-          readNonHeapStoredArray(iHeap);
-        } else {
-          for (int i = 1; i < typeInfo.slotKinds.length + 1; i++) {
-            readByKind(iHeap, i);
-          }
-        }
-        
-        typeInfo.iPrevHeap = iHeap;  // make this one the "prev" one for subsequent testing
-=======
 //      if (TRACE_DES) System.out.println("Form4Deser running deferred fixups after all FSs deserialized");
       for (Runnable r : fixupsNeeded) {
         r.run();
->>>>>>> 488947ef
       }
 
       for (Runnable r : uimaSerializableFixups) {
@@ -1946,34 +1812,11 @@
 //      System.out.format("Deserialize took %,d ms%n", System.currentTimeMillis() - startTime1);
     }
     
-<<<<<<< HEAD
-    private void readNonHeapStoredArray(int iHeap) throws IOException {
-      final int length = readArrayLength(iHeap);
-      if (length == 0) {
-        return;
-      }
-      SlotKind refKind = typeInfo.getSlotKind(2);
-      switch (refKind) {
-      case Slot_BooleanRef: case Slot_ByteRef:
-        heap[iHeap + 2] = readIntoByteArray(length);
-        break; 
-      case Slot_ShortRef:
-        heap[iHeap + 2] = readIntoShortArray(length);
-        break; 
-      case Slot_LongRef: 
-      case Slot_DoubleRef:
-        heap[iHeap + 2] = readIntoLongArray(refKind, length);
-        break;
-        
-      default:
-        throw new RuntimeException();
-=======
     private void createCurrentFs(TypeImpl type, CASImpl view) {
       currentFs = view.createFS(type);
       if (currentFs instanceof UimaSerializable) {
         UimaSerializable ufs = (UimaSerializable) currentFs;
         uimaSerializableFixups.add(() -> ufs._init_from_cas_data());
->>>>>>> 488947ef
       }
     }
     
@@ -2683,12 +2526,6 @@
             }
          
             break;
-<<<<<<< HEAD
-          case Slot_LongRef: case Slot_DoubleRef: {
-            if (c1.getLongHeap().getHeapValue(c1heap[iHeap + 2] + i)  !=
-                c2.getLongHeap().getHeapValue(c2heap[iHeap + 2] + i)) {
-              return mismatchFs();
-=======
 
           case Slot_HeapRef: {
             int v = readDiff(heapRef_dis, vPrevModHeapRef);
@@ -2700,7 +2537,6 @@
               ((FSArray)fs).set(offsetInFs - 2, ref_fs);
             } else {
               fs.setFeatureValue(feat, ref_fs);
->>>>>>> 488947ef
             }
           }
           break;
