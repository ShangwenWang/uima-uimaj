--- conflicted
+++ resolved
@@ -269,14 +269,6 @@
       oed = new OotsElementData(null, null, -1, -1);
       this.ootsFeatures.put(fs, oed);
     }
-<<<<<<< HEAD
-    Iterator<String> iter = featVals.iterator();
-    XmlElementName elemName = new XmlElementName("",featName,featName);
-    while (iter.hasNext()) {
-      oed.childElements.add(new XmlElementNameAndContents(elemName, iter.next()));
-    }
-  }  
-=======
     addOutOfTypeSystemFeature(oed, featName, featVals);
   }
   
@@ -287,7 +279,6 @@
       oed.childElements.add(new XmlElementNameAndContents(elemName, val));
     }    
   }
->>>>>>> 08f3c890
   
   /**
    * Gets information about out-of-typesystem features that belong to an
