--- conflicted
+++ resolved
@@ -265,14 +265,6 @@
       oed = new OotsElementData(null, null, -1, -1);
       this.ootsFeatures.put(fs, oed);
     }
-<<<<<<< HEAD
-    Iterator<String> iter = featVals.iterator();
-    XmlElementName elemName = new XmlElementName("",featName,featName);
-    while (iter.hasNext()) {
-      oed.childElements.add(new XmlElementNameAndContents(elemName, iter.next()));
-    }
-  }  
-=======
     addOutOfTypeSystemFeature(oed, featName, featVals);
   }
   
@@ -283,7 +275,6 @@
       oed.childElements.add(new XmlElementNameAndContents(elemName, val));
     }    
   }
->>>>>>> 488947ef
   
   /**
    * Gets information about out-of-typesystem features that belong to an
