--- conflicted
+++ resolved
@@ -369,10 +369,7 @@
    * particular order.
    * 
    * @return The vector.
-<<<<<<< HEAD
-=======
-   * @deprecated use getFeatures()
->>>>>>> 2386b33f
+   * @deprecated use {@link #getFeatures()}
    */
   @Override
   @Deprecated
@@ -466,11 +463,7 @@
   void setInheritanceFinal() {
     this.isInheritanceFinal = true;
   }
-<<<<<<< HEAD
-
-  @Deprecated
-=======
-  
+
   void setBuiltIn() {
     this.isBuiltIn = true;
   }
@@ -485,7 +478,6 @@
    * @return -
    */
   @Deprecated 
->>>>>>> 2386b33f
   public Feature getFeature(String featureName) {
     return getFeatureByBaseName(featureName);
   }
