--- conflicted
+++ resolved
@@ -755,69 +755,6 @@
     return ((TypeImpl) t).getSuperType();
   }
 
-
-<<<<<<< HEAD
-  /**
-   * Given a component type, return the parent type of the corresponding array type,
-   * without needing the corresponding array type to exist (yet).
-   *    component type ->  (member of) array type  -> UIMA parent type of that array type.
-   *    
-   * The UIMA Type parent of an array is either
-   *   ArrayBase (for primitive arrays, plus String[] and TOP[] (see below) 
-   *   FsArray - for XYZ[] reference kinds of arrays
-   *   
-   * The UIMA parent chain goes like this:
-   *   primitive_array -> ArrayBase -> TOP (primitive: boolean, byte, short, int, long, float, double, String)
-   *   String[]        -> ArrayBase -> TOP
-   *   TOP[]           -> ArrayBase -> TOP
-   *    
-   *   XYZ[]           -> FSArray    -> TOP  where XYZ is not a primitive, not String[], not TOP[]
-   *     It excludes TOP builtin because the creation of the FSArray type requires
-   *       the creation of TOP[] type, which requires (unless this is done)
-   *       the recursive creation of FSArray type - which causes a null pointer exception
-   *     
-   *   Note that the UIMA super chain is not used very much (mainly for subsumption,
-   *   and for this there is special case code anyways), so this doesn't really matter. (2015 Sept)
-   *    
-   * Note: the super type chain of the Java impl classes varies from the UIMA super type chain.
-   *   It is used to factor out common behavior among classes of arrays.
-   *   
-   *   For non-JCas:
-   *     CommonArrayFSImpl  [ for arrays stored on the main heap ]
-   *       ArrayFSImpl  (for arrays of FS)
-   *       FloatArrayFSImpl
-   *       IntArrayFSImpl
-   *       StringArrayFSImpl
-   *     CommonAuxArrayFSImpl  [ for arrays stored in Aux heaps ]
-   *       BooleanArrayFSImpl
-   *       ByteArrayFSImpl
-   *       ShortArrayFSImpl
-   *       LongArrayFSImpl
-   *       DoubleArrayFSImpl
-   *   
-   *   For JCas: The corresponding types have only TOP as their supertypes
-   *     but they implement the nonJCas interfaces for each subtype.
-   *       Those interfaces implement CommonArrayFS interface
-   *          
-   * @param componentType -
-   * @return the parent type of the corresponding array type 
-   */
-  int ll_computeArrayParentFromComponentType(int componentType) {
-    if (ll_isPrimitiveType(componentType) ||
-    // note: not using top - until we can confirm this is set
-        // in all cases
-       (ll_getTypeForCode(componentType).getName().equals(CAS.TYPE_NAME_TOP))) {
-      return arrayBaseTypeCode;
-    }
-    // is an array of XYZ[] (except for TOP - see above logic).
-    // Note: These are put into the UIMA type system as subtypes of FSArray, 
-    //       even though other parts of the impl have marked FSArray as Type-Final.
-    // note: not using this.fsArray - until we can confirm this is set in
-    // all cases
-    return fsArrayTypeCode;
-    // return ll_getArrayType(ll_getParentType(componentType));
-  }
-=======
 //  int ll_computeArrayParentFromComponentType(int componentType) {
 //    if (ll_isPrimitiveType(componentType) ||
 //    // note: not using top - until we can confirm this is set
@@ -831,7 +768,6 @@
 //    return fsArrayTypeCode;
 //    // return ll_getArrayType(ll_getParentType(componentType));
 //  }
->>>>>>> 2386b33f
 
 //  /**
 //   * Check if feature is appropriate for type (i.e., type is subsumed by domain type of feature).
@@ -940,19 +876,15 @@
     }
     checkTypeSyntax(typeName);
   }
-<<<<<<< HEAD
-
-=======
   
   /**
    * Method checkTypeSyntax.
    * 
-   * @param typeName
-   */
->>>>>>> 2386b33f
-  private void checkTypeSyntax(String name) throws CASAdminException {
-    if (!TypeSystemUtils.isTypeName(name)) {
-      throw new CASAdminException(CASAdminException.BAD_TYPE_SYNTAX, name);
+   * @param typeName - 
+   */
+  private void checkTypeSyntax(String typeName) throws CASAdminException {
+    if (!TypeSystemUtils.isTypeName(typeName)) {
+      throw new CASAdminException(CASAdminException.BAD_TYPE_SYNTAX, typeName);
     }
   }
   
@@ -2857,18 +2789,9 @@
       System.out.format("ts1 size: %,d ts2 size: %d%n", ts1.types.size(), ts2.types.size());
     }
 
-<<<<<<< HEAD
-    /**
-     * @param offset 0 = typeCode, 1 = first feature, ...
-     */
-    SlotKind getSlotKind(int offset) {
-      if (0 == offset) {
-        return Slot_TypeCode;
-=======
     for (int i = 1; i < ts1.types.size(); i++) {
       if (ts1.types.get(i).hashCode() != ts2.types.get(i).hashCode()) {
         System.out.format("ts1 type: %s%n%nts2 type: %s%n", ts1.types.get(i), ts2.types.get(i));
->>>>>>> 2386b33f
       }
     }
     System.out.println("done");
