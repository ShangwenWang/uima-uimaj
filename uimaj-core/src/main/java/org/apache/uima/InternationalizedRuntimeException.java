--- conflicted
+++ resolved
@@ -21,10 +21,7 @@
 
 import java.util.Locale;
 
-<<<<<<< HEAD
-=======
 import org.apache.uima.internal.util.I18nUtil;
->>>>>>> 488947ef
 import org.apache.uima.internal.util.I18nx_impl;
 
 /**
@@ -54,11 +51,7 @@
   private static final long serialVersionUID = 6387360855459370559L;
 
   private final I18nx_impl c;  // common code 
-<<<<<<< HEAD
-  
-=======
-
->>>>>>> 488947ef
+
   /**
    * Creates a new <code>InternationalizedRuntimeException</code> with a null message.
    */
