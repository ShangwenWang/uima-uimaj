--- conflicted
+++ resolved
@@ -258,11 +258,7 @@
     }
     value = value.substring(1, value.length() - 1);
     if (value.length() == 0) { // If an empty string create a 0-length array
-<<<<<<< HEAD
-      return new String[0];
-=======
       return Constants.EMPTY_STRING_ARRAY;
->>>>>>> 08f3c890
     }
     // Split on commas but rejoin tokens if a comma is escaped
     String[] tokens = value.split(",");
