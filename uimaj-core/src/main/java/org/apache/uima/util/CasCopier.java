--- conflicted
+++ resolved
@@ -520,40 +520,6 @@
     srcCasViewImpl = (CASImpl) aSrcCasView.getLowLevelCAS();
     tgtCasViewImpl = (CASImpl) aTgtCasView.getLowLevelCAS();
     
-<<<<<<< HEAD
-    srcViewName = srcCasViewImpl.getViewName();
-    tgtViewName = tgtCasViewImpl.getViewName();
-    isChangeViewName = !srcViewName.equals(tgtViewName);
-
-    if ((aSrcCasView == srcCasViewImpl.getBaseCAS()) || (aTgtCasView == tgtCasViewImpl.getBaseCAS())) {
-      throw new UIMARuntimeException(UIMARuntimeException.UNSUPPORTED_CAS_COPY_TO_OR_FROM_BASE_CAS, null);
-    }
-    
-    srcCasDocumentAnnotation = 0;  // each view needs to get this once
-    
-//    mLowLevelDestCas = aTgtCasView.getLowLevelCAS();
-//    mLowLevelSrcCas = aSrcCasView.getLowLevelCAS();
-    
-    // The top level sofa associated with this view is copied (or not)
-    
-    if (aCopySofa) {
-      // can't copy the SofaFS - just copy the sofa data and mime type
-      SofaFS sofa = srcCasViewImpl.getSofa();
-      if (null != sofa) {
-        // Sofa exists in the source; 
-        //   it may or may not exist in the target. 
-        //   If it doesn't exist in the target, these calls will create it
-        //     (view can exist without Sofa, for the initial view)
-        //   If the sofa exists, and the data is already set, an exception is thrown
-        String sofaMime = sofa.getSofaMime();
-        if (srcCasViewImpl.getDocumentText() != null) {
-          aTgtCasView.setSofaDataString(srcCasViewImpl.getDocumentText(), sofaMime);
-        } else if (srcCasViewImpl.getSofaDataURI() != null) {
-          aTgtCasView.setSofaDataURI(srcCasViewImpl.getSofaDataURI(), sofaMime);
-        } else if (srcCasViewImpl.getSofaDataArray() != null) {
-          aTgtCasView.setSofaDataArray(copyFs2Fs(srcCasViewImpl.getSofaDataArray()), sofaMime);
-        }
-=======
     try { // to support finally to reset the src/tgt view names 
       srcViewName = srcCasViewImpl.getViewName();
       tgtViewName = tgtCasViewImpl.getViewName();
@@ -561,7 +527,6 @@
   
       if ((aSrcCasView == srcCasViewImpl.getBaseCAS()) || (aTgtCasView == tgtCasViewImpl.getBaseCAS())) {
         throw new UIMARuntimeException(UIMARuntimeException.UNSUPPORTED_CAS_COPY_TO_OR_FROM_BASE_CAS);
->>>>>>> 488947ef
       }
       
       srcCasDocumentAnnotation = null;  // each view needs to get this once
@@ -745,12 +710,6 @@
 
     // Sofa - cannot be created by normal methods. Instead, we return the Sofa with the
     // same Sofa ID in the target CAS. If it does not exist it will be created.
-<<<<<<< HEAD
-    if (srcTypeCode == srcSofaTypeCode) {
-      String destSofaId = getDestSofaId(srcCasViewImpl.ll_getSofaID(aFS));
-      // note: not put into the mFsMap, because subsequent refs wont create new sofas
-      return ((CASImpl)getOrCreateView(originalTgtCas, destSofaId)).getSofaRef();
-=======
     if (srcFs instanceof Sofa) {
       Sofa srcSofa = (Sofa) srcFs;
       return getCorrespondingTgtView(srcSofa.getSofaID()).getSofa();
@@ -771,7 +730,6 @@
     TypeImpl tgtTi = getTargetType(((TOP)srcFs)._getTypeImpl());
     if (null == tgtTi) {
       return null; // not in target, no FS to create
->>>>>>> 488947ef
     }
 
     // DocumentAnntation or subtype:
