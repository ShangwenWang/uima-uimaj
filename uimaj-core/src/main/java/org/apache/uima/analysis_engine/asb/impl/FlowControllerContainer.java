--- conflicted
+++ resolved
@@ -80,11 +80,7 @@
    */
   public boolean initialize(ResourceSpecifier aSpecifier, Map<String, Object> aAdditionalParams)
           throws ResourceInitializationException {
-<<<<<<< HEAD
-    UimaContext prevContext = UimaContextHolder.setContext(getFlowControllerContext());   // Get this early so the restore in correct
-=======
     UimaContext prevContext = setContextHolder();   // Get this early so the restore in correct
->>>>>>> 488947ef
     try {
       // specifier must be a FlowControllerDescription. (Eventually, we
       // might support remote specifiers, but not yet)
@@ -186,11 +182,7 @@
    * @see org.apache.uima.resource.ConfigurableResource_ImplBase#reconfigure()
    */
   public void reconfigure() throws ResourceConfigurationException {
-<<<<<<< HEAD
-    UimaContext prevContext = UimaContextHolder.setContext(getFlowControllerContext());  // for use by POJOs
-=======
     UimaContext prevContext = setContextHolder();  // for use by POJOs
->>>>>>> 488947ef
     try {
       mFlowController.reconfigure();
     } catch (ResourceInitializationException e) {
@@ -206,16 +198,7 @@
    * @see org.apache.uima.resource.Resource_ImplBase#destroy()
    */
   public void destroy() {
-<<<<<<< HEAD
-    UimaContext prevContext = UimaContextHolder.setContext(getFlowControllerContext());  // for use by POJOs
-    try {
-      mFlowController.destroy();
-    } finally {
-      UimaContextHolder.setContext(prevContext);
-    }
-=======
     withContextHolder(() -> mFlowController.destroy());
->>>>>>> 488947ef
     super.destroy();
   }
 
@@ -234,11 +217,7 @@
   public FlowContainer computeFlow(final CAS aCAS) throws AnalysisEngineProcessException {
     mTimer.startIt();
     CAS view = null;
-<<<<<<< HEAD
-    UimaContext prevContext = UimaContextHolder.setContext(getFlowControllerContext());  // for use by POJOs
-=======
     UimaContext prevContext = setContextHolder();  // for use by POJOs
->>>>>>> 488947ef
     try {
       // throws if _InitialView is mapped to non-existent sofa https://issues.apache.org/jira/browse/UIMA-5097
       view = Util.getStartingView(aCAS, mSofaAware, getUimaContextAdmin().getComponentInfo());     
@@ -297,16 +276,7 @@
    * @param aKeys the keys for the delegates
    */
   public void addAnalysisEngines(Collection<String> aKeys) {
-<<<<<<< HEAD
-    UimaContext prevContext = UimaContextHolder.setContext(getFlowControllerContext());  // for use by POJOs
-    try {
-      mFlowController.addAnalysisEngines(aKeys);
-    } finally {
-      UimaContextHolder.setContext(prevContext);
-    }
-=======
     withContextHolder(() -> mFlowController.addAnalysisEngines(aKeys));
->>>>>>> 488947ef
   }
 
   /**
@@ -316,11 +286,7 @@
    * @throws AnalysisEngineProcessException - 
    */
   public void removeAnalysisEngines(Collection<String> aKeys) throws AnalysisEngineProcessException {
-<<<<<<< HEAD
-    UimaContext prevContext = UimaContextHolder.setContext(getFlowControllerContext());  // for use by POJOs
-=======
     UimaContext prevContext = setContextHolder();  // for use by POJOs
->>>>>>> 488947ef
     try {
       mFlowController.removeAnalysisEngines(aKeys);
     } finally {
@@ -343,17 +309,7 @@
               new Object[] { aDescriptor.getSourceUrlString() });
     }
     // load FlowController class
-<<<<<<< HEAD
-    Class<?> flowControllerClass = null;
-    try {
-      flowControllerClass = Class_TCCL.forName(flowControllerClassName, getUimaContextAdmin().getResourceManager());
-    } catch (ClassNotFoundException e) {
-      throw new ResourceInitializationException(ResourceInitializationException.CLASS_NOT_FOUND,
-              new Object[] { flowControllerClassName, aDescriptor.getSourceUrlString() }, e);
-    }
-=======
     Class<?> flowControllerClass = loadUserClassOrThrow(flowControllerClassName, aDescriptor);
->>>>>>> 488947ef
 
     Object userObject;
     try {
@@ -376,11 +332,7 @@
   }
   public void collectionProcessComplete() throws AnalysisEngineProcessException {
     if ( mFlowController != null ) {
-<<<<<<< HEAD
-      UimaContext prevContext = UimaContextHolder.setContext(getFlowControllerContext());  // for use by POJOs
-=======
       UimaContext prevContext = setContextHolder();  // for use by POJOs
->>>>>>> 488947ef
       try {
         mFlowController.collectionProcessComplete();
       } finally {
