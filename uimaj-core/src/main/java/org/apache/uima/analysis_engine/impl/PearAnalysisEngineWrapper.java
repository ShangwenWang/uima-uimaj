--- conflicted
+++ resolved
@@ -86,21 +86,12 @@
    // incoming Resource Manager, and a second map.
    // The second map (allows for multiple Pears in a pipeline)
    // maps (for the given incoming Resource Manager), using a key
-<<<<<<< HEAD
-   // consisting of the the PEARs "class path" and "data path", the 
-   // Resource Manager for that combination.
-
-   // note: all accesses to this are synchronized
-   static final private Map<ResourceManager, Map<StringPair, ResourceManager>> cachedResourceManagers =
-     new WeakHashMap<ResourceManager, Map<StringPair, ResourceManager>>(4);
-=======
    // consisting of the PEARs "class path" and "data path", the 
    // Resource Manager for that combination.
 
    // note: all accesses to this are synchronized on this object itself
    static final private Map<ResourceManager, Map<StringPair, ResourceManager>> cachedResourceManagers =
        new WeakHashMap<>(4);
->>>>>>> 488947ef
 
    private AnalysisEngine ae = null;
 
@@ -668,14 +659,7 @@
       }
    }
 
-<<<<<<< HEAD
-  /**
-   * @return the cachedResourceManagers
-   */
-  static public Map<ResourceManager, Map<StringPair, ResourceManager>> getCachedResourceManagers() {
-=======
   public static Map<ResourceManager, Map<StringPair, ResourceManager>> getCachedResourceManagers() {
->>>>>>> 488947ef
     return cachedResourceManagers;
   }
 }