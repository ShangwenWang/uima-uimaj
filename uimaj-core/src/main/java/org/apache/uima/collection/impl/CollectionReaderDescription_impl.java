--- conflicted
+++ resolved
@@ -80,10 +80,7 @@
               new Object[] { getSourceUrlString() });
     }
     // try to load user class
-<<<<<<< HEAD
-=======
 
->>>>>>> 488947ef
     // use UIMA extension ClassLoader if available
     Class<?> implClass;
     try {
