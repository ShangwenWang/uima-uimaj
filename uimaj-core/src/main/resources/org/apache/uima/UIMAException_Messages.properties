#	 ***************************************************************
#	 * Licensed to the Apache Software Foundation (ASF) under one
#	 * or more contributor license agreements.  See the NOTICE file
#	 * distributed with this work for additional information
#	 * regarding copyright ownership.  The ASF licenses this file
#	 * to you under the Apache License, Version 2.0 (the
#	 * "License"); you may not use this file except in compliance
#	 * with the License.  You may obtain a copy of the License at
#    *
#	 *   http://www.apache.org/licenses/LICENSE-2.0
#	 * 
#	 * Unless required by applicable law or agreed to in writing,
#	 * software distributed under the License is distributed on an
#	 * "AS IS" BASIS, WITHOUT WARRANTIES OR CONDITIONS OF ANY
#	 * KIND, either express or implied.  See the License for the
#	 * specific language governing permissions and limitations
#	 * under the License.
#	 ***************************************************************

#-------------------------------------------
#Catalog of standard UIMA exception messages
#-------------------------------------------

#-----------------------------
#UIMARuntimeException
#-----------------------------
cas_released_to_wrong_cas_manager = CasManager.releaseCas(CAS) was called with a CAS that does not belong \
    		to this CasManager.

uima_ecore_not_found = The Ecore model for the UIMA built-in types (uima.ecore) was not found in the classpath.

ecore_unresolved_proxy =  The Ecore model contained an unresolved proxy {0}.

requested_too_many_cas_instances = AnalysisComponent "{0}" requested more CASes ({1}) than defined in its \
		getCasInstancesRequired() method ({2}).  It is possible that the AnalysisComponent \
		is not properly releasing CASes when it encounters an error.

define_cas_pool_called_twice = The method CasManager.defineCasPool() was called twice by the same Analysis Engine ({0}).
       
unsupported_cas_interface = Unsupported CAS interface {0}.

type_not_found_during_cas_copy = Attempted to copy a FeatureStructure of type "{0}", which is not defined in the type system of the destination CAS.

feature_not_found_during_cas_copy = Attempted to copy a Feature "{0}", which is not defined in the type system of the destination CAS.

copy_cas_range_type_names_not_equal = CAS Copying of Feature "{0}": range names must be the same: source range name was "{1}", target range name was "{2}".

uima_context_null = Saved UIMA context is null; probable cause: Annotator''s initialize(context) method failed to call super.initialize(context).

result_spec_null = Saved result specification is null; probable cause: Annotator overrode setResultSpecification(spec) but failed to call super.setResultSpecification(spec).

view_not_part_of_cas = In CasCopier, the {0} view is doesn''t belong to the original {0} CAS specified when creating the CasCopier instance.

illegal_cas_copy_to_same_cas = It is not permitted to use CasCopier to copy a Cas to itself, even in another view.

unsupported_cas_copy_view_base_cas = Unsupported invocation of CasCopier copyCasView, specifying a source or destination as a base CAS.

illegal_adding_of_new_meta_info = Illegal adding of additional MetaData after CASes have been defined.\n  {0}\n  Likely cause is the reuse of a Resource Manager object for a different pipeline, after it has already been initialized.

illegal_update_indexed_fs = Illegal update of indexed Feature Structure feature used as an key in one or more indices

INTERNAL_ERROR = An internal error occurred, please report to the Apache UIMA project; nested exception if present: {0}

#--------------------------
#UIMA_IllegalStateException
#--------------------------          
could_not_create_framework = The UIMA framework implementation (class {0}) could not be created.
           
resource_already_initialized = The initialize(ResourceSpecifier) method on Resource \
           {0} was called more than once.  A Resource may only be initialized once.

could_not_instantiate_xmlizable = The XML parser was configured to instantiate class {0}, \
           but that class is not able to be instantiated.

no_delegate_analysis_engines = This ASB has not been provided with any Analysis Engines \
           with which to communicate
           
required_method_call = The method {0} must be called before the method {1}.

read_past_end_of_collection = There are no more elements in the collection.           
           
no_next_cas = CasIterator.next was called when there were no more CASes remaining to be read.

cannot_set_cas_manager = ResourceManager.setCasManager was called after the CAS Manager had already been set. \
   You can only call setCasManager once, and you cannot have previously called ResourceManager.getCasManager \
   or initialized any AnalysisEngines that use this ResouceManager.

#-----------------------------
#UIMA_IllegalArgumentException
#-----------------------------
illegal_argument = Value "{0}" is not valid for argument "{1}" of method {2}.           

metadata_attribute_type_mismatch = The value "{0}" does not match the data type of metadata \
           attribute "{1}".

must_implement_xmlizable = An attempt was made to register class {0} with the XML parser. \
           This class does not implement the XMLizable interface.
         
#----------------------------------
#UIMA_UnsupportedOperationException
#----------------------------------
unsupported_method = Class {0} does not support method {1}.

not_modifiable = Attribute {0} of class {1} is not modifiable           

shared_resource_not_reconfigurable = This is a shared resource and cannot be reconfigured.

cas_multiplier_not_supported = The Flow class {0} does not support the production of new CASes in the middle of \
   the flow and so cannot be deployed in an Aggregate AnalysisEngine that includes a CAS Multiplier component.

#--------------------------------
#ResourceConfigurationException
#--------------------------------
nonexistent_parameter = No configuration parameter with name "{0}" is declared in component "{1}".

nonexistent_parameter_in_group = No configuration parameter with name "{0}" is declared in group \
           {1} in component "{2}".

parameter_type_mismatch = Parameter type mismatch in component "{0}".  A value of class {1} cannot be \
					 assigned to the configuration parameter {2}, which has type {3}.

array_required = Configuration parameter "{0}" in component "{1}" is multi-valued and must be assigned an \
           array for its value.

mandatory_value_missing = No value has been assigned to the mandatory configuration parameter {0}.

mandatory_value_missing_in_group = No value has been assigned to the mandatory configuration \
           parameter {0} in  group {1}.

config_setting_absent = Configuration setting for the value of parameter "{0}" is absent.

directory_not_found = Invalid value for parameter "{0}" in component "{1}" -- \
	 directory "{2}" does not exist.

external_override_invalid = External override variable "{0}" references the undefined variable "{1}"

external_override_error = Error loading external overrides from "{0}"

external_override_type_mismatch = External override value for "{0}" has the wrong type (scalar or array)

external_override_numeric_error = External override value "{0}" is not an integer

#--------------------------------
#ResourceProcessException
#--------------------------------
required_feature_structure_missing_from_cas = This component requires a FeatureStructure of type {0}, which is not present in the CAS.

#--------------------
#InvalidXMLException
#--------------------       
invalid_descriptor_file = Invalid descriptor at {0}.

unknown_element = The XML parser encountered an unknown element type: {0}.

invalid_class = An object of class {0} was requested, but the XML input contained an \
               object of class {1}.  

invalid_element_type = Expected an element of type "{0}", but found an element of type "{1}". 

required_attribute_missing = Required attribute {0} not found within element type {1}.

include_file_not_found = The XML document attempted to include an external file "{0}", \
                which was not found.

invalid_element_text = The text "{0}" is not valid content for the element "{1}".
           
element_not_found = Required element type {0} not found within element type {1}.

malformed_import_url = Malformed URL {0} in import declaration. (Descriptor: {1})

import_by_name_target_not_found = An import could not be resolved.  No file with name "{0}" was found in the class path or data path. (Descriptor: {1})

import_failed_could_not_read_from_url = Import failed.  Could not read from URL {0}. (Descriptor: {1})

import_must_have_name_xor_location = Invalid import declaration.  Import declarations must have a "name" or a "location" attribute, but not both.  (Descriptor: {0})

invalid_cpe_descriptor = This is not a valid CPE descriptor.
   
fs_indexes_outside_fs_index_collection = The element "fsIndexes" cannot occur outside the containing element "fsIndexCollection"

circular_ae_import =  Cycle found in imports.  The descriptor for Aggregate Analysis Engine "{0}" has imported itself as one of its \
  delegate descriptors (perhaps indirectly through another intermediate Analysis Engine descriptor). (Descriptor: {1})

duplicate_element_found = Element type {0} cannot be duplicated within element type {1}.

#-------------------------------
#AnalysisEngineProcessException
#-------------------------------
annotator_exception = Annotator processing failed.    
     
unsupported_cas_type = AnalysisEngine subclass {0} does not support CAS class {1}.

timeout_elapsed = This AnalysisEngine is serving too many simultaneous requests.  \
		   The timeout period of {0}ms has elapsed.

unknown_id_in_sequence = The ASB encountered an unknown Analysis Engine ID "{0}" in the \
           execution sequence.   

unsupported_step_type = The FlowController returned a Step object of class {0}, which is not \
     	   	supported by this framework implementation.

illegal_drop_cas = The FlowController attempted to drop a CAS that was passed as input \
		to the Aggregate AnalysisEngine containing that FlowController.  The only CASes that may be \
		dropped are those that are created within the same Aggregate AnalysisEngine as the FlowController.

incorrect_cas_interface = Expected CAS interface {0}, but received interface {1}.
     	   	
remove_ae_from_flow_not_supported = The FlowController class {0} does not support the removeAnalysisEngines method. \
 Analysis Engines cannot be dynamically removed from the flow.
 
flow_cannot_continue_after_remove = The Analysis Engine(s) {0} have been removed from the flow, and the FlowController \
  has determined that the Aggregate Analysis Engine''s processing can no longer continue.
 
 
#-------------------------------
#ResourceInitializationException
#-------------------------------
error_initializing_from_descriptor = Error initializing "{0}" from descriptor {1}.

missing_annotator_class_name = Annotator class name is required for a primitive \
           Analysis Engine. (Descriptor: {0})

annotator_class_not_found = Annotator class "{0}" was not found. (Descriptor: {1})

not_an_annotator = Class "{0}" is not an Annotator. (Descriptor: {1})

annotator_interface_not_supported = Annotator class {0} does not implement an Annotator interface \
           that is supported by Analysis Engine implementation {1}. (Descriptor: {2})

could_not_instantiate_annotator = Could not instantiate Annotator class "{0}". Check that your \
			annotator class is not abstract and has a zero-argument constructor.  (Descriptor: {1})

annotator_initialization_failed = Initialization of annotator class "{0}" failed.  (Descriptor: {1})

incompatible_supertypes = The Type {0} is declared twice, with incompatible supertypes {1} and {2}. (Descriptor: {3})

incompatible_range_types = The feature {0} is declared twice, with incompatible range types {1} and {2}. (Descriptor: {3})

string_allowed_values_not_the_same = The String subtype {0} is declared twice, with different sets of allowed values: {1} and {2}.  (Descriptor: {3})

incompatible_element_range_types = The feature {0} is declared twice, with incompatible element range types {1} and {2}. (Descriptor: {3})

incompatible_multi_refs = The feature {0} is declared twice, with incompatible multipleReferencesAllowed specifications. (Descriptor: {1})

undefined_range_type = Undefined type "{0}", referenced in feature "{1}" declared on type "{2}". (Descriptor: {3})

undefined_supertype = Undefined type "{0}", referenced as supertype of type "{1}". (Descriptor: {2})

undefined_type_for_index = Undefined type "{0}", referenced in definition of index "{1}". (Descriptor: {2})

undefined_type_for_priority_list = Undefined type "{0}" in type priority list. (Descriptor: {1})

index_key_feature_not_found = The key Feature "{0}" declared for Index "{1}" was not found. (Descriptor: {2})

aggregate_ae_type_system = The Analysis Engine Descriptor is invalid - a Type System may not \
           be explicitly set for an aggregate Analysis Engine. (Descriptor: {0})

missing_allowed_values = Type {0} extends String and must specify a list of allowed values. (Descriptor: {1})          

allowed_values_on_non_string_type = Type {0} specifies a list of allowed values but is not a subtype \
      of uima.cas.String.  You may only specify a list of allowed values for string subtypes.  (Descriptor: {1})
                  
duplicate_configuration_parameter_name = Duplicate configuration parameter name "{0}" in component "{1}". (Descriptor: {2})  

incorrect_number_of_parameters = This resource requires {0} parameter(s).

no_resource_for_parameters = No resource could be found for the parameters {0}.

could_not_access_data = Could not access the resource data at {0}.

class_not_found = The class {0} could not be found. (Descriptor: {1})

could_not_instantiate = Could not instantiate class {0}. (Descriptor: {1})

do_not_know_how = The Resource Factory does not know how to create a resource of \
               class {0} from the given ResourceSpecifier. (Descriptor: {1})

not_a_shared_resource_object = The class {0} does not implement org.apache.uima.resource.SharedResourceObject. (Descriptor: {1})

not_a_data_resource = For resource "{0}", could not load data from class {1} into class {2}, \
               because class {1} is not a Data Resource. (Descriptor: {3})
               
unknown_resource_name = No resource with name "{0}" has been declared in this Analysis Engine. (Descriptor: {1})

resource_does_not_implement_interface = The resource with name "{0}" does not implement the \
               required interface {1}. (Descriptor: {2})

resource_dependency_not_satisfied = There is no resource satisfying the required resource \
   dependency with key "{0}". (Descriptor: {1})
   
unknown_protocol = Unknown protocol: "{0}". (Descriptor: {1})

malformed_url = Malformed URL "{0}". (Descriptor: {1})

duplicate_index_name = Two different CAS FeatureStructure indexes with name "{0}" have been defined. (Descriptors: {1}, {2})

param_override_in_primitive =  Configuration parameter "{0}" in primitive Analysis Engine "{1}" \
	declares an override.  Parameter overrides are allowed only in aggregate Analysis Engines. (Descriptor: {2})

invalid_param_override_no_overrides =  Configuration parameter "{0}" in aggregate Analysis Engine "{1}" \
	does not declare any overrides.  Implicit overrides are no longer supported. (Descriptor: {2})

invalid_param_override_syntax = Invalid configuration parameter override syntax "{0}" in \
	parameter "{1}" of Analysis Engine "{2}".  Overrides must be of the form "<delegateKey>/<paramName>". (Descriptor: {3})

invalid_param_override_nonexistent_delegate = Invalid configuration parameter override "{0}" in \
	 parameter "{1}" of Analysis Engine "{2}" -- delegate Analysis Engine "{3}" does not exist. (Descriptor: {4})

invalid_param_override_nonexistent_parameter =  Invalid configuration parameter override "{0}" in \
     parameter "{1}" of Analysis Engine "{2}" -- delegate Analysis Engine "{3}" does not declare \
     parameter {4}.  (Descriptor: {5})

invalid_param_override_nonexistent_parameter_in_group =  Invalid configuration parameter override "{0}" in \
     parameter "{1}" of Analysis Engine "{2}" -- delegate Analysis Engine "{3}" does not declare \
     parameter {4} in group {5}. (Descriptor: {6})

output_sofa_not_declared_in_aggregate = The output Sofa "{0}" in component "{1}" is not mapped to any \
     output Sofa in its containing aggregate, "{2}".  (Descriptor: {3})

input_sofa_has_no_source =  The input Sofa "{0}" in component "{1}" is not an input of the \
     containing aggregate, "{2}", nor is it an output of another component in the same aggregate.  (Descriptor: {3})

aggregate_sofa_not_mapped =  The Sofa "{0}" in aggregate "{1}" is not mapped to any sofa \
	   of any component in that aggregate. (Descriptor: {2})

sofa_mapping_conflict =  The Sofa "{0}" in component "{1}" of aggregate "{2}" has \
	 conflicting mappings to aggregate sofas "{3}" and "{4}". (Descriptor: {5})

missing_implementation_class_name = An implementation class name is missing.   (Descriptor: {0})

not_a_cas_processor = Error creating CAS Processor with name "{0}".  The class "{1}" \
	is not allowed - you must specify an AnalysisEngine or CAS Consumer. (Descriptor: {2})

not_a_collection_reader = A CollectionReader descriptor specified implementation class "{0}", \
  but this class does not implement the CollectionReader interface. (Descriptor: {1})

not_a_cas_consumer = A CasConsumer descriptor specified implementation class "{0}", \
  but this class does not implement the CasConsumer interface. (Descriptor: {1})

not_a_cas_initializer = A CasInitializer descriptor specified implementation class "{0}", \
  but this class does not implement the CasInitializer interface. (Descriptor: {1})

cas_processor_initialize_failed = Initialization of CAS Processor with name "{0}" failed.  

invalid_multiple_deployment_allowed = The descriptor for aggregate AnalysisEngine "{0}" declared \
  multipleDeploymentAllowed \=\= true, but its component "{1}" declared multipleDeploymentAllowed \
  \=\= false, which is inconsistent. (Descriptor: {2})

invalid_modifies_cas = The descriptor for aggregate AnalysisEngine "{0}" declared \
  modifiesCas \=\= false, but its component "{1}" declared modifiesCas \
  \=\= true, which is inconsistent.  (Descriptor: {2})

invalid_type_priorities = Invalid type priorities. (Descriptor: {0})

no_supertype = Type "{0}" does not define a supertype. (Descriptor: {1})

sofa_mapping_has_undefined_component_key = Undefined component key "{0}", referenced in Sofa mapping for \
	Sofa "{1}" of aggregate "{2}". (Descriptor: {3})
	
sofa_mapping_has_undefined_component_sofa = Component "{0}" does not contain Sofa "{1}", referenced in Sofa mapping \
  for Sofa "{2}" of aggregate "{3}". (Descriptor: {4})

not_an_analysis_component = The class {0} is not a valid Analysis Component.  You must specify \
   an Annotator, CAS Consumer, Collection Reader, or CAS Multiplier. \
   If you are calling ResourceManager.setExtensionClassPath, this error can also \
   be caused if you have put UIMA framework jar files on the extension classpath, \
   which is not allowed. (Descriptor: {1})

not_a_flow_controller_descriptor = An Aggregate Analysis Engine specified a Flow Controller descriptor \
	{0} of an invalid type ({1})).  A FlowControllerDescription is required. 
	
exception_when_initializing_custom_resource = Unexpected Exception thrown when initializing \
 Custom Resource "{0}" from descriptor "{1}".

throwable_when_initializing_custom_resource = Unexpected Throwable or Error thrown when initializing \
 Custom Resource "{0}" from descriptor "{1}".

unsupported_framework_implementation = {0} is not a supported framework implementation (Descriptor: {1})

invalid_outputs_new_CASes = The descriptor for aggregate AnalysisEngine "{0}" declared outputsNewCASes == true, \
 but all of its components declared outputsNewCASes == false, which is inconsistent. (Descriptor: {1})
       
empty_flow_controller_declaration = The aggregate AnalysisEngine "{0}" declared an empty \
       <flowController/> element.  You must specify an import or a flowControllerDescription. (Descriptor: {1})

text_annotator_cannot_be_sofa_aware = The primitive AnalysisEngine "{0}" has an annotator of type \
	{1} but its descriptor declares input or output Sofas.  Text annotators are not allowed to declare \
	input or output Sofas.  Consider extending CasAnnotator_ImplBase or JCasAnnotator_ImplBase instead. (Descriptor: {2})

missing_framework_implementation = Component descriptor did not specify the required <frameworkImplementation> element. (Descriptor: {0})
  
unsupported_object_type_in_create_cas = The CasCreationUtils.createCas method was passed a collection containing an object of class {0}, \
  which is not supported.  Refer to the Javadoc for a list of types accepted by this method.
  
sofa_mapping_not_supported_for_remote = Sofa mappings were specified for the remote Analysis Engine "{0}".  Sofa mappings are not currently \
  supported for remote Analysis Engines.  A workaround is to wrap the remotely deployed AE in an Aggregate (on the remote side), \
  and specify Sofa mappings in that aggregate.
  
undefined_key_in_flow = The descriptor for Aggregate Analysis Engine "{0}" specified an invalid flow.  The key "{1}" was used in the flow \
  but is not defined as a key in the <delegateAnalysisEngineSpecifiers> element of the descriptor. (Descriptor: {2})

invalid_action_after_cas_multiplier = The value "{0}" is an invalid value for the FixedFlowController''s "ActionAfterCasMultiplier" configuration \
  parameter.  Valid values are "continue", "stop", "drop", and "dropIfNewCasProduced".
    
flow_controller_requires_flow_constraints = The Flow Controller "{0}" requires a flow contraints element of type "{1}" in the aggregate descriptor. \
  (Descriptor: {2}).

flow_controller_missing_delegate = The aggregate "{0}" references a non-existent delegate \
 "{1}" in it''s Flow Controller''s flow constraints. (Descriptor: {2}).
  

redefining_builtin_type = Can''t redefine existing supertype "{0}" of built-in type "{1}" as "{2}"; descriptor: {3}.
    
#---------------------------
#ResourceAccessException
#---------------------------
parameters_required = The Resource {0} requires parameters, none were specified.

parameters_not_allowed = The Resource {0} does not accept parameters.              

        
#---------------------------
#ResultNotSupportedException
#---------------------------
no_sequence_found = No sequence of AnalysisEngines could be constructed to satisfy the \
           requested result.                       
           
#---------------------------
#ResourceServiceException
#---------------------------
serialization_failure = A failure occurred while serializing objects.

deserialization_failure = A failure occurred while deserializing objects.

resource_unavailable = The requested resource is currently unavailable.  Please try again later.
           
unexpected_service_return_value_type = Unexpected service return value type.  Expected {0}, but received {1}.        
   
#-------------------------------
#AnnotatorInitializationException
#-------------------------------
wrong_cas_type = Annotator class {0} was initialized with a CAS that does not implement \
				the required interface {1}.

annotator_ex_type_not_found = Annotator class {0} requires Type {1}, which was not found in the CAS.

annotator_ex_feature_not_found = Annotator class {0} requires Feature {1}, which was not found in the CAS.
           
#-------------------------------
#AnnotatorConfigurationException
#-------------------------------
annotator_parameter_not_valid = The value "{0}" is not valid for the {1} parameter.

annotator_one_param_required = One of the following parameters must be specified: {0}.

annotator_mutually_exclusive_params = Only one of the following parameters may be specified: {0}.

annotator_resource_not_found = The resource "{0}" could not be found.
         
#-------------------------------
#CollectionException
#-------------------------------
missing_cas_initializer = The Collection Reader "{0}" requires a CAS Initializer.  None was supplied.

incorrect_input_to_cas_initializer = The CAS Initializer requires an input of class {0}, but received \
				an object of class {1}.
  
#-----------------------------
#IndexingException
#-----------------------------
unsupported_filter_syntax = The filter syntax {0} is not supported by this implementation.

invalid_filter_feature_name = Invalid filter expression:  ''{0}'' cannot start a feature name.

invalid_filter_expected_literal = Invalid filter expression: Expected a string or number but found ''{0}''.

invalid_filter_escape = Invalid filter expression: Invalid escape sequence {0}. 

invalid_filter_expected_digit_or_point = Invalid filter expression: Expected a digit or . but found ''{0}''.

invalid_filter_expected_digit = Invalid filter expression: Expected a digit but found ''{0}''.

invalid_filter_expected_end = Invalid filter expression: Expected the end of the expression but found ''{0}''.

invalid_filter_unterminated_string = Invalid filter expression: Unterminated String: {0}.

invalid_filter_expected_operator = Invalid filter expression: Expected operator but found ''{0}''. 

unknown_feature_in_build_item = Feature {0} referenced in build item {1} is not known.

invalid_attribute_combination_in_build_item = Invalid attributes in build item {0}: The combination [{1}] is not allowed.

invalid_filter_string_operator = Invalid filter expression: The operator {0} cannot be applied to strings.

incompatible_index_version = The semantic search index at "{0}" was built with a UIMA version prior to v2.0. \
	This index format is no longer supported.  You will need to delete your index and reindex your content.

#------------------------------------------------------------------------
#SAXException (not a UIMA Exception but uses this resource bundle anyway)
#------------------------------------------------------------------------
element_unexpected_in_context = Element {0} unexpected in this context

expected_x_but_found_y = Expected {0} but found {1}

sax_unknown_element = Unknown element {0}

multiple_values_unexpected = Multiple values for non-array/list feature {0}.
#------------------------------------------------------------------------
#JNI exceptions
#------------------------------------------------------------------------
incompatible_taf_jni_library = incompatible taf jni library version {0} 


#------------------------------------------------------------------------
# CAS checked exceptions
#------------------------------------------------------------------------

INAPPROP_TYPE_EXCEPTION = The value of the feature {0} cannot be accessed as type {1}, because it is {2}.
UNDEFINED_FEATURE = The value of the feature {0} on the structure of type {1} cannot be accessed, because {0} is not defined for {1}.
CANT_CREATE_BUILTIN_FS = The feature structure of type {0} cannot be created. Structures of this type cannot be created directly.
NOT_A_STRING = The structure of type {0} cannot be accessed as a String.
CYCLE_IN_TYPE_ORDER = The types are added in the wrong sort order. Adding {0} < {1} makes the sort order inconsistent.
JCAS_INIT_ERROR = The JCas cannot be initialized.  The following errors occurred: {0}
JCAS_TYPENOTFOUND_ERROR = Type information from the CAS cannot be accessed while initializing the JCas type {0}
<<<<<<< HEAD
JCAS_FEATURENOTFOUND_ERROR = JCas Type "{0}" implements getters and setters for feature "{1}", but the type system doesn't define that feature.
=======
JCAS_FEATURENOTFOUND_ERROR = Feature information from the CAS cannot be accessed while initializing the JCAS type {0} with feature {1}.
JCAS_GETTER_SETTER_MISSING = Unable to find required {0} method for JCAS type {1} with {2} type of {3}.
>>>>>>> 08f3c890
JCAS_FEATURE_WRONG_TYPE = The JCAS range type {2} for feature {1} of type {0} does not match the CAS range type {3} for the feature.
TYPEORDER_UNKNOWN_TYPE = The type sort order cannot be built because type {0} is unknown.
MUST_COMMIT_TYPE_SYSTEM = Type system has not been committed. The base index cannot be created.


#------------------------------------------------------------------------
# CAS runtime exceptions
#------------------------------------------------------------------------

NON_CREATABLE_TYPE = Can''t create FS of type "{0}" with this method.
ILLEGAL_ARRAY_SIZE = Array size must be >= 0.
INAPPROP_TYPE = Expected value of type "{0}", but found "{1}".
INAPPROP_FEAT = Feature "{0}" is not defined for type "{1}".
INAPPROP_FEAT_X = Feature is not defined for type.
INAPPROP_RANGE = Trying to access value of feature "{0}" as "{1}", but range of feature is "{2}".
SET_REF_FROM_STRING_NOT_SUPPORTED = Setting a reference value "{0}" from a string is not supported.
PRIMITIVE_VAL_FEAT = Trying to access value of feature "{0}" as feature structure, but is primitive type.
TYPESYSTEM_NOT_LOCKED = Error accessing type system: the type system has not been committed.
ILLEGAL_STRING_VALUE = Error setting string value: string "{0}" is not valid for a value of type "{1}".
UNKNOWN_CONSTRAINT_TYPE = Error applying FS constraint: no type "{0}" in current type system.
UNKNOWN_CONSTRAINT_FEAT = Error applying FS constraint: no feature "{0}" in current type system.
CHILD_INDEX_OOB = Error accessing child node in tree, index out of range.
JCAS_ARRAY_NOT_SUPPORTED = User-defined JCas classes for built-in Arrays not supported, class: {0}
JCAS_CAS_NOT_V3 = JCas Class "{0}", loaded from "{1}", is missing required constructor; likely cause is wrong version (UIMA version 3 or later JCas required).
JCAS_MISSING_FIELD_ACCESSOR = JCas Class "{0}" is missing required field accessor, or access not permitted, for field "{1}" during {2} operation.
JCAS_CAS_MISMATCH = CAS type system doesn''t match JCas Type definition for type "{0}".
JCAS_TYPE_NOT_IN_CAS = JCas type "{0}" used in Java code,  but was not declared in the XML type descriptor.
JCAS_UNKNOWN_TYPE_NOT_IN_CAS = Unknown JCas type used in Java code but was not declared or imported in the XML descriptor for this component.
JCAS_FIELD_MISSING_IN_TYPE_SYSTEM = JCAS class "{0}" defines a UIMA field "{1}" but the UIMA type doesn''t define that field.
JCAS_FIELD_ADJ_OFFSET_CHANGED = In JCAS class "{0}", UIMA field "{1}" was set up when this class was previously loaded and initialized, to have an adjusted offset of "{2}" but now the feature has a different adjusted offset of "{3}"; this may be due to something else other than type system commit actions loading and initializing the JCas class, or to having a different non-compatible type system for this class, trying to use a common JCas cover class, which is not supported. 
JCAS_CAS_MISMATCH_SUPERTYPE = JCas Class's supertypes for "{0}", "{1}" and the corresponding UIMA Supertypes for "{2}", "{3}" don't have an intersection.
JCAS_MISMATCH_SUPERTYPE = The JCas class: "{0}" has supertype: "{1}" which doesn''t match the UIMA type "{2}"''s supertype "{3}".
JCAS_TYPE_RANGE_MISMATCH = CAS type system type "{0}" defines field "{1}" with range "{2}", but JCas getter method is returning "{3}" which is not a subtype of the declared range.
JCAS_GET_NTH_ON_EMPTY_LIST = JCas getNthElement method called via invalid object - an empty list: {0}.
JCAS_GET_NTH_NEGATIVE_INDEX = JCas getNthElement method called with index "{0}" which is negative.
JCAS_GET_NTH_PAST_END = JCas getNthElement method called with index "{0}" larger than the length of the list.
JCAS_OLDSTYLE_REF_TO_NONJCAS_TYPE = JCas is referencing via a JFSIterator or get method, a type, "{0}", which has no JCAS class model.  You must use FSIterator instead of JFSIterator.
JCAS_MAKING_ABSTRACT_INSTANCE = A CAS iterator or createFS call is trying to make an instance of type "{0}", but that type has been declared "abstract" in JCas, and no instances are allowed to be made.
JCAS_UNSUPPORTED_OP_NOT_TCAS = The method "{0}" is not supported by this JCAS because it is not associated with a TCAS view of a CAS, but rather just with a base CAS.
JCAS_CLASS_INITIALIZED_BEFORE_TYPE_SYSTEM_COMMIT = A JCas class field "{0}" is being initialized by non-framework (user) code before Type System Commit for a type system with a corresponding type. Either change the user load code to not do initialize, or to defer it until after the type system commit.
SOFANAME_ALREADY_EXISTS = A sofaFS with name {0} has already been created.
SOFADATA_ALREADY_SET = Data for Sofa feature {0} has already been set.
SOFANAME_NOT_FOUND = No sofaFS with name {0} found.
SOFAREF_NOT_FOUND = No sofaFS for specified sofaRef found.
SOFAREF_NOT_SET = Sofa reference for FS {0} is required, but it is not set.  This can happen during deserialization when the type system changes where this FeatureStructure''s type definition is now a subtype of uima.cas.AnnotationBase but was not when the serialized form was created.
PROTECTED_SOFA_FEATURE = Can''t use standard set methods with SofaFS features.
JCAS_MISSING_COVERCLASS = The JCAS cover class "{0}" could not be loaded.
INVALID_FEATURE_PATH = The feature path "{0}" is not valid.
NO_PRIMITIVE_TAIL = The feature path does not end in a primitive valued feature.
<<<<<<< HEAD
BLOB_SERIALIZATION = Error trying to do binary serialization of CAS data and write the BLOB to an output stream.
BLOB_DESERIALIZATION = Error while deserializing binary CAS. {0}.
LENIENT_FORM_6_NO_TS = Deserializing Compressed Form 6 with CasLoadMode LENIENT, but no Type System provided.
UNRECOGNIZED_SERIALIZED_CAS_FORMAT = Unrecognized serialized CAS format.
=======
SUBITERATOR_AMBIGUOUS_POSITION_DIFFERENT_TYPES = Subiterator {0} has bound type: {1}, begin: {2}, end: {3}, for coveredBy, not using type priorities, matching FS with same begin end and different type {4}, cannot order these.
>>>>>>> 08f3c890
SOFADATASTREAM_ERROR = Error trying to open a stream to Sofa data.
INVALID_BASE_CAS_METHOD = Can''t call method "{0}" on the base CAS.
ANNOTATION_IN_WRONG_INDEX = Error - the Annotation "{0}" is over view "{1}" and cannot be added to indexes associated with the different view "{2}".
TYPE_NOT_IN_INDEX = Error accessing index "{0}" for type "{1}".  Index "{0}" is over type "{2}", which is not a supertype of "{1}".
DISALLOW_CREATE_ANNOTATION_IN_BASE_CAS = The type "{0}", a subtype of AnnotationBase, can''t be created in the Base CAS.
CANNOT_CLONE_SOFA = SofaFS may not be cloned.
CAS_MISMATCH = Mismatched CAS "{0}".
DELTA_CAS_PREEXISTING_FS_DISALLOWED = "Preexisting FS encountered but not allowed. "{0}"
INVALID_MARKER = Marker is invalid.
MULTIPLE_CREATE_MARKER = CreateMarker called multiple times for one CAS.  This implementation only supports one call.
DESERIALIZING_BINARY_INVALID_HEADER = While deserializing binary CAS, found invalid header.
DESERIALIZING_COMPRESSED_BINARY_UNSUPPORTED = Using the reinit method to deserialize a binary CAS serialized with compressed serialization not supported for this case.
<<<<<<< HEAD
DEREF_FS_OTHER_CAS = Dereferencing a FeatureStructure of a CAS in a different CAS''s context. This can happen if you try to set a feature structure reference to a value of a feature structure belonging to an entirely different CAS. FS = "{0}", CAS = "{1}".
ILLEGAL_FEAT_SET = While a FeatureStructure was in the index, an illegal attempt was made to modify Feature "{0}" which is used as a key in one or more indices; the Feature Structure being modified was "{1}".
LENIENT_NOT_SUPPORTED = Lenient deserialization not support for input of type {0}.
=======
DESERIALIZING_V2_DELTA_V3 = Deserializing a Version 2 Delta Cas into UIMA Version 3 not supported.
DEREF_FS_OTHER_CAS = Dereferencing a FeatureStructure of a CAS in a different CAS''s context. This can happen if you try to set a feature structure reference to a value of a feature structure belonging to an entirely different CAS. FS = "{0}", CAS = "{1}".
ILLEGAL_FEAT_SET = While a FeatureStructure was in the index, an illegal attempt was made to modify Feature "{0}" which is used as a key in one or more indices; the Feature Structure being modified was "{1}".
ILLEGAL_TYPE_CHANGE = ll_setIntValue call to change the type: new type "{0}" must be a subtype of existing type "{1}".
ILLEGAL_TYPE_CHANGE_IN_INDEX = ll_setIntValue call to change the type, but the Feature Structure is in an index. New type: "{0}", existing type "{1}".
ILLEGAL_SOFAREF_MODIFICATION = Sofa reference in AnnotationBase may not be modified.
LENIENT_NOT_SUPPORTED = Lenient deserialization not support for input of type {0}.
SWITCH_CLASS_LOADER_NESTED = Multiply nested classloaders not supported.  Original base loader: {0}, current nested loader: {1}, trying to switch to loader: {2}.
NOT_SUPPORTED_NO_HEAP_IN_UIMA_V3 = This method depends on having a CAS Heap design, and is not support in UIMA Version 3 and later.
CREATE_FS_BEFORE_TS_COMMITTED = Cannot create FS of type "{0}" until the type system has been committed.
GET_CLASS_FOR_TYPE_BEFORE_TS_COMMIT = Cannot request the Java Class for a UIMA type before type system commit.
CAS_MISSING_FS = The CAS doesn''t have a Feature Structure whose ID is {0}; it may have been garbage collected.
INVALID_FS_ID = The Feature Structure ID {0} is invalid.
TYPESYSTEMS_NOT_COMMITTED = Type Systems must be committed before calling this method.
ADD_ARRAY_TYPE_AFTER_TS_COMMITTED = Can''t add an array type "{0}" to the type system after the type system has been committed.
FS_NOT_MEMBER_OF_CAS = Feature Structure {0} belongs to CAS {1}, may not be set as the value of an array or list element in a different CAS {2}.
ILLEGAL_ADD_TO_INDEX_IN_BASE_CAS = Illegal operation - cannot add Feature Structure {0} to base CAS {1}.
SELECT_GET_NO_INSTANCES = CAS does not contain any ''{0}'' instances {1}.
SELECT_GET_TOO_MANY_INSTANCES = CAS has more than 1 instance of ''{0}''{1}.
SELECT_ALT_SRC_INVALID = Select with FSList or FSArray may not specify bounds, starting position, following, or preceding.
ANNOTATION_INDEX_REQUIRED = Index "{0}" must be an AnnotationIndex.

#------------------------------------------------------------------------
# Serialization / deserialization runtime exceptions
#------------------------------------------------------------------------
BLOB_SERIALIZATION = Error trying to do binary serialization of CAS data and write the BLOB to an output stream.
BLOB_DESERIALIZATION = Error trying to read BLOB data from an input stream and deserialize into a CAS.
LENIENT_FORM_6_NO_TS = Deserializing Compressed Form 6 with CasLoadMode LENIENT, but no Type System provided.
UNRECOGNIZED_SERIALIZED_CAS_FORMAT = Unrecognized serialized CAS format.
deserialized_type_not_found = While deserializing, no type found for type code {0}.
>>>>>>> 08f3c890
SWITCH_CLASS_LOADER_NESTED = Multiply nested classloaders not supported.  Original base loader: {0}, current nested loader: {1}, trying to switch to loader: {2}.<|MERGE_RESOLUTION|>--- conflicted
+++ resolved
@@ -522,12 +522,8 @@
 CYCLE_IN_TYPE_ORDER = The types are added in the wrong sort order. Adding {0} < {1} makes the sort order inconsistent.
 JCAS_INIT_ERROR = The JCas cannot be initialized.  The following errors occurred: {0}
 JCAS_TYPENOTFOUND_ERROR = Type information from the CAS cannot be accessed while initializing the JCas type {0}
-<<<<<<< HEAD
-JCAS_FEATURENOTFOUND_ERROR = JCas Type "{0}" implements getters and setters for feature "{1}", but the type system doesn't define that feature.
-=======
 JCAS_FEATURENOTFOUND_ERROR = Feature information from the CAS cannot be accessed while initializing the JCAS type {0} with feature {1}.
 JCAS_GETTER_SETTER_MISSING = Unable to find required {0} method for JCAS type {1} with {2} type of {3}.
->>>>>>> 08f3c890
 JCAS_FEATURE_WRONG_TYPE = The JCAS range type {2} for feature {1} of type {0} does not match the CAS range type {3} for the feature.
 TYPEORDER_UNKNOWN_TYPE = The type sort order cannot be built because type {0} is unknown.
 MUST_COMMIT_TYPE_SYSTEM = Type system has not been committed. The base index cannot be created.
@@ -577,14 +573,7 @@
 JCAS_MISSING_COVERCLASS = The JCAS cover class "{0}" could not be loaded.
 INVALID_FEATURE_PATH = The feature path "{0}" is not valid.
 NO_PRIMITIVE_TAIL = The feature path does not end in a primitive valued feature.
-<<<<<<< HEAD
-BLOB_SERIALIZATION = Error trying to do binary serialization of CAS data and write the BLOB to an output stream.
-BLOB_DESERIALIZATION = Error while deserializing binary CAS. {0}.
-LENIENT_FORM_6_NO_TS = Deserializing Compressed Form 6 with CasLoadMode LENIENT, but no Type System provided.
-UNRECOGNIZED_SERIALIZED_CAS_FORMAT = Unrecognized serialized CAS format.
-=======
 SUBITERATOR_AMBIGUOUS_POSITION_DIFFERENT_TYPES = Subiterator {0} has bound type: {1}, begin: {2}, end: {3}, for coveredBy, not using type priorities, matching FS with same begin end and different type {4}, cannot order these.
->>>>>>> 08f3c890
 SOFADATASTREAM_ERROR = Error trying to open a stream to Sofa data.
 INVALID_BASE_CAS_METHOD = Can''t call method "{0}" on the base CAS.
 ANNOTATION_IN_WRONG_INDEX = Error - the Annotation "{0}" is over view "{1}" and cannot be added to indexes associated with the different view "{2}".
@@ -597,11 +586,6 @@
 MULTIPLE_CREATE_MARKER = CreateMarker called multiple times for one CAS.  This implementation only supports one call.
 DESERIALIZING_BINARY_INVALID_HEADER = While deserializing binary CAS, found invalid header.
 DESERIALIZING_COMPRESSED_BINARY_UNSUPPORTED = Using the reinit method to deserialize a binary CAS serialized with compressed serialization not supported for this case.
-<<<<<<< HEAD
-DEREF_FS_OTHER_CAS = Dereferencing a FeatureStructure of a CAS in a different CAS''s context. This can happen if you try to set a feature structure reference to a value of a feature structure belonging to an entirely different CAS. FS = "{0}", CAS = "{1}".
-ILLEGAL_FEAT_SET = While a FeatureStructure was in the index, an illegal attempt was made to modify Feature "{0}" which is used as a key in one or more indices; the Feature Structure being modified was "{1}".
-LENIENT_NOT_SUPPORTED = Lenient deserialization not support for input of type {0}.
-=======
 DESERIALIZING_V2_DELTA_V3 = Deserializing a Version 2 Delta Cas into UIMA Version 3 not supported.
 DEREF_FS_OTHER_CAS = Dereferencing a FeatureStructure of a CAS in a different CAS''s context. This can happen if you try to set a feature structure reference to a value of a feature structure belonging to an entirely different CAS. FS = "{0}", CAS = "{1}".
 ILLEGAL_FEAT_SET = While a FeatureStructure was in the index, an illegal attempt was made to modify Feature "{0}" which is used as a key in one or more indices; the Feature Structure being modified was "{1}".
@@ -632,5 +616,4 @@
 LENIENT_FORM_6_NO_TS = Deserializing Compressed Form 6 with CasLoadMode LENIENT, but no Type System provided.
 UNRECOGNIZED_SERIALIZED_CAS_FORMAT = Unrecognized serialized CAS format.
 deserialized_type_not_found = While deserializing, no type found for type code {0}.
->>>>>>> 08f3c890
 SWITCH_CLASS_LOADER_NESTED = Multiply nested classloaders not supported.  Original base loader: {0}, current nested loader: {1}, trying to switch to loader: {2}.